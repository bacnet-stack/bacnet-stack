cmake_minimum_required(VERSION 3.1 FATAL_ERROR)

project(
  bacnet-stack
  VERSION 1.1.0
  LANGUAGES C)

#
# options
#
# <INSERT_CMAKE_INSTALL_PREFIX_HERE>

add_compile_options(-DDEBUG_PRINT -DMAX_ANALOG_VALUES=32 -DMAX_ANALOG_INPUTS=32)

option(
  BACNET_STACK_BUILD_APPS
  "build apps"
  ON)

option(
  BAC_ROUTING
  "enable bac routing"
  OFF)

option(
  BACNET_PROPERTY_LISTS
  "enable property lists"
  ON)

option(
  BACNET_BUILD_PIFACE_APP
  "compile the piface app"
  OFF)

option(
<<<<<<< HEAD
  BACNET_BUILD_BACPOLL_APP
  "compile the bacpoll app"
  ON)
=======
  BACDL_ALL
  "compile with all datalink support"
  OFF)
>>>>>>> 0dfbfbfa

option(
  BACDL_ETHERNET
  "compile with ethernet support"
  OFF)

option(
  BACDL_MSTP
  "compile with mstp support"
  ON)

option(
  BACDL_ARCNET
  "compile with arcnet support"
  OFF)

option(
  BACDL_BIP
  "compile with ip support"
  ON)

option(
  BACDL_BIP6
  "compile with ipv6 support"
  ON)

option(
  BACDL_NONE
  "compile without datalink"
  OFF)

set(BACNET_PROTOCOL_REVISION 19)
set(BUILD_SHARED_LIBS 1)
set(BACDL_ALL ON)
set(BACDL_ARCNET ON)
set(BACDL_BIP ON)
set(BACDL_BIP6 ON)
set(BACDL_ETHERNET ON)
set(BACDL_MSTP ON)
set(BAC_ROUTING OFF)
set(BACNET_STACK_BUILD_APPS OFF)
#set(BACNET_VENDOR_NAME "@Schneider Electric@" CACHE STRINGi "Vendor ID")
# set(OPT2 "Default" CACHE STRING "Helpstring")
# set(CMAKE_INSTALL_PREFIX "/usr/")

if(NOT CMAKE_BUILD_TYPE)
  set(CMAKE_BUILD_TYPE Release)
endif()

set(CMAKE_CXX_FLAGS "-Wall -Wextra")
set(CMAKE_CXX_FLAGS_DEBUG "-g")
set(CMAKE_CXX_FLAGS_RELEASE "-O3")

#
# library
#

find_package(Threads)

add_library(${PROJECT_NAME}
    src/bacnet/abort.c
    src/bacnet/abort.h
    src/bacnet/access_rule.c
    src/bacnet/access_rule.h
    src/bacnet/alarm_ack.c
    src/bacnet/alarm_ack.h
    src/bacnet/apdu.h
    src/bacnet/arf.c
    src/bacnet/arf.h
    src/bacnet/assigned_access_rights.c
    src/bacnet/assigned_access_rights.h
    src/bacnet/authentication_factor.c
    src/bacnet/authentication_factor_format.c
    src/bacnet/authentication_factor_format.h
    src/bacnet/authentication_factor.h
    src/bacnet/awf.c
    src/bacnet/awf.h
    src/bacnet/bacaddr.c
    src/bacnet/bacaddr.h
    src/bacnet/bacapp.c
    src/bacnet/bacapp.h
    src/bacnet/bacdcode.c
    src/bacnet/bacdcode.h
    src/bacnet/bacdef.h
    src/bacnet/bacdevobjpropref.c
    src/bacnet/bacdevobjpropref.h
    src/bacnet/bacenum.h
    src/bacnet/bacerror.c
    src/bacnet/bacerror.h
    src/bacnet/bacint.c
    src/bacnet/bacint.h
    src/bacnet/bacprop.c
    src/bacnet/bacprop.h
    src/bacnet/bacpropstates.c
    src/bacnet/bacpropstates.h
    src/bacnet/bacreal.c
    src/bacnet/bacreal.h
    src/bacnet/bacstr.c
    src/bacnet/bacstr.h
    src/bacnet/bactext.c
    src/bacnet/bactext.h
    src/bacnet/bactimevalue.c
    src/bacnet/bactimevalue.h
    src/bacnet/dailyschedule.c
    src/bacnet/dailyschedule.h
    src/bacnet/weeklyschedule.c
    src/bacnet/weeklyschedule.h
    $<$<BOOL:${BACDL_BIP}>:src/bacnet/basic/bbmd/h_bbmd.c>
    $<$<BOOL:${BACDL_BIP}>:src/bacnet/basic/bbmd/h_bbmd.h>
    $<$<BOOL:${BACDL_BIP6}>:src/bacnet/basic/bbmd6/h_bbmd6.c>
    $<$<BOOL:${BACDL_BIP6}>:src/bacnet/basic/bbmd6/h_bbmd6.h>
    $<$<BOOL:${BACDL_BIP6}>:src/bacnet/basic/bbmd6/vmac.c>
    $<$<BOOL:${BACDL_BIP6}>:src/bacnet/basic/bbmd6/vmac.h>
    src/bacnet/basic/binding/address.c
    src/bacnet/basic/binding/address.h
    src/bacnet/basic/npdu/h_npdu.c
    src/bacnet/basic/npdu/h_npdu.h
    $<$<BOOL:${BAC_ROUTING}>:src/bacnet/basic/npdu/h_routed_npdu.c>
    $<$<BOOL:${BAC_ROUTING}>:src/bacnet/basic/npdu/h_routed_npdu.h>
    $<$<BOOL:${BAC_ROUTING}>:src/bacnet/basic/npdu/s_router.c>
    $<$<BOOL:${BAC_ROUTING}>:src/bacnet/basic/npdu/s_router.h>
    src/bacnet/basic/object/access_credential.c
    src/bacnet/basic/object/access_credential.h
    src/bacnet/basic/object/access_door.c
    src/bacnet/basic/object/access_door.h
    src/bacnet/basic/object/access_point.c
    src/bacnet/basic/object/access_point.h
    src/bacnet/basic/object/access_rights.c
    src/bacnet/basic/object/access_rights.h
    src/bacnet/basic/object/access_user.c
    src/bacnet/basic/object/access_user.h
    src/bacnet/basic/object/access_zone.c
    src/bacnet/basic/object/access_zone.h
    src/bacnet/basic/object/acc.c
    src/bacnet/basic/object/ai.c
    src/bacnet/basic/object/ai.h
    src/bacnet/basic/object/ao.c
    src/bacnet/basic/object/ao.h
    src/bacnet/basic/object/av.c
    src/bacnet/basic/object/av.h
    src/bacnet/basic/object/bacfile.c
    src/bacnet/basic/object/bacfile.h
    src/bacnet/basic/object/bi.c
    src/bacnet/basic/object/bi.h
    src/bacnet/basic/object/bo.c
    src/bacnet/basic/object/bo.h
    src/bacnet/basic/object/bv.c
    src/bacnet/basic/object/bv.h
    src/bacnet/basic/object/channel.c
    src/bacnet/basic/object/channel.h
    src/bacnet/basic/object/color_object.c
    src/bacnet/basic/object/color_object.h
    src/bacnet/basic/object/color_temperature.c
    src/bacnet/basic/object/color_temperature.h
    # src/bacnet/basic/object/client/device-client.c
    src/bacnet/basic/object/command.c
    src/bacnet/basic/object/command.h
    src/bacnet/basic/object/credential_data_input.c
    src/bacnet/basic/object/credential_data_input.h
    src/bacnet/basic/object/csv.c
    src/bacnet/basic/object/csv.h
    src/bacnet/basic/object/device.c
    src/bacnet/basic/object/device.h
    $<$<BOOL:${BAC_ROUTING}>:src/bacnet/basic/object/gateway/gw_device.c>
    src/bacnet/basic/object/iv.c
    src/bacnet/basic/object/iv.h
    src/bacnet/basic/object/lc.c
    src/bacnet/basic/object/lc.h
    src/bacnet/basic/object/lo.c
    src/bacnet/basic/object/lo.h
    src/bacnet/basic/object/lsp.c
    src/bacnet/basic/object/lsp.h
    src/bacnet/basic/object/ms-input.c
    src/bacnet/basic/object/ms-input.h
    src/bacnet/basic/object/mso.c
    src/bacnet/basic/object/mso.h
    src/bacnet/basic/object/msv.c
    src/bacnet/basic/object/msv.h
    src/bacnet/basic/object/nc.c
    src/bacnet/basic/object/nc.h
    src/bacnet/basic/object/netport.c
    src/bacnet/basic/object/netport.h
    src/bacnet/basic/object/objects.c
    src/bacnet/basic/object/objects.h
    src/bacnet/basic/object/osv.c
    src/bacnet/basic/object/osv.h
    src/bacnet/basic/object/piv.c
    src/bacnet/basic/object/piv.h
    src/bacnet/basic/object/schedule.c
    src/bacnet/basic/object/schedule.h
    src/bacnet/basic/object/trendlog.c
    src/bacnet/basic/object/trendlog.h
    src/bacnet/basic/service/h_alarm_ack.c
    src/bacnet/basic/service/h_alarm_ack.h
    src/bacnet/basic/service/h_apdu.c
    src/bacnet/basic/service/h_apdu.h
    src/bacnet/basic/service/h_arf_a.c
    src/bacnet/basic/service/h_arf_a.h
    src/bacnet/basic/service/h_arf.c
    src/bacnet/basic/service/h_arf.h
    src/bacnet/basic/service/h_awf.c
    src/bacnet/basic/service/h_awf.h
    src/bacnet/basic/service/h_ccov.c
    src/bacnet/basic/service/h_ccov.h
    src/bacnet/basic/service/h_cov.c
    src/bacnet/basic/service/h_cov.h
    src/bacnet/basic/service/h_dcc.c
    src/bacnet/basic/service/h_dcc.h
    src/bacnet/basic/service/h_gas_a.c
    src/bacnet/basic/service/h_gas_a.h
    src/bacnet/basic/service/h_get_alarm_sum.c
    src/bacnet/basic/service/h_get_alarm_sum.h
    src/bacnet/basic/service/h_getevent_a.c
    src/bacnet/basic/service/h_getevent_a.h
    src/bacnet/basic/service/h_getevent.c
    src/bacnet/basic/service/h_getevent.h
    src/bacnet/basic/service/h_iam.c
    src/bacnet/basic/service/h_iam.h
    src/bacnet/basic/service/h_ihave.c
    src/bacnet/basic/service/h_ihave.h
    src/bacnet/basic/service/h_lso.c
    src/bacnet/basic/service/h_lso.h
    src/bacnet/basic/service/h_noserv.c
    src/bacnet/basic/service/h_noserv.h
    src/bacnet/basic/service/h_rd.c
    src/bacnet/basic/service/h_rd.h
    src/bacnet/basic/service/h_rp_a.c
    src/bacnet/basic/service/h_rp_a.h
    src/bacnet/basic/service/h_rp.c
    src/bacnet/basic/service/h_rp.h
    src/bacnet/basic/service/h_rpm_a.c
    src/bacnet/basic/service/h_rpm_a.h
    src/bacnet/basic/service/h_rpm.c
    src/bacnet/basic/service/h_rpm.h
    src/bacnet/basic/service/h_rr_a.c
    src/bacnet/basic/service/h_rr_a.h
    src/bacnet/basic/service/h_rr.c
    src/bacnet/basic/service/h_rr.h
    src/bacnet/basic/service/h_ts.c
    src/bacnet/basic/service/h_ts.h
    src/bacnet/basic/service/h_ucov.c
    src/bacnet/basic/service/h_ucov.h
    src/bacnet/basic/service/h_upt.c
    src/bacnet/basic/service/h_upt.h
    src/bacnet/basic/service/h_whohas.c
    src/bacnet/basic/service/h_whohas.h
    src/bacnet/basic/service/h_whois.c
    src/bacnet/basic/service/h_whois.h
    src/bacnet/basic/service/h_wp.c
    src/bacnet/basic/service/h_wp.h
    src/bacnet/basic/service/h_wpm.c
    src/bacnet/basic/service/h_wpm.h
    src/bacnet/basic/service/s_abort.c
    src/bacnet/basic/service/s_abort.h
    src/bacnet/basic/service/s_ack_alarm.c
    src/bacnet/basic/service/s_ack_alarm.h
    src/bacnet/basic/service/s_arfs.c
    src/bacnet/basic/service/s_arfs.h
    src/bacnet/basic/service/s_awfs.c
    src/bacnet/basic/service/s_awfs.h
    src/bacnet/basic/service/s_cevent.c
    src/bacnet/basic/service/s_cevent.h
    src/bacnet/basic/service/s_cov.c
    src/bacnet/basic/service/s_cov.h
    src/bacnet/basic/service/s_dcc.c
    src/bacnet/basic/service/s_dcc.h
    src/bacnet/basic/service/s_error.c
    src/bacnet/basic/service/s_error.h
    src/bacnet/basic/service/s_get_alarm_sum.c
    src/bacnet/basic/service/s_get_alarm_sum.h
    src/bacnet/basic/service/s_get_event.c
    src/bacnet/basic/service/s_getevent.c
    src/bacnet/basic/service/s_get_event.h
    src/bacnet/basic/service/s_getevent.h
    src/bacnet/basic/service/s_iam.c
    src/bacnet/basic/service/s_iam.h
    src/bacnet/basic/service/s_ihave.c
    src/bacnet/basic/service/s_ihave.h
    src/bacnet/basic/service/s_lso.c
    src/bacnet/basic/service/s_lso.h
    src/bacnet/basic/service/s_rd.c
    src/bacnet/basic/service/s_rd.h
    src/bacnet/basic/service/s_readrange.c
    src/bacnet/basic/service/s_readrange.h
    src/bacnet/basic/service/s_rp.c
    src/bacnet/basic/service/s_rp.h
    src/bacnet/basic/service/s_rpm.c
    src/bacnet/basic/service/s_rpm.h
    src/bacnet/basic/service/s_ts.c
    src/bacnet/basic/service/s_ts.h
    src/bacnet/basic/service/s_uevent.c
    src/bacnet/basic/service/s_uevent.h
    src/bacnet/basic/service/s_upt.c
    src/bacnet/basic/service/s_upt.h
    src/bacnet/basic/service/s_whohas.c
    src/bacnet/basic/service/s_whohas.h
    src/bacnet/basic/service/s_whois.c
    src/bacnet/basic/service/s_whois.h
    src/bacnet/basic/service/s_wp.c
    src/bacnet/basic/service/s_wp.h
    src/bacnet/basic/service/s_wpm.c
    src/bacnet/basic/service/s_wpm.h
    src/bacnet/basic/services.h
    src/bacnet/basic/sys/bigend.c
    src/bacnet/basic/sys/bigend.h
    src/bacnet/basic/sys/color_rgb.c
    src/bacnet/basic/sys/color_rgb.h
    src/bacnet/basic/sys/days.c
    src/bacnet/basic/sys/days.h
    src/bacnet/basic/sys/debug.c
    src/bacnet/basic/sys/debug.h
    src/bacnet/basic/sys/fifo.c
    src/bacnet/basic/sys/fifo.h
    src/bacnet/basic/sys/filename.c
    src/bacnet/basic/sys/filename.h
    src/bacnet/basic/sys/key.h
    src/bacnet/basic/sys/keylist.c
    src/bacnet/basic/sys/keylist.h
    src/bacnet/basic/sys/mstimer.c
    src/bacnet/basic/sys/mstimer.h
    src/bacnet/basic/sys/ringbuf.c
    src/bacnet/basic/sys/ringbuf.h
    src/bacnet/basic/sys/sbuf.c
    src/bacnet/basic/sys/sbuf.h
    src/bacnet/basic/tsm/tsm.c
    src/bacnet/basic/tsm/tsm.h
    src/bacnet/bits.h
    src/bacnet/bytes.h
    src/bacnet/config.h
    src/bacnet/cov.c
    src/bacnet/cov.h
    src/bacnet/credential_authentication_factor.c
    src/bacnet/credential_authentication_factor.h
    src/bacnet/datalink/arcnet.h
    src/bacnet/datalink/bacsec.c
    src/bacnet/datalink/bacsec.h
    src/bacnet/datalink/bip6.h
    $<$<BOOL:${BACDL_BIP}>:src/bacnet/datalink/bip.h>
    $<$<BOOL:${BACDL_BIP6}>:src/bacnet/datalink/bvlc6.c>
    $<$<BOOL:${BACDL_BIP6}>:src/bacnet/datalink/bvlc6.h>
    $<$<BOOL:${BACDL_BIP}>:src/bacnet/datalink/bvlc.h>
    $<$<BOOL:${BACDL_BIP}>:src/bacnet/datalink/bvlc.c>
    $<$<BOOL:${BACDL_MSTP}>:src/bacnet/datalink/crc.h>
    $<$<BOOL:${BACDL_MSTP}>:src/bacnet/datalink/crc.c>
    $<$<BOOL:${BACDL_MSTP}>:src/bacnet/datalink/cobs.c>
    src/bacnet/datalink/datalink.c
    src/bacnet/datalink/datalink.h
    src/bacnet/datalink/dlenv.c
    src/bacnet/datalink/dlenv.h
    src/bacnet/datalink/dlmstp.h
    src/bacnet/datalink/ethernet.h
    $<$<BOOL:${BACDL_MSTP}>:src/bacnet/datalink/mstp.c>
    src/bacnet/datalink/mstpdef.h
    src/bacnet/datalink/mstp.h
    src/bacnet/datalink/mstptext.c
    src/bacnet/datalink/mstptext.h
    src/bacnet/datetime.c
    src/bacnet/datetime.h
    src/bacnet/dcc.c
    src/bacnet/dcc.h
    src/bacnet/event.c
    src/bacnet/event.h
    src/bacnet/get_alarm_sum.c
    src/bacnet/get_alarm_sum.h
    src/bacnet/getevent.c
    src/bacnet/getevent.h
    src/bacnet/hostnport.c
    src/bacnet/hostnport.h
    src/bacnet/iam.c
    src/bacnet/iam.h
    src/bacnet/ihave.c
    src/bacnet/ihave.h
    src/bacnet/indtext.c
    src/bacnet/indtext.h
    src/bacnet/lighting.c
    src/bacnet/lighting.h
    src/bacnet/lso.c
    src/bacnet/lso.h
    src/bacnet/memcopy.c
    src/bacnet/memcopy.h
    src/bacnet/npdu.c
    src/bacnet/npdu.h
    src/bacnet/property.c
    src/bacnet/property.h
    src/bacnet/proplist.c
    src/bacnet/proplist.h
    src/bacnet/ptransfer.c
    src/bacnet/ptransfer.h
    src/bacnet/rd.c
    src/bacnet/rd.h
    src/bacnet/readrange.c
    src/bacnet/readrange.h
    src/bacnet/reject.c
    src/bacnet/reject.h
    src/bacnet/rp.c
    src/bacnet/rp.h
    src/bacnet/rpm.c
    src/bacnet/rpm.h
    src/bacnet/timestamp.c
    src/bacnet/timestamp.h
    src/bacnet/timesync.c
    src/bacnet/timesync.h
    src/bacnet/version.h
    src/bacnet/whohas.c
    src/bacnet/whohas.h
    src/bacnet/whois.c
    src/bacnet/whois.h
    src/bacnet/wp.c
    src/bacnet/wp.h
    src/bacnet/wpm.c
    src/bacnet/wpm.h)
target_sources(
  ${PROJECT_NAME}
  PRIVATE
  ${BACNETSTACK_SRCS})
target_include_directories(
  ${PROJECT_NAME}
  PUBLIC $<BUILD_INTERFACE:${CMAKE_CURRENT_LIST_DIR}/src/>
         $<INSTALL_INTERFACE:include/bacnet/>)
if(BUILD_SHARED_LIBS)
  set_target_properties(
    ${PROJECT_NAME}
    PROPERTIES
      C_VISIBILITY_PRESET hidden)
endif()
target_compile_definitions(
  ${PROJECT_NAME}
  PUBLIC
  BACNET_PROTOCOL_REVISION=${BACNET_PROTOCOL_REVISION}
  BACNET_VENDOR_NAME="Schneider Electric"
  BBMD_ENABLED=0
  BBMD_CLIENT_ENABLED=1
  $<$<BOOL:${BACDL_BIP}>:BACDL_BIP>
  $<$<BOOL:${BACDL_BIP6}>:BACDL_BIP6>
  $<$<BOOL:${BACDL_ARCNET}>:BACDL_ARCNET>
  $<$<BOOL:${BACDL_MSTP}>:BACDL_MSTP>
  $<$<BOOL:${BACDL_ETHERNET}>:BACDL_ETHERNET>
  $<$<BOOL:${BACDL_NONE}>:BACDL_NONE>
  $<$<BOOL:${BACNET_PROPERTY_LISTS}>:BACNET_PROPERTY_LISTS>
  $<$<BOOL:${BAC_ROUTING}>:BAC_ROUTING>
  $<$<BOOL:${BACDL_ALL}>:BACDL_ALL>
  #  $<$<NOT:$<BOOL:${BAC_ROUTING}>>:BAC_ROUTING>
  $<$<NOT:$<BOOL:${BUILD_SHARED_LIBS}>>:BACNET_STACK_STATIC_DEFINE>
  PRIVATE
  PRINT_ENABLED=1)

target_link_libraries(${PROJECT_NAME} PUBLIC Threads::Threads)

add_library(
  ${PROJECT_NAME}::${PROJECT_NAME}
  ALIAS
  ${PROJECT_NAME})

#
# add ports
#

set(BACNET_PORT_DIRECTORY_PATH "")

if(ZEPHYR_BASE)
  message(FATAL_ERROR "ZEPHYR_BASE env variable defined. Use zephyr/CMakeLists.txt for Zephyr build")
elseif(${CMAKE_SYSTEM_NAME} STREQUAL "Linux")
  message(STATUS "BACNET: building for linux")
  set(BACNET_PORT_DIRECTORY_PATH ${CMAKE_CURRENT_LIST_DIR}/ports/linux)
  target_link_libraries(${PROJECT_NAME} PUBLIC m)

  target_sources(${PROJECT_NAME} PRIVATE
    ports/linux/bacport.h
    ports/linux/datetime-init.c
    $<$<BOOL:${BACDL_BIP}>:ports/linux/bip-init.c>
    $<$<BOOL:${BACDL_BIP6}>:ports/linux/bip6.c>
    $<$<BOOL:${BACDL_ARCNET}>:ports/linux/arcnet.c>
    $<$<BOOL:${BACDL_MSTP}>:ports/linux/rs485.c>
    $<$<BOOL:${BACDL_MSTP}>:ports/linux/rs485.h>
    #$<$<BOOL:${BACDL_MSTP}>:ports/linux/dlmstp.c>
    $<$<BOOL:${BACDL_MSTP}>:ports/linux/dlmstp_linux.c>
    $<$<BOOL:${BACDL_MSTP}>:ports/linux/dlmstp_linux.h>
    # ports/linux/rx_fsm.c
    $<$<BOOL:${BACDL_ETHERNET}>:ports/linux/ethernet.c>
    ports/linux/mstimer-init.c)

elseif(WIN32)
  message(STATUS "BACNET: building for win32")
  set(BACNET_PORT_DIRECTORY_PATH ${CMAKE_CURRENT_LIST_DIR}/ports/win32)

  target_link_libraries(${PROJECT_NAME} PUBLIC wsock32)

  target_link_libraries(${PROJECT_NAME} PRIVATE
    winmm
    $<$<BOOL:${BACDL_BIP}>:ws2_32>
    $<$<BOOL:${BACDL_BIP}>:iphlpapi>)

  add_definitions("/W3 /D_CRT_SECURE_NO_WARNINGS /wd4244 /wd4018 /wd4267")

  target_sources(${PROJECT_NAME} PRIVATE
    ports/win32/bacport.h
    $<$<BOOL:${BACDL_BIP6}>:ports/win32/bip6.c>
    $<$<BOOL:${BACDL_BIP}>:ports/win32/bip-init.c>
    # ports/win32/rx_fsm.c
    ports/win32/datetime-init.c
    $<$<BOOL:${BACDL_MSTP}>:ports/win32/dlmstp.c>
    #  ports/win32/dlmstp-mm.c
    $<$<BOOL:${BACDL_ETHERNET}>:ports/win32/ethernet.c>
    ports/win32/mstimer-init.c
    $<$<BOOL:${BACDL_MSTP}>:ports/win32/rs485.c>
    $<$<BOOL:${BACDL_MSTP}>:ports/win32/rs485.h>)
elseif(APPLE)
  message(STATUS "BACNET: building for APPLE")
  set(BACNET_PORT_DIRECTORY_PATH ${CMAKE_CURRENT_LIST_DIR}/ports/bsd)

  target_sources(${PROJECT_NAME} PRIVATE
    ports/bsd/bacport.h
    ports/bsd/bip-init.c
    ports/bsd/datetime-init.c
    ports/bsd/mstimer-init.c
    ports/bsd/stdbool.h)
endif()

target_include_directories(${PROJECT_NAME} PUBLIC
  $<BUILD_INTERFACE:${BACNET_PORT_DIRECTORY_PATH}>)

#
# examples
#

if(BACNET_STACK_BUILD_APPS)
  message(STATUS "BACNET: compiling also apps")

  add_executable(abort apps/abort/main.c)
  target_link_libraries(abort PRIVATE ${PROJECT_NAME})

  add_executable(ack-alarm apps/ack-alarm/main.c)
  target_link_libraries(ack-alarm PRIVATE ${PROJECT_NAME})

  add_executable(dcc apps/dcc/main.c)
  target_link_libraries(dcc PRIVATE ${PROJECT_NAME})

  add_executable(epics apps/epics/main.c)
  target_link_libraries(epics PRIVATE ${PROJECT_NAME})

  add_executable(error apps/error/main.c)
  target_link_libraries(error PRIVATE ${PROJECT_NAME})

  # add_executable(gateway apps/gateway/main.c apps/gateway/gateway.h)
  # target_link_libraries(gateway PRIVATE ${PROJECT_NAME})

  add_executable(getevent apps/getevent/main.c)
  target_link_libraries(getevent PRIVATE ${PROJECT_NAME})

  add_executable(iam apps/iam/main.c)
  target_link_libraries(iam PRIVATE ${PROJECT_NAME})

  add_executable(iamrouter apps/iamrouter/main.c)
  target_link_libraries(iamrouter PRIVATE ${PROJECT_NAME})

  add_executable(initrouter apps/initrouter/main.c)
  target_link_libraries(initrouter PRIVATE ${PROJECT_NAME})

  if(BACDL_MSTP)
    add_executable(mstpcap apps/mstpcap/main.c)
    target_link_libraries(mstpcap PRIVATE ${PROJECT_NAME})

    add_executable(mstpcrc apps/mstpcrc/main.c)
    target_link_libraries(mstpcrc PRIVATE ${PROJECT_NAME})
  endif()

  if(BACNET_BUILD_PIFACE_APP)
    add_executable(piface apps/piface/main.c apps/piface/device.c)
    target_link_libraries(piface PRIVATE ${PROJECT_NAME})
  endif(BACNET_BUILD_PIFACE_APP)

  if(BACNET_BUILD_BACPOLL_APP)
    add_executable(bacpoll
        apps/server-client/main.c
        src/bacnet/basic/client/bac-task.c
        src/bacnet/basic/client/bac-data.c
        src/bacnet/basic/client/bac-rw.c)
    target_link_libraries(bacpoll PRIVATE ${PROJECT_NAME})
  endif(BACNET_BUILD_BACPOLL_APP)

  if(NOT BACDL_ETHERNET)
    if(BAC_ROUTING)
    add_executable(readbdt apps/readbdt/main.c)
    target_link_libraries(readbdt PRIVATE ${PROJECT_NAME})

    add_executable(readfdt apps/readfdt/main.c)
    target_link_libraries(readfdt PRIVATE ${PROJECT_NAME})
    endif()
  endif()

  add_executable(readfile apps/readfile/main.c)
  target_link_libraries(readfile PRIVATE ${PROJECT_NAME})

  add_executable(readprop apps/readprop/main.c)
  target_link_libraries(readprop PRIVATE ${PROJECT_NAME})

  add_executable(readpropm apps/readpropm/main.c)
  target_link_libraries(readpropm PRIVATE ${PROJECT_NAME})

  add_executable(readrange apps/readrange/main.c)
  target_link_libraries(readrange PRIVATE ${PROJECT_NAME})

  add_executable(reinit apps/reinit/main.c)
  target_link_libraries(reinit PRIVATE ${PROJECT_NAME})

  if(BACDL_MSTP)
    add_executable(
      router
      apps/router/ipmodule.c
      apps/router/ipmodule.h
      apps/router/main.c
      apps/router/msgqueue.c
      apps/router/msgqueue.h
      apps/router/mstpmodule.c
      apps/router/mstpmodule.h
      apps/router/network_layer.c
      apps/router/network_layer.h
      apps/router/portthread.c
      apps/router/portthread.h)

    target_link_libraries(
      router
      PRIVATE ${PROJECT_NAME}
              # needs libconfig
              -lconfig)
  endif()

  if(BACDL_BIP6)
    add_executable(router-ipv6 apps/router-ipv6/main.c)
    target_link_libraries(router-ipv6 PRIVATE ${PROJECT_NAME})
  endif()

  add_executable(scov apps/scov/main.c)
  target_link_libraries(scov PRIVATE ${PROJECT_NAME})

  add_executable(server apps/server/main.c)
  target_link_libraries(server PRIVATE ${PROJECT_NAME})

  add_executable(timesync apps/timesync/main.c)
  target_link_libraries(timesync PRIVATE ${PROJECT_NAME})

  add_executable(ucov apps/ucov/main.c)
  target_link_libraries(ucov PRIVATE ${PROJECT_NAME})

  add_executable(event apps/event/main.c)
  target_link_libraries(event PRIVATE ${PROJECT_NAME})

  add_executable(uevent apps/uevent/main.c)
  target_link_libraries(uevent PRIVATE ${PROJECT_NAME})

  add_executable(uptransfer apps/uptransfer/main.c)
  target_link_libraries(uptransfer PRIVATE ${PROJECT_NAME})

  add_executable(whohas apps/whohas/main.c)
  target_link_libraries(whohas PRIVATE ${PROJECT_NAME})

  add_executable(whois apps/whois/main.c)
  target_link_libraries(whois PRIVATE ${PROJECT_NAME})

  add_executable(whoisrouter apps/whoisrouter/main.c)
  target_link_libraries(whoisrouter PRIVATE ${PROJECT_NAME})

  add_executable(whatisnetnum apps/whatisnetnum/main.c)
  target_link_libraries(whatisnetnum PRIVATE ${PROJECT_NAME})

  add_executable(netnumis apps/netnumis/main.c)
  target_link_libraries(netnumis PRIVATE ${PROJECT_NAME})

  add_executable(writefile apps/writefile/main.c)
  target_link_libraries(writefile PRIVATE ${PROJECT_NAME})

  add_executable(writeprop apps/writeprop/main.c)
  target_link_libraries(writeprop PRIVATE ${PROJECT_NAME})

  add_executable(writepropm apps/writepropm/main.c)
  target_link_libraries(writepropm PRIVATE ${PROJECT_NAME})
endif()

#
# install
#

include(GNUInstallDirs)
include(CMakePackageConfigHelpers)

set(BACNET_STACK_CONFIG_INSTALL_DIR ${CMAKE_INSTALL_LIBDIR}/cmake/${PROJECT_NAME})
install(
  TARGETS ${PROJECT_NAME}
  EXPORT ${PROJECT_NAME}Targets
  RUNTIME DESTINATION ${CMAKE_INSTALL_BINDIR}
  LIBRARY DESTINATION ${CMAKE_INSTALL_LIBDIR} COMPONENT lib
  ARCHIVE DESTINATION ${CMAKE_INSTALL_LIBDIR} COMPONENT lib)

install(
  EXPORT ${PROJECT_NAME}Targets
  DESTINATION ${BACNET_STACK_CONFIG_INSTALL_DIR}
  NAMESPACE ${PROJECT_NAME}::
  COMPONENT dev)

configure_package_config_file(
  cmake/Config.cmake.in
  ${PROJECT_NAME}Config.cmake
  INSTALL_DESTINATION
  ${BACNET_STACK_CONFIG_INSTALL_DIR})
write_basic_package_version_file(${PROJECT_NAME}ConfigVersion.cmake COMPATIBILITY SameMajorVersion)
install(
  FILES ${CMAKE_CURRENT_BINARY_DIR}/${PROJECT_NAME}Config.cmake
        ${CMAKE_CURRENT_BINARY_DIR}/${PROJECT_NAME}ConfigVersion.cmake
  DESTINATION ${BACNET_STACK_CONFIG_INSTALL_DIR}
  COMPONENT dev)

install(
  DIRECTORY src/bacnet
  DESTINATION ${CMAKE_INSTALL_INCLUDEDIR}
  COMPONENT dev
  FILES_MATCHING
  PATTERN "*.h")

install(
  DIRECTORY ${BACNET_PORT_DIRECTORY_PATH}/
  DESTINATION ${CMAKE_INSTALL_INCLUDEDIR}
  COMPONENT dev
  FILES_MATCHING
  PATTERN "*.h")

message(STATUS "BACNET: using cmake:....................\"${CMAKE_VERSION}\"")
message(STATUS "BACNET: CMAKE_C_COMPILER_ID:............\"${CMAKE_C_COMPILER_ID}\"")
message(STATUS "BACNET: CMAKE_C_COMPILER_VERSION:.......\"${CMAKE_C_COMPILER_VERSION}\"")
message(STATUS "BACNET: CMAKE_CXX_COMPILER_ID:..........\"${CMAKE_CXX_COMPILER_ID}\"")
message(STATUS "BACNET: CMAKE_CXX_COMPILER_VERSION:.....\"${CMAKE_CXX_COMPILER_VERSION}\"")
message(STATUS "BACNET: CMAKE_BUILD_TYPE:...............\"${CMAKE_BUILD_TYPE}\"")
message(STATUS "BACNET: CMAKE_INSTALL_PREFIX:...........\"${CMAKE_INSTALL_PREFIX}\"")
message(STATUS "BACNET: BACNET_PROTOCOL_REVISION:.......\"${BACNET_PROTOCOL_REVISION}\"")
message(STATUS "BACNET: BACDL_BIP6:.....................\"${BACDL_BIP6}\"")
message(STATUS "BACNET: BACDL_BIP:......................\"${BACDL_BIP}\"")
message(STATUS "BACNET: BACDL_ARCNET:...................\"${BACDL_ARCNET}\"")
message(STATUS "BACNET: BACDL_MSTP:.....................\"${BACDL_MSTP}\"")
message(STATUS "BACNET: BACDL_ETHERNET:.................\"${BACDL_ETHERNET}\"")
message(STATUS "BACNET: BACDL_NONE:.....................\"${BACDL_NONE}\"")
message(STATUS "BACNET: BAC_ROUTING:....................\"${BAC_ROUTING}\"")<|MERGE_RESOLUTION|>--- conflicted
+++ resolved
@@ -23,6 +23,11 @@
   OFF)
 
 option(
+  BACDL_ALL
+  "compile with all datalink support"
+  OFF)
+
+option(
   BACNET_PROPERTY_LISTS
   "enable property lists"
   ON)
@@ -33,15 +38,9 @@
   OFF)
 
 option(
-<<<<<<< HEAD
   BACNET_BUILD_BACPOLL_APP
   "compile the bacpoll app"
   ON)
-=======
-  BACDL_ALL
-  "compile with all datalink support"
-  OFF)
->>>>>>> 0dfbfbfa
 
 option(
   BACDL_ETHERNET
