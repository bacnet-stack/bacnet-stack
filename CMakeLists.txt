cmake_minimum_required(VERSION 3.1 FATAL_ERROR)

project(
  bacnet-stack
  VERSION 1.1.0
  LANGUAGES C)

#
# options
#
# <INSERT_CMAKE_INSTALL_PREFIX_HERE>
option(
  BACNET_STACK_BUILD_APPS
  "build apps"
  ON)

option(
  BAC_ROUTING
  "enable bac routing"
  OFF)

option(
  BACNET_PROPERTY_LISTS
  "enable property lists"
  ON)

option(
  BACNET_BUILD_PIFACE_APP
  "compile the piface app"
  OFF)

option(
  BACDL_ALL
  "compile with all datalink support"
  OFF)

option(
  BACNET_BUILD_BACPOLL_APP
  "compile the bacpoll app"
  ON)

option(
  BACDL_ETHERNET
  "compile with ethernet support"
  OFF)

<<<<<<< HEAD
# option(
#   BACDL_MSTP
#   "compile with mstp support"
#   OFF)
=======
option(
  BACDL_MSTP
  "compile with mstp support"
  ON)
>>>>>>> 6532ee45

option(
  BACDL_ARCNET
  "compile with arcnet support"
  OFF)

option(
  BACDL_BIP
  "compile with ip support"
  ON)

option(
  BACDL_BIP6
  "compile with ipv6 support"
  ON)

option(
  BACDL_NONE
  "compile without datalink"
  OFF)

<<<<<<< HEAD
cmake_dependent_option(BACDL_MSTP "Use Foo" ON "APPLE" OFF)

set(BACNET_PROTOCOL_REVISION 24)


=======
set(BACNET_PROTOCOL_REVISION 19)
set(BUILD_SHARED_LIBS 1)
set(BACDL_ALL ON)
set(BACDL_ARCNET ON)
set(BACDL_BIP ON)
set(BACDL_BIP6 ON)
set(BACDL_ETHERNET ON)
set(BACDL_MSTP ON)
set(BAC_ROUTING OFF)
set(BACNET_STACK_BUILD_APPS OFF)
#set(BACNET_VENDOR_NAME "@Schneider Electric@" CACHE STRINGi "Vendor ID")
# set(OPT2 "Default" CACHE STRING "Helpstring")
# set(CMAKE_INSTALL_PREFIX "/usr/")
>>>>>>> 6532ee45

if(NOT CMAKE_BUILD_TYPE)
  set(CMAKE_BUILD_TYPE Release)
endif()

set(CMAKE_CXX_FLAGS "-Wall -Wextra")
set(CMAKE_CXX_FLAGS_DEBUG "-g")
set(CMAKE_CXX_FLAGS_RELEASE "-O3")

#
# library
#

find_package(Threads)

add_library(${PROJECT_NAME}
    src/bacnet/abort.c
    src/bacnet/abort.h
    src/bacnet/access_rule.c
    src/bacnet/access_rule.h
    src/bacnet/alarm_ack.c
    src/bacnet/alarm_ack.h
    src/bacnet/apdu.h
    src/bacnet/arf.c
    src/bacnet/arf.h
    src/bacnet/assigned_access_rights.c
    src/bacnet/assigned_access_rights.h
    src/bacnet/authentication_factor.c
    src/bacnet/authentication_factor_format.c
    src/bacnet/authentication_factor_format.h
    src/bacnet/authentication_factor.h
    src/bacnet/awf.c
    src/bacnet/awf.h
    src/bacnet/bacaddr.c
    src/bacnet/bacaddr.h
    src/bacnet/bacapp.c
    src/bacnet/bacapp.h
    src/bacnet/bacdcode.c
    src/bacnet/bacdcode.h
    src/bacnet/bacdef.h
    src/bacnet/bacdest.c
    src/bacnet/bacdest.h
    src/bacnet/bacdevobjpropref.c
    src/bacnet/bacdevobjpropref.h
    src/bacnet/bacenum.h
    src/bacnet/bacerror.c
    src/bacnet/bacerror.h
    src/bacnet/bacint.c
    src/bacnet/bacint.h
    src/bacnet/bacprop.c
    src/bacnet/bacprop.h
    src/bacnet/bacpropstates.c
    src/bacnet/bacpropstates.h
    src/bacnet/bacreal.c
    src/bacnet/bacreal.h
    src/bacnet/bacstr.c
    src/bacnet/bacstr.h
    src/bacnet/bactext.c
    src/bacnet/bactext.h
    src/bacnet/bactimevalue.c
    src/bacnet/bactimevalue.h
    src/bacnet/dailyschedule.c
    src/bacnet/dailyschedule.h
    src/bacnet/weeklyschedule.c
    src/bacnet/weeklyschedule.h
    $<$<BOOL:${BACDL_BIP}>:src/bacnet/basic/bbmd/h_bbmd.c>
    $<$<BOOL:${BACDL_BIP}>:src/bacnet/basic/bbmd/h_bbmd.h>
    $<$<BOOL:${BACDL_BIP6}>:src/bacnet/basic/bbmd6/h_bbmd6.c>
    $<$<BOOL:${BACDL_BIP6}>:src/bacnet/basic/bbmd6/h_bbmd6.h>
    $<$<BOOL:${BACDL_BIP6}>:src/bacnet/basic/bbmd6/vmac.c>
    $<$<BOOL:${BACDL_BIP6}>:src/bacnet/basic/bbmd6/vmac.h>
    src/bacnet/basic/binding/address.c
    src/bacnet/basic/binding/address.h
    src/bacnet/basic/npdu/h_npdu.c
    src/bacnet/basic/npdu/h_npdu.h
    $<$<BOOL:${BAC_ROUTING}>:src/bacnet/basic/npdu/h_routed_npdu.c>
    $<$<BOOL:${BAC_ROUTING}>:src/bacnet/basic/npdu/h_routed_npdu.h>
    $<$<BOOL:${BAC_ROUTING}>:src/bacnet/basic/npdu/s_router.c>
    $<$<BOOL:${BAC_ROUTING}>:src/bacnet/basic/npdu/s_router.h>
    src/bacnet/basic/object/access_credential.c
    src/bacnet/basic/object/access_credential.h
    src/bacnet/basic/object/access_door.c
    src/bacnet/basic/object/access_door.h
    src/bacnet/basic/object/access_point.c
    src/bacnet/basic/object/access_point.h
    src/bacnet/basic/object/access_rights.c
    src/bacnet/basic/object/access_rights.h
    src/bacnet/basic/object/access_user.c
    src/bacnet/basic/object/access_user.h
    src/bacnet/basic/object/access_zone.c
    src/bacnet/basic/object/access_zone.h
    src/bacnet/basic/object/acc.c
    src/bacnet/basic/object/ai.c
    src/bacnet/basic/object/ai.h
    src/bacnet/basic/object/ao.c
    src/bacnet/basic/object/ao.h
    src/bacnet/basic/object/av.c
    src/bacnet/basic/object/av.h
    src/bacnet/basic/object/bacfile.c
    src/bacnet/basic/object/bacfile.h
    src/bacnet/basic/object/bi.c
    src/bacnet/basic/object/bi.h
    src/bacnet/basic/object/bo.c
    src/bacnet/basic/object/bo.h
    src/bacnet/basic/object/bv.c
    src/bacnet/basic/object/bv.h
    src/bacnet/basic/object/channel.c
    src/bacnet/basic/object/channel.h
    src/bacnet/basic/object/color_object.c
    src/bacnet/basic/object/color_object.h
    src/bacnet/basic/object/color_temperature.c
    src/bacnet/basic/object/color_temperature.h
    # src/bacnet/basic/object/client/device-client.c
    src/bacnet/basic/object/command.c
    src/bacnet/basic/object/command.h
    src/bacnet/basic/object/credential_data_input.c
    src/bacnet/basic/object/credential_data_input.h
    src/bacnet/basic/object/csv.c
    src/bacnet/basic/object/csv.h
    src/bacnet/basic/object/device.c
    src/bacnet/basic/object/device.h
    $<$<BOOL:${BAC_ROUTING}>:src/bacnet/basic/object/gateway/gw_device.c>
    src/bacnet/basic/object/iv.c
    src/bacnet/basic/object/iv.h
    src/bacnet/basic/object/lc.c
    src/bacnet/basic/object/lc.h
    src/bacnet/basic/object/lo.c
    src/bacnet/basic/object/lo.h
    src/bacnet/basic/object/lsp.c
    src/bacnet/basic/object/lsp.h
    src/bacnet/basic/object/ms-input.c
    src/bacnet/basic/object/ms-input.h
    src/bacnet/basic/object/mso.c
    src/bacnet/basic/object/mso.h
    src/bacnet/basic/object/msv.c
    src/bacnet/basic/object/msv.h
    src/bacnet/basic/object/nc.c
    src/bacnet/basic/object/nc.h
    src/bacnet/basic/object/netport.c
    src/bacnet/basic/object/netport.h
    src/bacnet/basic/object/objects.c
    src/bacnet/basic/object/objects.h
    src/bacnet/basic/object/osv.c
    src/bacnet/basic/object/osv.h
    src/bacnet/basic/object/piv.c
    src/bacnet/basic/object/piv.h
    src/bacnet/basic/object/schedule.c
    src/bacnet/basic/object/schedule.h
    src/bacnet/basic/object/trendlog.c
    src/bacnet/basic/object/trendlog.h
    src/bacnet/basic/service/h_alarm_ack.c
    src/bacnet/basic/service/h_alarm_ack.h
    src/bacnet/basic/service/h_apdu.c
    src/bacnet/basic/service/h_apdu.h
    src/bacnet/basic/service/h_arf_a.c
    src/bacnet/basic/service/h_arf_a.h
    src/bacnet/basic/service/h_arf.c
    src/bacnet/basic/service/h_arf.h
    src/bacnet/basic/service/h_awf.c
    src/bacnet/basic/service/h_awf.h
    src/bacnet/basic/service/h_ccov.c
    src/bacnet/basic/service/h_ccov.h
    src/bacnet/basic/service/h_cov.c
    src/bacnet/basic/service/h_cov.h
    src/bacnet/basic/service/h_dcc.c
    src/bacnet/basic/service/h_dcc.h
    src/bacnet/basic/service/h_gas_a.c
    src/bacnet/basic/service/h_gas_a.h
    src/bacnet/basic/service/h_get_alarm_sum.c
    src/bacnet/basic/service/h_get_alarm_sum.h
    src/bacnet/basic/service/h_getevent_a.c
    src/bacnet/basic/service/h_getevent_a.h
    src/bacnet/basic/service/h_getevent.c
    src/bacnet/basic/service/h_getevent.h
    src/bacnet/basic/service/h_iam.c
    src/bacnet/basic/service/h_iam.h
    src/bacnet/basic/service/h_ihave.c
    src/bacnet/basic/service/h_ihave.h
    src/bacnet/basic/service/h_lso.c
    src/bacnet/basic/service/h_lso.h
    src/bacnet/basic/service/h_list_element.c
    src/bacnet/basic/service/h_list_element.h
    src/bacnet/basic/service/h_noserv.c
    src/bacnet/basic/service/h_noserv.h
    src/bacnet/basic/service/h_rd.c
    src/bacnet/basic/service/h_rd.h
    src/bacnet/basic/service/h_rp_a.c
    src/bacnet/basic/service/h_rp_a.h
    src/bacnet/basic/service/h_rp.c
    src/bacnet/basic/service/h_rp.h
    src/bacnet/basic/service/h_rpm_a.c
    src/bacnet/basic/service/h_rpm_a.h
    src/bacnet/basic/service/h_rpm.c
    src/bacnet/basic/service/h_rpm.h
    src/bacnet/basic/service/h_rr_a.c
    src/bacnet/basic/service/h_rr_a.h
    src/bacnet/basic/service/h_rr.c
    src/bacnet/basic/service/h_rr.h
    src/bacnet/basic/service/h_ts.c
    src/bacnet/basic/service/h_ts.h
    src/bacnet/basic/service/h_ucov.c
    src/bacnet/basic/service/h_ucov.h
    src/bacnet/basic/service/h_upt.c
    src/bacnet/basic/service/h_upt.h
    src/bacnet/basic/service/h_whohas.c
    src/bacnet/basic/service/h_whohas.h
    src/bacnet/basic/service/h_whois.c
    src/bacnet/basic/service/h_whois.h
    src/bacnet/basic/service/h_wp.c
    src/bacnet/basic/service/h_wp.h
    src/bacnet/basic/service/h_wpm.c
    src/bacnet/basic/service/h_wpm.h
    src/bacnet/basic/service/s_abort.c
    src/bacnet/basic/service/s_abort.h
    src/bacnet/basic/service/s_ack_alarm.c
    src/bacnet/basic/service/s_ack_alarm.h
    src/bacnet/basic/service/s_arfs.c
    src/bacnet/basic/service/s_arfs.h
    src/bacnet/basic/service/s_awfs.c
    src/bacnet/basic/service/s_awfs.h
    src/bacnet/basic/service/s_cevent.c
    src/bacnet/basic/service/s_cevent.h
    src/bacnet/basic/service/s_cov.c
    src/bacnet/basic/service/s_cov.h
    src/bacnet/basic/service/s_dcc.c
    src/bacnet/basic/service/s_dcc.h
    src/bacnet/basic/service/s_error.c
    src/bacnet/basic/service/s_error.h
    src/bacnet/basic/service/s_get_alarm_sum.c
    src/bacnet/basic/service/s_get_alarm_sum.h
    src/bacnet/basic/service/s_get_event.c
    src/bacnet/basic/service/s_getevent.c
    src/bacnet/basic/service/s_get_event.h
    src/bacnet/basic/service/s_getevent.h
    src/bacnet/basic/service/s_iam.c
    src/bacnet/basic/service/s_iam.h
    src/bacnet/basic/service/s_ihave.c
    src/bacnet/basic/service/s_ihave.h
    src/bacnet/basic/service/s_list_element.c
    src/bacnet/basic/service/s_list_element.h
    src/bacnet/basic/service/s_lso.c
    src/bacnet/basic/service/s_lso.h
    src/bacnet/basic/service/s_rd.c
    src/bacnet/basic/service/s_rd.h
    src/bacnet/basic/service/s_readrange.c
    src/bacnet/basic/service/s_readrange.h
    src/bacnet/basic/service/s_rp.c
    src/bacnet/basic/service/s_rp.h
    src/bacnet/basic/service/s_rpm.c
    src/bacnet/basic/service/s_rpm.h
    src/bacnet/basic/service/s_ts.c
    src/bacnet/basic/service/s_ts.h
    src/bacnet/basic/service/s_uevent.c
    src/bacnet/basic/service/s_uevent.h
    src/bacnet/basic/service/s_upt.c
    src/bacnet/basic/service/s_upt.h
    src/bacnet/basic/service/s_whohas.c
    src/bacnet/basic/service/s_whohas.h
    src/bacnet/basic/service/s_whois.c
    src/bacnet/basic/service/s_whois.h
    src/bacnet/basic/service/s_wp.c
    src/bacnet/basic/service/s_wp.h
    src/bacnet/basic/service/s_wpm.c
    src/bacnet/basic/service/s_wpm.h
    src/bacnet/basic/services.h
    src/bacnet/basic/sys/bigend.c
    src/bacnet/basic/sys/bigend.h
    src/bacnet/basic/sys/color_rgb.c
    src/bacnet/basic/sys/color_rgb.h
    src/bacnet/basic/sys/days.c
    src/bacnet/basic/sys/days.h
    src/bacnet/basic/sys/debug.c
    src/bacnet/basic/sys/debug.h
    src/bacnet/basic/sys/fifo.c
    src/bacnet/basic/sys/fifo.h
    src/bacnet/basic/sys/filename.c
    src/bacnet/basic/sys/filename.h
    src/bacnet/basic/sys/key.h
    src/bacnet/basic/sys/keylist.c
    src/bacnet/basic/sys/keylist.h
    src/bacnet/basic/sys/mstimer.c
    src/bacnet/basic/sys/mstimer.h
    src/bacnet/basic/sys/ringbuf.c
    src/bacnet/basic/sys/ringbuf.h
    src/bacnet/basic/sys/sbuf.c
    src/bacnet/basic/sys/sbuf.h
    src/bacnet/basic/tsm/tsm.c
    src/bacnet/basic/tsm/tsm.h
    src/bacnet/bits.h
    src/bacnet/bytes.h
    src/bacnet/config.h
    src/bacnet/cov.c
    src/bacnet/cov.h
    src/bacnet/credential_authentication_factor.c
    src/bacnet/credential_authentication_factor.h
    src/bacnet/datalink/arcnet.h
    src/bacnet/datalink/bacsec.c
    src/bacnet/datalink/bacsec.h
    src/bacnet/datalink/bip6.h
    $<$<BOOL:${BACDL_BIP}>:src/bacnet/datalink/bip.h>
    $<$<BOOL:${BACDL_BIP6}>:src/bacnet/datalink/bvlc6.c>
    $<$<BOOL:${BACDL_BIP6}>:src/bacnet/datalink/bvlc6.h>
    $<$<BOOL:${BACDL_BIP}>:src/bacnet/datalink/bvlc.h>
    $<$<BOOL:${BACDL_BIP}>:src/bacnet/datalink/bvlc.c>
    $<$<BOOL:${BACDL_MSTP}>:src/bacnet/datalink/crc.h>
    $<$<BOOL:${BACDL_MSTP}>:src/bacnet/datalink/crc.c>
    $<$<BOOL:${BACDL_MSTP}>:src/bacnet/datalink/cobs.c>
    src/bacnet/datalink/datalink.c
    src/bacnet/datalink/datalink.h
    src/bacnet/datalink/dlenv.c
    src/bacnet/datalink/dlenv.h
    src/bacnet/datalink/dlmstp.h
    src/bacnet/datalink/ethernet.h
    $<$<BOOL:${BACDL_MSTP}>:src/bacnet/datalink/mstp.c>
    src/bacnet/datalink/mstpdef.h
    src/bacnet/datalink/mstp.h
    src/bacnet/datalink/mstptext.c
    src/bacnet/datalink/mstptext.h
    src/bacnet/datetime.c
    src/bacnet/datetime.h
    src/bacnet/dcc.c
    src/bacnet/dcc.h
    src/bacnet/event.c
    src/bacnet/event.h
    src/bacnet/get_alarm_sum.c
    src/bacnet/get_alarm_sum.h
    src/bacnet/getevent.c
    src/bacnet/getevent.h
    src/bacnet/hostnport.c
    src/bacnet/hostnport.h
    src/bacnet/iam.c
    src/bacnet/iam.h
    src/bacnet/ihave.c
    src/bacnet/ihave.h
    src/bacnet/indtext.c
    src/bacnet/indtext.h
    src/bacnet/lighting.c
    src/bacnet/lighting.h
    src/bacnet/list_element.c
    src/bacnet/list_element.h
    src/bacnet/lso.c
    src/bacnet/lso.h
    src/bacnet/memcopy.c
    src/bacnet/memcopy.h
    src/bacnet/npdu.c
    src/bacnet/npdu.h
    src/bacnet/property.c
    src/bacnet/property.h
    src/bacnet/proplist.c
    src/bacnet/proplist.h
    src/bacnet/ptransfer.c
    src/bacnet/ptransfer.h
    src/bacnet/rd.c
    src/bacnet/rd.h
    src/bacnet/readrange.c
    src/bacnet/readrange.h
    src/bacnet/reject.c
    src/bacnet/reject.h
    src/bacnet/rp.c
    src/bacnet/rp.h
    src/bacnet/rpm.c
    src/bacnet/rpm.h
    src/bacnet/timestamp.c
    src/bacnet/timestamp.h
    src/bacnet/timesync.c
    src/bacnet/timesync.h
    src/bacnet/version.h
    src/bacnet/whohas.c
    src/bacnet/whohas.h
    src/bacnet/whois.c
    src/bacnet/whois.h
    src/bacnet/wp.c
    src/bacnet/wp.h
    src/bacnet/wpm.c
    src/bacnet/wpm.h)
target_sources(
  ${PROJECT_NAME}
  PRIVATE
  ${BACNETSTACK_SRCS})
target_include_directories(
  ${PROJECT_NAME}
  PUBLIC $<BUILD_INTERFACE:${CMAKE_CURRENT_LIST_DIR}/src/>
         $<INSTALL_INTERFACE:include/bacnet/>)
if(BUILD_SHARED_LIBS)
  set_target_properties(
    ${PROJECT_NAME}
    PROPERTIES
      C_VISIBILITY_PRESET hidden)
endif()

if(APPLE)
  unset(BACDL_MSTP)
endif()

target_compile_definitions(
  ${PROJECT_NAME}
  PUBLIC
  BACNET_PROTOCOL_REVISION=${BACNET_PROTOCOL_REVISION}
  BACNET_VENDOR_NAME="Schneider Electric"
  BBMD_ENABLED=0
  BBMD_CLIENT_ENABLED=1
  $<$<BOOL:${BACDL_BIP}>:BACDL_BIP>
  $<$<BOOL:${BACDL_BIP6}>:BACDL_BIP6>
  $<$<BOOL:${BACDL_ARCNET}>:BACDL_ARCNET>
  $<$<BOOL:${BACDL_MSTP}>:BACDL_MSTP>
  $<$<BOOL:${BACDL_ETHERNET}>:BACDL_ETHERNET>
  $<$<BOOL:${BACDL_NONE}>:BACDL_NONE>
  $<$<BOOL:${BACNET_PROPERTY_LISTS}>:BACNET_PROPERTY_LISTS>
  $<$<BOOL:${BAC_ROUTING}>:BAC_ROUTING>
  $<$<BOOL:${BACDL_ALL}>:BACDL_ALL>
  #  $<$<NOT:$<BOOL:${BAC_ROUTING}>>:BAC_ROUTING>
  $<$<NOT:$<BOOL:${BUILD_SHARED_LIBS}>>:BACNET_STACK_STATIC_DEFINE>
  PRIVATE
  PRINT_ENABLED=1)

target_link_libraries(${PROJECT_NAME} PUBLIC Threads::Threads)

add_library(
  ${PROJECT_NAME}::${PROJECT_NAME}
  ALIAS
  ${PROJECT_NAME})

#
# add ports
#

set(BACNET_PORT_DIRECTORY_PATH "")

if(ZEPHYR_BASE)
  message(FATAL_ERROR "ZEPHYR_BASE env variable defined. Use zephyr/CMakeLists.txt for Zephyr build")
elseif(${CMAKE_SYSTEM_NAME} STREQUAL "Linux")
  message(STATUS "BACNET: building for linux")
  set(BACNET_PORT_DIRECTORY_PATH ${CMAKE_CURRENT_LIST_DIR}/ports/linux)
  target_link_libraries(${PROJECT_NAME} PUBLIC m)

  target_sources(${PROJECT_NAME} PRIVATE
    ports/linux/bacport.h
    ports/linux/datetime-init.c
    $<$<BOOL:${BACDL_BIP}>:ports/linux/bip-init.c>
    $<$<BOOL:${BACDL_BIP6}>:ports/linux/bip6.c>
    $<$<BOOL:${BACDL_ARCNET}>:ports/linux/arcnet.c>
    $<$<BOOL:${BACDL_MSTP}>:ports/linux/rs485.c>
    $<$<BOOL:${BACDL_MSTP}>:ports/linux/rs485.h>
    #$<$<BOOL:${BACDL_MSTP}>:ports/linux/dlmstp.c>
    $<$<BOOL:${BACDL_MSTP}>:ports/linux/dlmstp_linux.c>
    $<$<BOOL:${BACDL_MSTP}>:ports/linux/dlmstp_linux.h>
    # ports/linux/rx_fsm.c
    $<$<BOOL:${BACDL_ETHERNET}>:ports/linux/ethernet.c>
    ports/linux/mstimer-init.c)

elseif(WIN32)
  message(STATUS "BACNET: building for win32")
  set(BACNET_PORT_DIRECTORY_PATH ${CMAKE_CURRENT_LIST_DIR}/ports/win32)

  target_link_libraries(${PROJECT_NAME} PUBLIC wsock32)

  target_link_libraries(${PROJECT_NAME} PRIVATE
    winmm
    $<$<BOOL:${BACDL_BIP}>:ws2_32>
    $<$<BOOL:${BACDL_BIP}>:iphlpapi>)

  add_definitions("/W3 /D_CRT_SECURE_NO_WARNINGS /wd4244 /wd4018 /wd4267")

  target_sources(${PROJECT_NAME} PRIVATE
    ports/win32/bacport.h
    $<$<BOOL:${BACDL_BIP6}>:ports/win32/bip6.c>
    $<$<BOOL:${BACDL_BIP}>:ports/win32/bip-init.c>
    # ports/win32/rx_fsm.c
    ports/win32/datetime-init.c
    $<$<BOOL:${BACDL_MSTP}>:ports/win32/dlmstp.c>
    #  ports/win32/dlmstp-mm.c
    $<$<BOOL:${BACDL_ETHERNET}>:ports/win32/ethernet.c>
    ports/win32/mstimer-init.c
    $<$<BOOL:${BACDL_MSTP}>:ports/win32/rs485.c>
    $<$<BOOL:${BACDL_MSTP}>:ports/win32/rs485.h>)
elseif(APPLE)
  message(STATUS "BACNET: building for APPLE")
  set(BACNET_PORT_DIRECTORY_PATH ${CMAKE_CURRENT_LIST_DIR}/ports/bsd)

  target_sources(${PROJECT_NAME} PRIVATE
    ports/bsd/bacport.h
    ports/bsd/bip-init.c
    ports/bsd/datetime-init.c
    ports/bsd/mstimer-init.c
    ports/bsd/stdbool.h)
endif()

target_include_directories(${PROJECT_NAME} PUBLIC
  $<BUILD_INTERFACE:${BACNET_PORT_DIRECTORY_PATH}>)

#
# examples
#

if(BACNET_STACK_BUILD_APPS)
  message(STATUS "BACNET: compiling also apps")

  add_executable(abort apps/abort/main.c)
  target_link_libraries(abort PRIVATE ${PROJECT_NAME})

  add_executable(ack-alarm apps/ack-alarm/main.c)
  target_link_libraries(ack-alarm PRIVATE ${PROJECT_NAME})

  add_executable(add-list-element apps/add-list-element/main.c)
  target_link_libraries(add-list-element PRIVATE ${PROJECT_NAME})

  add_executable(dcc apps/dcc/main.c)
  target_link_libraries(dcc PRIVATE ${PROJECT_NAME})

  add_executable(epics apps/epics/main.c)
  target_link_libraries(epics PRIVATE ${PROJECT_NAME})

  add_executable(error apps/error/main.c)
  target_link_libraries(error PRIVATE ${PROJECT_NAME})

  # add_executable(gateway apps/gateway/main.c apps/gateway/gateway.h)
  # target_link_libraries(gateway PRIVATE ${PROJECT_NAME})

  add_executable(getevent apps/getevent/main.c)
  target_link_libraries(getevent PRIVATE ${PROJECT_NAME})

  add_executable(iam apps/iam/main.c)
  target_link_libraries(iam PRIVATE ${PROJECT_NAME})

  add_executable(iamrouter apps/iamrouter/main.c)
  target_link_libraries(iamrouter PRIVATE ${PROJECT_NAME})

  add_executable(initrouter apps/initrouter/main.c)
  target_link_libraries(initrouter PRIVATE ${PROJECT_NAME})

  if(BACDL_MSTP)
    add_executable(mstpcap apps/mstpcap/main.c)
    target_link_libraries(mstpcap PRIVATE ${PROJECT_NAME})

    add_executable(mstpcrc apps/mstpcrc/main.c)
    target_link_libraries(mstpcrc PRIVATE ${PROJECT_NAME})
  endif()

  if(BACNET_BUILD_PIFACE_APP)
    add_executable(piface apps/piface/main.c apps/piface/device.c)
    target_link_libraries(piface PRIVATE ${PROJECT_NAME})
  endif(BACNET_BUILD_PIFACE_APP)

  if(BACNET_BUILD_BACPOLL_APP)
    add_executable(bacpoll
        apps/server-client/main.c
        src/bacnet/basic/client/bac-task.c
        src/bacnet/basic/client/bac-data.c
        src/bacnet/basic/client/bac-rw.c)
    target_link_libraries(bacpoll PRIVATE ${PROJECT_NAME})
  endif(BACNET_BUILD_BACPOLL_APP)

  if(NOT BACDL_ETHERNET)
    if(BAC_ROUTING)
    add_executable(readbdt apps/readbdt/main.c)
    target_link_libraries(readbdt PRIVATE ${PROJECT_NAME})

    add_executable(readfdt apps/readfdt/main.c)
    target_link_libraries(readfdt PRIVATE ${PROJECT_NAME})
    endif()
  endif()

  add_executable(readfile apps/readfile/main.c)
  target_link_libraries(readfile PRIVATE ${PROJECT_NAME})

  add_executable(readprop apps/readprop/main.c)
  target_link_libraries(readprop PRIVATE ${PROJECT_NAME})

  add_executable(readpropm apps/readpropm/main.c)
  target_link_libraries(readpropm PRIVATE ${PROJECT_NAME})

  add_executable(readrange apps/readrange/main.c)
  target_link_libraries(readrange PRIVATE ${PROJECT_NAME})

  add_executable(remove-list-element apps/remove-list-element/main.c)
  target_link_libraries(remove-list-element PRIVATE ${PROJECT_NAME})

  add_executable(reinit apps/reinit/main.c)
  target_link_libraries(reinit PRIVATE ${PROJECT_NAME})

  if(BACDL_MSTP)
    add_executable(
      router
      apps/router/ipmodule.c
      apps/router/ipmodule.h
      apps/router/main.c
      apps/router/msgqueue.c
      apps/router/msgqueue.h
      apps/router/mstpmodule.c
      apps/router/mstpmodule.h
      apps/router/network_layer.c
      apps/router/network_layer.h
      apps/router/portthread.c
      apps/router/portthread.h)

    target_link_libraries(
      router
      PRIVATE ${PROJECT_NAME}
              # needs libconfig
              -lconfig)
  endif()

  if(BACDL_BIP6)
    add_executable(router-ipv6 apps/router-ipv6/main.c)
    target_link_libraries(router-ipv6 PRIVATE ${PROJECT_NAME})
  endif()

  add_executable(scov apps/scov/main.c)
  target_link_libraries(scov PRIVATE ${PROJECT_NAME})

  add_executable(server apps/server/main.c)
  target_link_libraries(server PRIVATE ${PROJECT_NAME})

  add_executable(timesync apps/timesync/main.c)
  target_link_libraries(timesync PRIVATE ${PROJECT_NAME})

  add_executable(ucov apps/ucov/main.c)
  target_link_libraries(ucov PRIVATE ${PROJECT_NAME})

  add_executable(event apps/event/main.c)
  target_link_libraries(event PRIVATE ${PROJECT_NAME})

  add_executable(uevent apps/uevent/main.c)
  target_link_libraries(uevent PRIVATE ${PROJECT_NAME})

  add_executable(uptransfer apps/uptransfer/main.c)
  target_link_libraries(uptransfer PRIVATE ${PROJECT_NAME})

  add_executable(whohas apps/whohas/main.c)
  target_link_libraries(whohas PRIVATE ${PROJECT_NAME})

  add_executable(whois apps/whois/main.c)
  target_link_libraries(whois PRIVATE ${PROJECT_NAME})

  add_executable(whoisrouter apps/whoisrouter/main.c)
  target_link_libraries(whoisrouter PRIVATE ${PROJECT_NAME})

  add_executable(whatisnetnum apps/whatisnetnum/main.c)
  target_link_libraries(whatisnetnum PRIVATE ${PROJECT_NAME})

  add_executable(netnumis apps/netnumis/main.c)
  target_link_libraries(netnumis PRIVATE ${PROJECT_NAME})

  add_executable(writefile apps/writefile/main.c)
  target_link_libraries(writefile PRIVATE ${PROJECT_NAME})

  add_executable(writeprop apps/writeprop/main.c)
  target_link_libraries(writeprop PRIVATE ${PROJECT_NAME})

  add_executable(writepropm apps/writepropm/main.c)
  target_link_libraries(writepropm PRIVATE ${PROJECT_NAME})
endif()

#
# install
#

include(GNUInstallDirs)
include(CMakePackageConfigHelpers)

set(BACNET_STACK_CONFIG_INSTALL_DIR ${CMAKE_INSTALL_LIBDIR}/cmake/${PROJECT_NAME})
install(
  TARGETS ${PROJECT_NAME}
  EXPORT ${PROJECT_NAME}Targets
  RUNTIME DESTINATION ${CMAKE_INSTALL_BINDIR}
  LIBRARY DESTINATION ${CMAKE_INSTALL_LIBDIR} COMPONENT lib
  ARCHIVE DESTINATION ${CMAKE_INSTALL_LIBDIR} COMPONENT lib)

install(
  EXPORT ${PROJECT_NAME}Targets
  DESTINATION ${BACNET_STACK_CONFIG_INSTALL_DIR}
  NAMESPACE ${PROJECT_NAME}::
  COMPONENT dev)

configure_package_config_file(
  cmake/Config.cmake.in
  ${PROJECT_NAME}Config.cmake
  INSTALL_DESTINATION
  ${BACNET_STACK_CONFIG_INSTALL_DIR})
write_basic_package_version_file(${PROJECT_NAME}ConfigVersion.cmake COMPATIBILITY SameMajorVersion)
install(
  FILES ${CMAKE_CURRENT_BINARY_DIR}/${PROJECT_NAME}Config.cmake
        ${CMAKE_CURRENT_BINARY_DIR}/${PROJECT_NAME}ConfigVersion.cmake
  DESTINATION ${BACNET_STACK_CONFIG_INSTALL_DIR}
  COMPONENT dev)

install(
  DIRECTORY src/bacnet
  DESTINATION ${CMAKE_INSTALL_INCLUDEDIR}
  COMPONENT dev
  FILES_MATCHING
  PATTERN "*.h")

install(
  DIRECTORY ${BACNET_PORT_DIRECTORY_PATH}/
  DESTINATION ${CMAKE_INSTALL_INCLUDEDIR}
  COMPONENT dev
  FILES_MATCHING
  PATTERN "*.h")

message(STATUS "BACNET: using cmake:....................\"${CMAKE_VERSION}\"")
message(STATUS "BACNET: CMAKE_C_COMPILER_ID:............\"${CMAKE_C_COMPILER_ID}\"")
message(STATUS "BACNET: CMAKE_C_COMPILER_VERSION:.......\"${CMAKE_C_COMPILER_VERSION}\"")
message(STATUS "BACNET: CMAKE_CXX_COMPILER_ID:..........\"${CMAKE_CXX_COMPILER_ID}\"")
message(STATUS "BACNET: CMAKE_CXX_COMPILER_VERSION:.....\"${CMAKE_CXX_COMPILER_VERSION}\"")
message(STATUS "BACNET: CMAKE_BUILD_TYPE:...............\"${CMAKE_BUILD_TYPE}\"")
message(STATUS "BACNET: CMAKE_INSTALL_PREFIX:...........\"${CMAKE_INSTALL_PREFIX}\"")
message(STATUS "BACNET: BACNET_PROTOCOL_REVISION:.......\"${BACNET_PROTOCOL_REVISION}\"")
message(STATUS "BACNET: BACDL_BIP6:.....................\"${BACDL_BIP6}\"")
message(STATUS "BACNET: BACDL_BIP:......................\"${BACDL_BIP}\"")
message(STATUS "BACNET: BACDL_ARCNET:...................\"${BACDL_ARCNET}\"")
message(STATUS "BACNET: BACDL_MSTP:.....................\"${BACDL_MSTP}\"")
message(STATUS "BACNET: BACDL_ETHERNET:.................\"${BACDL_ETHERNET}\"")
message(STATUS "BACNET: BACDL_NONE:.....................\"${BACDL_NONE}\"")
message(STATUS "BACNET: BAC_ROUTING:....................\"${BAC_ROUTING}\"")<|MERGE_RESOLUTION|>--- conflicted
+++ resolved
@@ -44,17 +44,15 @@
   "compile with ethernet support"
   OFF)
 
-<<<<<<< HEAD
-# option(
-#   BACDL_MSTP
-#   "compile with mstp support"
-#   OFF)
-=======
+option(
+   BACDL_MSTP
+   "compile with mstp support"
+   OFF)
+
 option(
   BACDL_MSTP
   "compile with mstp support"
   ON)
->>>>>>> 6532ee45
 
 option(
   BACDL_ARCNET
@@ -76,27 +74,24 @@
   "compile without datalink"
   OFF)
 
-<<<<<<< HEAD
-cmake_dependent_option(BACDL_MSTP "Use Foo" ON "APPLE" OFF)
-
 set(BACNET_PROTOCOL_REVISION 24)
-
-
-=======
-set(BACNET_PROTOCOL_REVISION 19)
 set(BUILD_SHARED_LIBS 1)
 set(BACDL_ALL ON)
 set(BACDL_ARCNET ON)
 set(BACDL_BIP ON)
 set(BACDL_BIP6 ON)
 set(BACDL_ETHERNET ON)
-set(BACDL_MSTP ON)
+if(APPLE)
+  set(BACDL_MSTP OFF)
+else()
+  set(BACDL_MSTP ON)
+endif()
+
 set(BAC_ROUTING OFF)
 set(BACNET_STACK_BUILD_APPS OFF)
 #set(BACNET_VENDOR_NAME "@Schneider Electric@" CACHE STRINGi "Vendor ID")
 # set(OPT2 "Default" CACHE STRING "Helpstring")
 # set(CMAKE_INSTALL_PREFIX "/usr/")
->>>>>>> 6532ee45
 
 if(NOT CMAKE_BUILD_TYPE)
   set(CMAKE_BUILD_TYPE Release)
