cmake_minimum_required(VERSION 3.5 FATAL_ERROR)

project(
  bacnet-stack
  VERSION 1.3.8
  LANGUAGES C)

#
# options
#

option(
  BACNET_STACK_BUILD_APPS
  "build apps"
  ON)

option(
  BAC_ROUTING
  "enable bac routing"
  ON)

option(
  BACNET_PROPERTY_LISTS
  "enable property lists"
  ON)

option(
  BACNET_PROPERTY_ARRAY_LISTS
  "enable property array lists"
  ON)

option(
  BACNET_BUILD_PIFACE_APP
  "compile the piface app"
  OFF)

option(
  BACNET_BUILD_BACPOLL_APP
  "compile the bacpoll app"
  ON)

option(
  BACNET_BUILD_BACDISCOVER_APP
  "compile the bacdiscover app"
  ON)

option(
  BACDL_ETHERNET
  "compile with ethernet datalink support"
  OFF)

option(
  BACDL_MSTP
  "compile with mstp datalink support"
  OFF)

option(
  BACDL_ARCNET
  "compile with arcnet datalink support"
  OFF)

option(
  BACDL_BIP
  "compile with ip datalink support"
  ON)

option(
  BACDL_BIP6
  "compile with ipv6 datalink support"
  ON)

if(NOT (BACDL_ETHERNET OR
        BACDL_MSTP OR
        BACDL_ARCNET OR
        BACDL_BIP OR
        BACDL_BIP6 OR
        BACDL_CUSTOM))
  add_definitions(-DBACDL_NONE)
endif()

option(
  UCI
  "build with uci"
  OFF)

# TODO: turn this off by default

option(
  BACDL_BSC
  "compile with secure-connect support"
  OFF)

set(BACNET_PROTOCOL_REVISION 19)

if(NOT CMAKE_BUILD_TYPE)
  set(CMAKE_BUILD_TYPE Release)
endif()

# Build types
if ("${CMAKE_BUILD_TYPE}" STREQUAL "Release")
    message(STATUS "Maximum optimization for speed")
elseif ("${CMAKE_BUILD_TYPE}" STREQUAL "RelWithDebInfo")
    message(STATUS "Maximum optimization for speed, debug info included")
elseif ("${CMAKE_BUILD_TYPE}" STREQUAL "MinSizeRel")
    message(STATUS "Maximum optimization for size")
else ()
    message(STATUS "Minimal optimization, debug info included")
    add_compile_definitions(DEBUG_ENABLED=1)
endif ()

option(
  BACNET_STACK_DEPRECATED_DISABLE
  "Disable deprecation compile warnings"
  ON)

if(BACNET_STACK_DEPRECATED_DISABLE)
  add_definitions(-DBACNET_STACK_DEPRECATED_DISABLE)
endif()

set(CMAKE_C_STANDARD 90)

if (CMAKE_C_COMPILER_ID MATCHES "Clang" OR CMAKE_C_COMPILER_ID MATCHES "AppleClang" OR CMAKE_C_COMPILER_ID MATCHES "GNU")
  add_compile_options(-Wall -Wextra -pedantic)
  # Add more warnings
  add_compile_options(-Wfloat-equal -Wconversion)
  add_compile_options(-Wfloat-conversion -Wdouble-promotion)
  add_compile_options(-Wredundant-decls -Wmissing-declarations)
  add_compile_options(-Wswitch-default)
  add_compile_options(-Wunused-variable)
  add_compile_options(-Wcast-qual)
  add_compile_options(-Wwrite-strings)

  # Don't warn about conversion, sign, compares since they are common in
  # embedded
  add_compile_options(-Wno-sign-conversion -Wno-conversion)
  add_compile_options(-Wno-sign-compare)

  if (CMAKE_C_COMPILER_ID MATCHES "Clang" OR CMAKE_C_COMPILER_ID MATCHES "AppleClang")
    # Just noise from clang
    add_compile_options(-Wno-gnu-zero-variadic-macro-arguments)

    # Clang does not like _Bool which is not C90. We could fix this at some
    # point.
    add_compile_options(-Wno-c99-extensions)
  endif()

  if (APPLE)
    # Apple defines UINT64_MAX with ULL suffix. This is not C90 compliant.
    add_compile_options(-Wno-long-long)
  endif()

  # Should be fixed in a future.
  add_compile_options(-Wno-cast-qual)
  add_compile_options(-Wno-double-promotion)
  add_compile_options(-Wno-float-conversion)
  add_compile_options(-Wno-missing-declarations)
  add_compile_options(-Wno-unused-but-set-variable)
  add_compile_options(-Wno-write-strings)
elseif(MSVC)
  add_compile_options(/Wall)

  # Potentially uninitialized local variable. Definetly fix these. There might
  # be false positives but it is better to fix them also.
  add_compile_options(/wd4701)

  # Function is unsafe (strtok, sscanf, fopen, strerror).
  add_compile_options(/wd4996)

  # Handle all enums values in switch.
  add_compile_options(/wd4061)

  # Possible loss of data.
  add_compile_options(/wd4242 /wd4244 /wd4267)

  # Signed/unsigned mismatch.
  add_compile_options(/wd4018 /wd4388 /wd4389)

  # Not defined as a preprocessor macro.
  add_compile_options(/wd4668)

  # Function not inlined.
  add_compile_options(/wd4710)

  # Compiler adds padding to structures.
  add_compile_options(/wd4820)

  # Might be slower if builded with /Qspectre
  add_compile_options(/wd5045)
endif()

if (CMAKE_CXX_COMPILER_ID MATCHES "Clang" OR CMAKE_CXX_COMPILER_ID MATCHES "AppleClang" OR CMAKE_CXX_COMPILER_ID MATCHES "GNU")
  add_compile_options(-Wall -Wextra -pedantic -g -O3)
endif()

#
# library
#

find_package(Threads)

<<<<<<< HEAD
if(BACDL_BSC)
  find_package(libwebsockets CONFIG REQUIRED)
  include_directories(${LIBWEBSOCKETS_INCLUDE_DIRS})
=======
if(UCI)
  FIND_PATH(uci_include_dir uci.h)
  FIND_LIBRARY(uci_lib NAMES uci)
  if (uci_include_dir AND uci_lib)
    message(STATUS "BACNET: BAC_UCI Include:................\"${uci_include_dir}\"")
    message(STATUS "BACNET: BAC_UCI Lib:....................\"${uci_lib}\"")
    include_directories(${uci_include_dir})
    link_libraries(${uci_lib})
    add_compile_definitions(BAC_UCI)
  else()
    message(WARNING "BACNET: BAC_UCI Lib:....................\"not found\"")
    set(UCI OFF)
  endif()
>>>>>>> 987ce816
endif()

add_library(${PROJECT_NAME}
  src/bacnet/abort.c
  src/bacnet/abort.h
  src/bacnet/access_rule.c
  src/bacnet/access_rule.h
  src/bacnet/alarm_ack.c
  src/bacnet/alarm_ack.h
  src/bacnet/apdu.h
  src/bacnet/arf.c
  src/bacnet/arf.h
  src/bacnet/assigned_access_rights.c
  src/bacnet/assigned_access_rights.h
  src/bacnet/authentication_factor.c
  src/bacnet/authentication_factor_format.c
  src/bacnet/authentication_factor_format.h
  src/bacnet/authentication_factor.h
  src/bacnet/awf.c
  src/bacnet/awf.h
  src/bacnet/bacaddr.c
  src/bacnet/bacaddr.h
  src/bacnet/bacaction.c
  src/bacnet/bacaction.h
  src/bacnet/bacapp.c
  src/bacnet/bacapp.h
  src/bacnet/bacdcode.c
  src/bacnet/bacdcode.h
  src/bacnet/bacdef.h
  src/bacnet/bacdest.c
  src/bacnet/bacdest.h
  src/bacnet/bacdevobjpropref.c
  src/bacnet/bacdevobjpropref.h
  src/bacnet/bacenum.h
  src/bacnet/bacerror.c
  src/bacnet/bacerror.h
  src/bacnet/bacint.c
  src/bacnet/bacint.h
  src/bacnet/bacprop.c
  src/bacnet/bacprop.h
  src/bacnet/bacpropstates.c
  src/bacnet/bacpropstates.h
  src/bacnet/bacreal.c
  src/bacnet/bacreal.h
  src/bacnet/bacstr.c
  src/bacnet/bacstr.h
  src/bacnet/bactext.c
  src/bacnet/bactext.h
  src/bacnet/bactimevalue.c
  src/bacnet/bactimevalue.h
  src/bacnet/dailyschedule.c
  src/bacnet/dailyschedule.h
  src/bacnet/weeklyschedule.c
  src/bacnet/weeklyschedule.h
  src/bacnet/special_event.c
  src/bacnet/special_event.h
  src/bacnet/secure_connect.c
  src/bacnet/secure_connect.h
  $<$<BOOL:${BACDL_BIP}>:src/bacnet/basic/bbmd/h_bbmd.c>
  $<$<BOOL:${BACDL_BIP}>:src/bacnet/basic/bbmd/h_bbmd.h>
  $<$<BOOL:${BACDL_BIP6}>:src/bacnet/basic/bbmd6/h_bbmd6.c>
  $<$<BOOL:${BACDL_BIP6}>:src/bacnet/basic/bbmd6/h_bbmd6.h>
  $<$<BOOL:${BACDL_BIP6}>:src/bacnet/basic/bbmd6/vmac.c>
  $<$<BOOL:${BACDL_BIP6}>:src/bacnet/basic/bbmd6/vmac.h>
  $<$<BOOL:${BACDL_BSC}>:src/bacnet/datalink/bsc/bvlc-sc.c>
  $<$<BOOL:${BACDL_BSC}>:src/bacnet/datalink/bsc/bvlc-sc.h>
  $<$<BOOL:${BACDL_BSC}>:src/bacnet/datalink/bsc/bsc-socket.c>
  $<$<BOOL:${BACDL_BSC}>:src/bacnet/datalink/bsc/bsc-socket.h>
  $<$<BOOL:${BACDL_BSC}>:src/bacnet/datalink/bsc/bsc-util.h>
  $<$<BOOL:${BACDL_BSC}>:src/bacnet/datalink/bsc/bsc-util.c>
  $<$<BOOL:${BACDL_BSC}>:src/bacnet/datalink/bsc/bsc-hub-connector.h>
  $<$<BOOL:${BACDL_BSC}>:src/bacnet/datalink/bsc/bsc-hub-connector.c>
  $<$<BOOL:${BACDL_BSC}>:src/bacnet/datalink/bsc/bsc-hub-function.h>
  $<$<BOOL:${BACDL_BSC}>:src/bacnet/datalink/bsc/bsc-hub-function.c>
  $<$<BOOL:${BACDL_BSC}>:src/bacnet/datalink/bsc/bsc-node-switch.h>
  $<$<BOOL:${BACDL_BSC}>:src/bacnet/datalink/bsc/bsc-node-switch.c>
  $<$<BOOL:${BACDL_BSC}>:src/bacnet/datalink/bsc/bsc-node.h>
  $<$<BOOL:${BACDL_BSC}>:src/bacnet/datalink/bsc/bsc-node.c>
  $<$<BOOL:${BACDL_BSC}>:src/bacnet/datalink/bsc/bsc-datalink.h>
  $<$<BOOL:${BACDL_BSC}>:src/bacnet/datalink/bsc/bsc-datalink.c>
  src/bacnet/basic/binding/address.c
  src/bacnet/basic/binding/address.h
  src/bacnet/basic/npdu/h_npdu.c
  src/bacnet/basic/npdu/h_npdu.h
  $<$<BOOL:${BAC_ROUTING}>:src/bacnet/basic/npdu/h_routed_npdu.c>
  $<$<BOOL:${BAC_ROUTING}>:src/bacnet/basic/npdu/h_routed_npdu.h>
  src/bacnet/basic/npdu/s_router.c
  src/bacnet/basic/npdu/s_router.h
  src/bacnet/basic/object/access_credential.c
  src/bacnet/basic/object/access_credential.h
  src/bacnet/basic/object/access_door.c
  src/bacnet/basic/object/access_door.h
  src/bacnet/basic/object/access_point.c
  src/bacnet/basic/object/access_point.h
  src/bacnet/basic/object/access_rights.c
  src/bacnet/basic/object/access_rights.h
  src/bacnet/basic/object/access_user.c
  src/bacnet/basic/object/access_user.h
  src/bacnet/basic/object/access_zone.c
  src/bacnet/basic/object/access_zone.h
  src/bacnet/basic/object/acc.c
  src/bacnet/basic/object/ai.c
  src/bacnet/basic/object/ai.h
  src/bacnet/basic/object/ao.c
  src/bacnet/basic/object/ao.h
  src/bacnet/basic/object/av.c
  src/bacnet/basic/object/av.h
  src/bacnet/basic/object/bacfile.c
  src/bacnet/basic/object/bacfile.h
  src/bacnet/basic/object/bi.c
  src/bacnet/basic/object/bi.h
  src/bacnet/basic/object/bitstring_value.c
  src/bacnet/basic/object/bitstring_value.h
  src/bacnet/basic/object/blo.c
  src/bacnet/basic/object/blo.h
  src/bacnet/basic/object/bo.c
  src/bacnet/basic/object/bo.h
  src/bacnet/basic/object/bv.c
  src/bacnet/basic/object/bv.h
  src/bacnet/basic/object/channel.c
  src/bacnet/basic/object/channel.h
  src/bacnet/basic/object/calendar.c
  src/bacnet/basic/object/calendar.h
  src/bacnet/basic/object/color_object.c
  src/bacnet/basic/object/color_object.h
  src/bacnet/basic/object/color_temperature.c
  src/bacnet/basic/object/color_temperature.h
  # src/bacnet/basic/object/client/device-client.c
  src/bacnet/basic/object/command.c
  src/bacnet/basic/object/command.h
  src/bacnet/basic/object/credential_data_input.c
  src/bacnet/basic/object/credential_data_input.h
  src/bacnet/basic/object/csv.c
  src/bacnet/basic/object/csv.h
  src/bacnet/basic/object/device.c
  src/bacnet/basic/object/device.h
  $<$<BOOL:${BAC_ROUTING}>:src/bacnet/basic/object/gateway/gw_device.c>
  src/bacnet/basic/object/iv.c
  src/bacnet/basic/object/iv.h
  src/bacnet/basic/object/lc.c
  src/bacnet/basic/object/lc.h
  src/bacnet/basic/object/lo.c
  src/bacnet/basic/object/lo.h
  src/bacnet/basic/object/lsp.c
  src/bacnet/basic/object/lsp.h
  src/bacnet/basic/object/lsz.c
  src/bacnet/basic/object/lsz.h
  src/bacnet/basic/object/ms-input.c
  src/bacnet/basic/object/ms-input.h
  src/bacnet/basic/object/mso.c
  src/bacnet/basic/object/mso.h
  src/bacnet/basic/object/msv.c
  src/bacnet/basic/object/msv.h
  src/bacnet/basic/object/nc.c
  src/bacnet/basic/object/nc.h
  src/bacnet/basic/object/netport.c
  src/bacnet/basic/object/netport.h
  $<$<BOOL:${BACDL_BSC}>:src/bacnet/basic/object/sc_netport.c>
  src/bacnet/basic/object/sc_netport.h
  src/bacnet/basic/object/objects.c
  src/bacnet/basic/object/objects.h
  src/bacnet/basic/object/osv.c
  src/bacnet/basic/object/osv.h
  src/bacnet/basic/object/piv.c
  src/bacnet/basic/object/piv.h
  src/bacnet/basic/object/schedule.c
  src/bacnet/basic/object/schedule.h
  src/bacnet/basic/object/structured_view.c
  src/bacnet/basic/object/structured_view.h
  src/bacnet/basic/object/time_value.c
  src/bacnet/basic/object/time_value.h
  src/bacnet/basic/object/trendlog.c
  src/bacnet/basic/object/trendlog.h
  src/bacnet/basic/service/h_alarm_ack.c
  src/bacnet/basic/service/h_alarm_ack.h
  src/bacnet/basic/service/h_apdu.c
  src/bacnet/basic/service/h_apdu.h
  src/bacnet/basic/service/h_arf_a.c
  src/bacnet/basic/service/h_arf_a.h
  src/bacnet/basic/service/h_arf.c
  src/bacnet/basic/service/h_arf.h
  src/bacnet/basic/service/h_awf.c
  src/bacnet/basic/service/h_awf.h
  src/bacnet/basic/service/h_ccov.c
  src/bacnet/basic/service/h_ccov.h
  src/bacnet/basic/service/h_create_object.c
  src/bacnet/basic/service/h_create_object.h
  src/bacnet/basic/service/h_cov.c
  src/bacnet/basic/service/h_cov.h
  src/bacnet/basic/service/h_dcc.c
  src/bacnet/basic/service/h_dcc.h
  src/bacnet/basic/service/h_delete_object.c
  src/bacnet/basic/service/h_delete_object.h
  src/bacnet/basic/service/h_gas_a.c
  src/bacnet/basic/service/h_gas_a.h
  src/bacnet/basic/service/h_get_alarm_sum.c
  src/bacnet/basic/service/h_get_alarm_sum.h
  src/bacnet/basic/service/h_getevent_a.c
  src/bacnet/basic/service/h_getevent_a.h
  src/bacnet/basic/service/h_getevent.c
  src/bacnet/basic/service/h_getevent.h
  src/bacnet/basic/service/h_iam.c
  src/bacnet/basic/service/h_iam.h
  src/bacnet/basic/service/h_ihave.c
  src/bacnet/basic/service/h_ihave.h
  src/bacnet/basic/service/h_lso.c
  src/bacnet/basic/service/h_lso.h
  src/bacnet/basic/service/h_list_element.c
  src/bacnet/basic/service/h_list_element.h
  src/bacnet/basic/service/h_noserv.c
  src/bacnet/basic/service/h_noserv.h
  src/bacnet/basic/service/h_rd.c
  src/bacnet/basic/service/h_rd.h
  src/bacnet/basic/service/h_rp_a.c
  src/bacnet/basic/service/h_rp_a.h
  src/bacnet/basic/service/h_rp.c
  src/bacnet/basic/service/h_rp.h
  src/bacnet/basic/service/h_rpm_a.c
  src/bacnet/basic/service/h_rpm_a.h
  src/bacnet/basic/service/h_rpm.c
  src/bacnet/basic/service/h_rpm.h
  src/bacnet/basic/service/h_rr_a.c
  src/bacnet/basic/service/h_rr_a.h
  src/bacnet/basic/service/h_rr.c
  src/bacnet/basic/service/h_rr.h
  src/bacnet/basic/service/h_ts.c
  src/bacnet/basic/service/h_ts.h
  src/bacnet/basic/service/h_ucov.c
  src/bacnet/basic/service/h_ucov.h
  src/bacnet/basic/service/h_upt.c
  src/bacnet/basic/service/h_upt.h
  src/bacnet/basic/service/h_whohas.c
  src/bacnet/basic/service/h_whohas.h
  src/bacnet/basic/service/h_whois.c
  src/bacnet/basic/service/h_whois.h
  src/bacnet/basic/service/h_wp.c
  src/bacnet/basic/service/h_wp.h
  src/bacnet/basic/service/h_wpm.c
  src/bacnet/basic/service/h_wpm.h
  src/bacnet/basic/service/s_abort.c
  src/bacnet/basic/service/s_abort.h
  src/bacnet/basic/service/s_ack_alarm.c
  src/bacnet/basic/service/s_ack_alarm.h
  src/bacnet/basic/service/s_arfs.c
  src/bacnet/basic/service/s_arfs.h
  src/bacnet/basic/service/s_awfs.c
  src/bacnet/basic/service/s_awfs.h
  src/bacnet/basic/service/s_cevent.c
  src/bacnet/basic/service/s_cevent.h
  src/bacnet/basic/service/s_create_object.c
  src/bacnet/basic/service/s_create_object.h
  src/bacnet/basic/service/s_cov.c
  src/bacnet/basic/service/s_cov.h
  src/bacnet/basic/service/s_dcc.c
  src/bacnet/basic/service/s_dcc.h
  src/bacnet/basic/service/s_delete_object.c
  src/bacnet/basic/service/s_delete_object.h
  src/bacnet/basic/service/s_error.c
  src/bacnet/basic/service/s_error.h
  src/bacnet/basic/service/s_get_alarm_sum.c
  src/bacnet/basic/service/s_get_alarm_sum.h
  src/bacnet/basic/service/s_get_event.c
  src/bacnet/basic/service/s_getevent.c
  src/bacnet/basic/service/s_get_event.h
  src/bacnet/basic/service/s_getevent.h
  src/bacnet/basic/service/s_iam.c
  src/bacnet/basic/service/s_iam.h
  src/bacnet/basic/service/s_ihave.c
  src/bacnet/basic/service/s_ihave.h
  src/bacnet/basic/service/s_list_element.c
  src/bacnet/basic/service/s_list_element.h
  src/bacnet/basic/service/s_lso.c
  src/bacnet/basic/service/s_lso.h
  src/bacnet/basic/service/s_rd.c
  src/bacnet/basic/service/s_rd.h
  src/bacnet/basic/service/s_readrange.c
  src/bacnet/basic/service/s_readrange.h
  src/bacnet/basic/service/s_rp.c
  src/bacnet/basic/service/s_rp.h
  src/bacnet/basic/service/s_rpm.c
  src/bacnet/basic/service/s_rpm.h
  src/bacnet/basic/service/s_ts.c
  src/bacnet/basic/service/s_ts.h
  src/bacnet/basic/service/s_uevent.c
  src/bacnet/basic/service/s_uevent.h
  src/bacnet/basic/service/s_upt.c
  src/bacnet/basic/service/s_upt.h
  src/bacnet/basic/service/s_whohas.c
  src/bacnet/basic/service/s_whohas.h
  src/bacnet/basic/service/s_whois.c
  src/bacnet/basic/service/s_whois.h
  src/bacnet/basic/service/s_wp.c
  src/bacnet/basic/service/s_wp.h
  src/bacnet/basic/service/s_wpm.c
  src/bacnet/basic/service/s_wpm.h
  src/bacnet/basic/services.h
  src/bacnet/basic/sys/bigend.c
  src/bacnet/basic/sys/bigend.h
  src/bacnet/basic/sys/color_rgb.c
  src/bacnet/basic/sys/color_rgb.h
  src/bacnet/basic/sys/days.c
  src/bacnet/basic/sys/days.h
  src/bacnet/basic/sys/debug.c
  src/bacnet/basic/sys/debug.h
  src/bacnet/basic/sys/fifo.c
  src/bacnet/basic/sys/fifo.h
  src/bacnet/basic/sys/filename.c
  src/bacnet/basic/sys/filename.h
  src/bacnet/basic/sys/key.h
  src/bacnet/basic/sys/keylist.c
  src/bacnet/basic/sys/keylist.h
  src/bacnet/basic/sys/linear.c
  src/bacnet/basic/sys/linear.h
  src/bacnet/basic/sys/mstimer.c
  src/bacnet/basic/sys/mstimer.h
  src/bacnet/basic/sys/ringbuf.c
  src/bacnet/basic/sys/ringbuf.h
  src/bacnet/basic/sys/sbuf.c
  src/bacnet/basic/sys/sbuf.h
  src/bacnet/basic/tsm/tsm.c
  src/bacnet/basic/tsm/tsm.h
  src/bacnet/basic/sys/bits.h
  src/bacnet/basic/sys/bytes.h
  src/bacnet/config.h
  src/bacnet/calendar_entry.c
  src/bacnet/calendar_entry.h
  src/bacnet/cov.c
  src/bacnet/cov.h
  src/bacnet/create_object.c
  src/bacnet/create_object.h
  src/bacnet/credential_authentication_factor.c
  src/bacnet/credential_authentication_factor.h
  src/bacnet/datalink/arcnet.h
  src/bacnet/datalink/bacsec.c
  src/bacnet/datalink/bacsec.h
  src/bacnet/datalink/bip6.h
  $<$<BOOL:${BACDL_BIP}>:src/bacnet/datalink/bip.h>
  $<$<BOOL:${BACDL_BIP6}>:src/bacnet/datalink/bvlc6.c>
  $<$<BOOL:${BACDL_BIP6}>:src/bacnet/datalink/bvlc6.h>
  $<$<BOOL:${BACDL_BIP}>:src/bacnet/datalink/bvlc.h>
  $<$<BOOL:${BACDL_BIP}>:src/bacnet/datalink/bvlc.c>
  $<$<BOOL:${BACDL_MSTP}>:src/bacnet/datalink/crc.h>
  $<$<BOOL:${BACDL_MSTP}>:src/bacnet/datalink/crc.c>
  $<$<BOOL:${BACDL_MSTP}>:src/bacnet/datalink/cobs.h>
  $<$<BOOL:${BACDL_MSTP}>:src/bacnet/datalink/cobs.c>
  src/bacnet/datalink/datalink.c
  src/bacnet/datalink/datalink.h
  src/bacnet/datalink/dlenv.c
  src/bacnet/datalink/dlenv.h
  src/bacnet/datalink/dlmstp.h
  src/bacnet/datalink/ethernet.h
  $<$<BOOL:${BACDL_MSTP}>:src/bacnet/datalink/mstp.c>
  src/bacnet/datalink/mstpdef.h
  src/bacnet/datalink/mstp.h
  src/bacnet/datalink/mstptext.c
  src/bacnet/datalink/mstptext.h
  src/bacnet/datetime.c
  src/bacnet/datetime.h
  src/bacnet/dcc.c
  src/bacnet/dcc.h
  src/bacnet/delete_object.c
  src/bacnet/delete_object.h
  src/bacnet/event.c
  src/bacnet/event.h
  src/bacnet/get_alarm_sum.c
  src/bacnet/get_alarm_sum.h
  src/bacnet/getevent.c
  src/bacnet/getevent.h
  src/bacnet/hostnport.c
  src/bacnet/hostnport.h
  src/bacnet/iam.c
  src/bacnet/iam.h
  src/bacnet/ihave.c
  src/bacnet/ihave.h
  src/bacnet/indtext.c
  src/bacnet/indtext.h
  src/bacnet/lighting.c
  src/bacnet/lighting.h
  src/bacnet/list_element.c
  src/bacnet/list_element.h
  src/bacnet/lso.c
  src/bacnet/lso.h
  src/bacnet/memcopy.c
  src/bacnet/memcopy.h
  src/bacnet/npdu.c
  src/bacnet/npdu.h
  src/bacnet/property.c
  src/bacnet/property.h
  src/bacnet/proplist.c
  src/bacnet/proplist.h
  src/bacnet/ptransfer.c
  src/bacnet/ptransfer.h
  src/bacnet/rd.c
  src/bacnet/rd.h
  src/bacnet/readrange.c
  src/bacnet/readrange.h
  src/bacnet/reject.c
  src/bacnet/reject.h
  src/bacnet/rp.c
  src/bacnet/rp.h
  src/bacnet/rpm.c
  src/bacnet/rpm.h
  src/bacnet/timestamp.c
  src/bacnet/timestamp.h
  src/bacnet/timesync.c
  src/bacnet/timesync.h
  src/bacnet/version.h
  src/bacnet/whohas.c
  src/bacnet/whohas.h
  src/bacnet/whois.c
  src/bacnet/whois.h
  src/bacnet/wp.c
  src/bacnet/wp.h
  src/bacnet/wpm.c
  src/bacnet/wpm.h
  $<$<BOOL:${UCI}>:src/bacnet/basic/ucix/ucix.c>
  $<$<BOOL:${UCI}>:src/bacnet/basic/ucix/ucix.h>)
target_sources(
  ${PROJECT_NAME}
  PRIVATE
  ${BACNETSTACK_SRCS})
target_include_directories(
  ${PROJECT_NAME}
  PUBLIC $<BUILD_INTERFACE:${CMAKE_CURRENT_LIST_DIR}/src/>
         $<INSTALL_INTERFACE:include/bacnet/>)
if(BUILD_SHARED_LIBS)
  set_target_properties(
    ${PROJECT_NAME}
    PROPERTIES
      C_VISIBILITY_PRESET hidden)
endif()
target_compile_definitions(
  ${PROJECT_NAME}
  PUBLIC
  BACNET_PROTOCOL_REVISION=${BACNET_PROTOCOL_REVISION}
  $<$<BOOL:${BACDL_BIP}>:BACDL_BIP>
  $<$<BOOL:${BACDL_BSC}>:BACDL_BSC>
  $<$<BOOL:${BACDL_BIP6}>:BACDL_BIP6>
  $<$<BOOL:${BACDL_ARCNET}>:BACDL_ARCNET>
  $<$<BOOL:${BACDL_MSTP}>:BACDL_MSTP>
  $<$<BOOL:${BACDL_ETHERNET}>:BACDL_ETHERNET>
  $<$<BOOL:${BACDL_NONE}>:BACDL_NONE>
  $<$<BOOL:${BACNET_PROPERTY_LISTS}>:BACNET_PROPERTY_LISTS=1>
  $<$<BOOL:${BACNET_PROPERTY_ARRAY_LISTS}>:BACNET_PROPERTY_ARRAY_LISTS=1>
  $<$<BOOL:${BAC_ROUTING}>:BAC_ROUTING>
  $<$<NOT:$<BOOL:${BUILD_SHARED_LIBS}>>:BACNET_STACK_STATIC_DEFINE>
  PRIVATE
  PRINT_ENABLED=1)

if(BACDL_BSC)
  target_link_libraries(${PROJECT_NAME} PUBLIC Threads::Threads ${LIB_WEBSOCKETS_LIBRARIES} )
else()
  target_link_libraries(${PROJECT_NAME} PUBLIC Threads::Threads)
endif()

add_library(
  ${PROJECT_NAME}::${PROJECT_NAME}
  ALIAS
  ${PROJECT_NAME})

#
# add ports
#

set(BACNET_PORT_DIRECTORY_PATH "")

if(ZEPHYR_BASE)
  message(FATAL_ERROR "ZEPHYR_BASE env variable defined. Use zephyr/CMakeLists.txt for Zephyr build")
elseif(${CMAKE_SYSTEM_NAME} STREQUAL "Linux")
  message(STATUS "BACNET: building for linux")
  set(BACNET_PORT_DIRECTORY_PATH ${CMAKE_CURRENT_LIST_DIR}/ports/linux)
  target_link_libraries(${PROJECT_NAME} PUBLIC m)
  add_compile_definitions(BACNET_PORT=linux)

  if(BACDL_BSC)
    find_package(OpenSSL)
  endif()

  target_sources(${PROJECT_NAME} PRIVATE
    ports/linux/bacport.h
    ports/linux/datetime-init.c
    $<$<BOOL:${BACDL_BIP}>:ports/linux/bip-init.c>
    $<$<BOOL:${BACDL_BIP6}>:ports/linux/bip6.c>
    $<$<BOOL:${BACDL_ARCNET}>:ports/linux/arcnet.c>
    $<$<BOOL:${BACDL_MSTP}>:ports/linux/rs485.c>
    $<$<BOOL:${BACDL_MSTP}>:ports/linux/rs485.h>
    $<$<BOOL:${BACDL_MSTP}>:ports/linux/dlmstp.c>
    $<$<BOOL:${BACDL_MSTP}>:ports/linux/dlmstp_linux.c>
    $<$<BOOL:${BACDL_MSTP}>:ports/linux/dlmstp_linux.h>
    $<$<BOOL:${BACDL_ETHERNET}>:ports/linux/ethernet.c>
    ports/linux/mstimer-init.c)

elseif(WIN32)
  message(STATUS "BACNET: building for win32")
  set(BACNET_PORT_DIRECTORY_PATH ${CMAKE_CURRENT_LIST_DIR}/ports/win32)
  add_compile_definitions(BACNET_PORT=win32)

  if(BACDL_BSC)
    find_package(OpenSSL)
  endif()

  target_link_libraries(${PROJECT_NAME} PUBLIC wsock32)

  target_link_libraries(${PROJECT_NAME} PRIVATE
    winmm
    $<$<BOOL:${BACDL_BIP} OR BOOL:${BACDL_BIP6}>:ws2_32>
    $<$<BOOL:${BACDL_BIP} OR BOOL:${BACDL_BIP6}>:iphlpapi>)

  target_sources(${PROJECT_NAME} PRIVATE
    ports/win32/bacport.h
    $<$<BOOL:${BACDL_BIP6}>:ports/win32/bip6.c>
    $<$<BOOL:${BACDL_BIP}>:ports/win32/bip-init.c>
    ports/win32/datetime-init.c
    $<$<BOOL:${BACDL_MSTP}>:ports/win32/dlmstp.c>
    #  ports/win32/dlmstp-mm.c
    ports/win32/mstimer-init.c
    $<$<BOOL:${BACDL_MSTP}>:ports/win32/rs485.c>
    $<$<BOOL:${BACDL_MSTP}>:ports/win32/rs485.h>)

  if(BACDL_ETHERNET)
    include(ExternalProject)
    set(PCAP_LIB_DIR ${CMAKE_CURRENT_BINARY_DIR}/npcap/Lib/x64)
    set(PCAP_LIB_WPCAP ${PCAP_LIB_DIR}/wpcap.lib)
    set(PCAP_LIB_PACKET ${PCAP_LIB_DIR}/Packet.lib)
    set(PCAP_INCLUDE ${CMAKE_CURRENT_BINARY_DIR}/npcap/Include)
    message(STATUS "BACNET: npcap Include:..................\"${PCAP_INCLUDE}\"")
    message(STATUS "BACNET: npcap Lib wpcap:................\"${PCAP_LIB_WPCAP}\"")
    message(STATUS "BACNET: npcap Lib Packet:...............\"${PCAP_LIB_PACKET}\"")
    ExternalProject_Add(npcap
      URL https://npcap.com/dist/npcap-sdk-1.13.zip
      URL_HASH SHA1=8d5bb6f3adb813374402344a8d2a12b9cb725197
      DOWNLOAD_EXTRACT_TIMESTAMP true
      SOURCE_DIR ${CMAKE_CURRENT_BINARY_DIR}/npcap
      BINARY_DIR ${CMAKE_CURRENT_BINARY_DIR}/npcap/Lib/x64
      UPDATE_COMMAND    ""
      CONFIGURE_COMMAND ""
      BUILD_COMMAND     ""
      INSTALL_COMMAND   ""
      TEST_COMMAND      ""
      BUILD_BYPRODUCTS ${PCAP_LIB_WPCAP}
      BUILD_BYPRODUCTS ${PCAP_LIB_PACKET})
    include_directories(${PCAP_INCLUDE})
    target_link_libraries(${PROJECT_NAME} PRIVATE ${PCAP_LIB_WPCAP})
    target_link_libraries(${PROJECT_NAME} PRIVATE ${PCAP_LIB_PACKET})
    target_sources(${PROJECT_NAME} PRIVATE
      ports/win32/ethernet.c)
  endif()
elseif(APPLE)
  message(STATUS "BACNET: building for APPLE")
  set(BACNET_PORT_DIRECTORY_PATH ${CMAKE_CURRENT_LIST_DIR}/ports/bsd)
  add_compile_definitions(BACNET_PORT=bsd)

  if(BACDL_BSC)
    execute_process (
      COMMAND bash -c "brew --prefix openssl"
      OUTPUT_VARIABLE OPEN_SSL_DIR OUTPUT_STRIP_TRAILING_WHITESPACE
    )
  endif()

  target_sources(${PROJECT_NAME} PRIVATE
    ports/bsd/bacport.h
    $<$<BOOL:${BACDL_BIP}>:ports/bsd/bip-init.c>
    $<$<BOOL:${BACDL_BIP6}>:ports/bsd/bip6.c>
    $<$<BOOL:${BACDL_MSTP}>:ports/bsd/rs485.c>
    $<$<BOOL:${BACDL_MSTP}>:ports/bsd/rs485.h>
    $<$<BOOL:${BACDL_MSTP}>:ports/bsd/dlmstp.c>
    ports/bsd/datetime-init.c
    ports/bsd/mstimer-init.c
    $<$<BOOL:${BACDL_BSC}>:ports/bsd/bsc-event.c>
    $<$<BOOL:${BACDL_BSC}>:ports/bsd/websocket-cli.c>
    $<$<BOOL:${BACDL_BSC}>:ports/bsd/websocket-srv.c>
    $<$<BOOL:${BACDL_BSC}>:ports/bsd/websocket-global.c>
    ports/bsd/stdbool.h)

  if(BACDL_ETHERNET)
    FIND_PATH(PCAP_INCLUDE pcap.h)
    if(NOT PCAP_INCLUDE)
      message(WARNING "BACNET: pcap.h header file not found")
    else()
      message(STATUS "BACNET: pcap Include:...................\"${PCAP_INCLUDE}\"")
    endif()
    FIND_LIBRARY(PCAP_LIBRARIES NAMES pcap)
    if(NOT PCAP_LIBRARIES)
      message(WARNING "BACNET: libpcap not found")
    else()
      message(STATUS "BACNET: pcap Lib:.......................\"${PCAP_LIBRARIES}\"")
    endif()
    if(PCAP_INCLUDE AND PCAP_LIBRARIES)
      include_directories(${PCAP_INCLUDE})
      link_libraries(${PCAP_LIBRARIES})
      target_sources(${PROJECT_NAME} PRIVATE
        ports/bsd/ethernet.c
      )
    endif()
  endif()
elseif(${CMAKE_SYSTEM_NAME} STREQUAL "FreeBSD")
  message(STATUS "BACNET: building for FreeBSD")
  set(BACNET_PORT_DIRECTORY_PATH ${CMAKE_CURRENT_LIST_DIR}/ports/bsd)

  target_sources(${PROJECT_NAME} PRIVATE
    ports/bsd/bacport.h
    ports/bsd/bip-init.c
    ports/bsd/datetime-init.c
    ports/bsd/mstimer-init.c
    ports/bsd/stdbool.h)
endif()

target_include_directories(${PROJECT_NAME} PUBLIC
  $<BUILD_INTERFACE:${BACNET_PORT_DIRECTORY_PATH}>
  $<$<BOOL:${BACDL_BSC}>:${OPEN_SSL_DIR}/include>
  )

#
# examples
#

if(BACNET_STACK_BUILD_APPS)
  message(STATUS "BACNET: compiling also apps")

  add_executable(abort apps/abort/main.c)
  target_link_libraries(abort PRIVATE ${PROJECT_NAME})

  add_executable(ack-alarm apps/ack-alarm/main.c)
  target_link_libraries(ack-alarm PRIVATE ${PROJECT_NAME})

  add_executable(add-list-element apps/add-list-element/main.c)
  target_link_libraries(add-list-element PRIVATE ${PROJECT_NAME})

  add_executable(apdu apps/apdu/main.c)
  target_link_libraries(apdu PRIVATE ${PROJECT_NAME})

  add_executable(create-object apps/create-object/main.c)
  target_link_libraries(create-object PRIVATE ${PROJECT_NAME})

  add_executable(dcc apps/dcc/main.c)
  target_link_libraries(dcc PRIVATE ${PROJECT_NAME})

  add_executable(delete-object apps/delete-object/main.c)
  target_link_libraries(delete-object PRIVATE ${PROJECT_NAME})

  add_executable(epics apps/epics/main.c)
  target_link_libraries(epics PRIVATE ${PROJECT_NAME})

  add_executable(error apps/error/main.c)
  target_link_libraries(error PRIVATE ${PROJECT_NAME})

  add_executable(gateway apps/gateway/main.c apps/gateway/gateway.h)
  target_link_libraries(gateway PRIVATE ${PROJECT_NAME})
  target_compile_options(gateway PRIVATE
    # Unreachable code because we have endless loop.
    $<$<C_COMPILER_ID:MSVC>:/wd4702>
  )

  add_executable(getevent apps/getevent/main.c)
  target_link_libraries(getevent PRIVATE ${PROJECT_NAME})

  add_executable(iam apps/iam/main.c)
  target_link_libraries(iam PRIVATE ${PROJECT_NAME})

  add_executable(iamrouter apps/iamrouter/main.c)
  target_link_libraries(iamrouter PRIVATE ${PROJECT_NAME})

  add_executable(initrouter apps/initrouter/main.c)
  target_link_libraries(initrouter PRIVATE ${PROJECT_NAME})

  if(BACDL_MSTP)
    add_executable(mstpcap apps/mstpcap/main.c)
    target_link_libraries(mstpcap PRIVATE ${PROJECT_NAME})
    target_compile_options(mstpcap PRIVATE
      # NOTE: Might be that this example currently doesn't work on Windows because
      # of the following warning:

      # 'strncasecmp': macro redefinition
      $<$<C_COMPILER_ID:MSVC>:/wd4005>
      # 'gettimeofday' undefined; assuming extern returning int
      $<$<C_COMPILER_ID:MSVC>:/wd4013>
    )

    add_executable(mstpcrc apps/mstpcrc/main.c)
    target_link_libraries(mstpcrc PRIVATE ${PROJECT_NAME})
    target_compile_options(mstpcrc PRIVATE
      # NOTE: Might be that this example currently doesn't work on Windows because
      # of the following warning:
      # 'gettimeofday' undefined; assuming extern returning int
      $<$<C_COMPILER_ID:MSVC>:/wd4013>
    )
  endif()

  if(BACNET_BUILD_PIFACE_APP)
    add_executable(piface apps/piface/main.c apps/piface/device.c)
    target_link_libraries(piface PRIVATE ${PROJECT_NAME})
  endif(BACNET_BUILD_PIFACE_APP)

  if(BACNET_BUILD_BACPOLL_APP)
    add_executable(bacpoll
      apps/server-client/main.c
      src/bacnet/basic/client/bac-task.c
      src/bacnet/basic/client/bac-data.c
      src/bacnet/basic/client/bac-rw.c)
    target_link_libraries(bacpoll PRIVATE ${PROJECT_NAME})
    target_compile_options(bacpoll PRIVATE
      # Unreachable code because we have endless loop.
      $<$<C_COMPILER_ID:MSVC>:/wd4702>
    )
  endif(BACNET_BUILD_BACPOLL_APP)

  if(BACNET_BUILD_BACDISCOVER_APP)
    add_executable(bacdiscover
      apps/server-discover/main.c
      src/bacnet/basic/client/bac-discover.c
      src/bacnet/basic/client/bac-rw.c)
    target_link_libraries(bacdiscover PRIVATE ${PROJECT_NAME})
    target_compile_options(bacdiscover PRIVATE
      # Unreachable code because we have endless loop.
      $<$<C_COMPILER_ID:MSVC>:/wd4702>
    )
  endif(BACNET_BUILD_BACDISCOVER_APP)

  if(BACDL_BIP)
    add_executable(readbdt apps/readbdt/main.c)
    target_link_libraries(readbdt PRIVATE ${PROJECT_NAME})
    add_executable(readfdt apps/readfdt/main.c)
    target_link_libraries(readfdt PRIVATE ${PROJECT_NAME})
  endif()

  add_executable(readfile apps/readfile/main.c)
  target_link_libraries(readfile PRIVATE ${PROJECT_NAME})

  add_executable(readprop apps/readprop/main.c)
  target_link_libraries(readprop PRIVATE ${PROJECT_NAME})

  add_executable(readpropm apps/readpropm/main.c)
  target_link_libraries(readpropm PRIVATE ${PROJECT_NAME})

  add_executable(readrange apps/readrange/main.c)
  target_link_libraries(readrange PRIVATE ${PROJECT_NAME})

  add_executable(remove-list-element apps/remove-list-element/main.c)
  target_link_libraries(remove-list-element PRIVATE ${PROJECT_NAME})

  add_executable(reinit apps/reinit/main.c)
  target_link_libraries(reinit PRIVATE ${PROJECT_NAME})

  if(BACDL_MSTP AND NOT WIN32)
    find_library(LIBCONFIG_LIBRARIES NAMES config)
    if(NOT LIBCONFIG_LIBRARIES)
      message(WARNING "BACNET: Will not build apps/router as libconfig not found")
    else()
      add_executable(
        router
        ports/linux/dlmstp_linux.c
        ports/linux/dlmstp_linux.h
        apps/router/ipmodule.c
        apps/router/ipmodule.h
        apps/router/main.c
        apps/router/msgqueue.c
        apps/router/msgqueue.h
        apps/router/mstpmodule.c
        apps/router/mstpmodule.h
        apps/router/network_layer.c
        apps/router/network_layer.h
        apps/router/portthread.c
        apps/router/portthread.h)

      target_link_libraries(
        router
        PRIVATE ${PROJECT_NAME}
                # needs libconfig
                -lconfig)

      target_compile_options(router PRIVATE
        # These make this example not totally C90 compatible but it is ok.

        -Wno-declaration-after-statement
        -Wno-overlength-strings
        -Wno-variadic-macros
      )
    endif()
  endif()

  if(BACDL_BIP AND BACDL_BIP6)
    add_executable(
      router-ipv6
      apps/router-ipv6/main.c)
    target_link_libraries(
      router-ipv6
      PRIVATE ${PROJECT_NAME})
    target_compile_options(router-ipv6 PRIVATE
      # Unreachable code because we have endless loop.
      $<$<C_COMPILER_ID:MSVC>:/wd4702>
    )
  endif()

  add_executable(scov apps/scov/main.c)
  target_link_libraries(scov PRIVATE ${PROJECT_NAME})

  add_executable(server apps/server/main.c)
  target_link_libraries(server PRIVATE ${PROJECT_NAME})
  target_compile_options(server PRIVATE
    # Unreachable code because we have endless loop.
    $<$<C_COMPILER_ID:MSVC>:/wd4702>
  )

  add_executable(timesync apps/timesync/main.c)
  target_link_libraries(timesync PRIVATE ${PROJECT_NAME})

  add_executable(ucov apps/ucov/main.c)
  target_link_libraries(ucov PRIVATE ${PROJECT_NAME})

  add_executable(event apps/event/main.c)
  target_link_libraries(event PRIVATE ${PROJECT_NAME})

  add_executable(uevent apps/uevent/main.c)
  target_link_libraries(uevent PRIVATE ${PROJECT_NAME})

  add_executable(uptransfer apps/uptransfer/main.c)
  target_link_libraries(uptransfer PRIVATE ${PROJECT_NAME})

  add_executable(whohas apps/whohas/main.c)
  target_link_libraries(whohas PRIVATE ${PROJECT_NAME})

  add_executable(whois apps/whois/main.c)
  target_link_libraries(whois PRIVATE ${PROJECT_NAME})

  add_executable(whoisrouter apps/whoisrouter/main.c)
  target_link_libraries(whoisrouter PRIVATE ${PROJECT_NAME})

  add_executable(whatisnetnum apps/whatisnetnum/main.c)
  target_link_libraries(whatisnetnum PRIVATE ${PROJECT_NAME})

  add_executable(netnumis apps/netnumis/main.c)
  target_link_libraries(netnumis PRIVATE ${PROJECT_NAME})

  add_executable(writefile apps/writefile/main.c)
  target_link_libraries(writefile PRIVATE ${PROJECT_NAME})

  add_executable(writeprop apps/writeprop/main.c)
  target_link_libraries(writeprop PRIVATE ${PROJECT_NAME})

  add_executable(writepropm apps/writepropm/main.c)
  target_link_libraries(writepropm PRIVATE ${PROJECT_NAME})
if(BACDL_BSC)
  #add_executable(sc-node apps/sc-node/main.c)
  #target_link_libraries(sc-node PRIVATE ${PROJECT_NAME})

  add_executable(sc-hub apps/sc-hub/main.c)
  target_link_libraries(sc-hub PRIVATE ${PROJECT_NAME})
endif()
endif()

#
# install
#

include(GNUInstallDirs)
include(CMakePackageConfigHelpers)

set(BACNET_STACK_CONFIG_INSTALL_DIR ${CMAKE_INSTALL_LIBDIR}/cmake/${PROJECT_NAME})
install(
  TARGETS ${PROJECT_NAME}
  EXPORT ${PROJECT_NAME}Targets
  RUNTIME DESTINATION ${CMAKE_INSTALL_BINDIR}
  LIBRARY DESTINATION ${CMAKE_INSTALL_LIBDIR} COMPONENT lib
  ARCHIVE DESTINATION ${CMAKE_INSTALL_LIBDIR} COMPONENT lib)

install(
  EXPORT ${PROJECT_NAME}Targets
  DESTINATION ${BACNET_STACK_CONFIG_INSTALL_DIR}
  NAMESPACE ${PROJECT_NAME}::
  COMPONENT dev)

configure_package_config_file(
  cmake/Config.cmake.in
  ${PROJECT_NAME}Config.cmake
  INSTALL_DESTINATION
  ${BACNET_STACK_CONFIG_INSTALL_DIR})
write_basic_package_version_file(${PROJECT_NAME}ConfigVersion.cmake COMPATIBILITY SameMajorVersion)
install(
  FILES ${CMAKE_CURRENT_BINARY_DIR}/${PROJECT_NAME}Config.cmake
        ${CMAKE_CURRENT_BINARY_DIR}/${PROJECT_NAME}ConfigVersion.cmake
  DESTINATION ${BACNET_STACK_CONFIG_INSTALL_DIR}
  COMPONENT dev)

install(
  DIRECTORY src/bacnet
  DESTINATION ${CMAKE_INSTALL_INCLUDEDIR}
  COMPONENT dev
  FILES_MATCHING
  PATTERN "*.h")

install(
  DIRECTORY ${BACNET_PORT_DIRECTORY_PATH}/
  DESTINATION ${CMAKE_INSTALL_INCLUDEDIR}
  COMPONENT dev
  FILES_MATCHING
  PATTERN "*.h")

message(STATUS "BACNET: using cmake:....................\"${CMAKE_VERSION}\"")
message(STATUS "BACNET: CMAKE_C_COMPILER_ID:............\"${CMAKE_C_COMPILER_ID}\"")
message(STATUS "BACNET: CMAKE_C_COMPILER_VERSION:.......\"${CMAKE_C_COMPILER_VERSION}\"")
message(STATUS "BACNET: CMAKE_CXX_COMPILER_ID:..........\"${CMAKE_CXX_COMPILER_ID}\"")
message(STATUS "BACNET: CMAKE_CXX_COMPILER_VERSION:.....\"${CMAKE_CXX_COMPILER_VERSION}\"")
message(STATUS "BACNET: CMAKE_BUILD_TYPE:...............\"${CMAKE_BUILD_TYPE}\"")
message(STATUS "BACNET: CMAKE_INSTALL_PREFIX:...........\"${CMAKE_INSTALL_PREFIX}\"")
message(STATUS "BACNET: BACNET_PROTOCOL_REVISION:.......\"${BACNET_PROTOCOL_REVISION}\"")
message(STATUS "BACNET: Selected datalinks:")
message(STATUS "BACNET: BACDL_BIP6:.....................\"${BACDL_BIP6}\"")
message(STATUS "BACNET: BACDL_BIP:......................\"${BACDL_BIP}\"")
message(STATUS "BACNET: BACDL_BSC:......................\"${BACDL_BSC}\"")
message(STATUS "BACNET: BACDL_ARCNET:...................\"${BACDL_ARCNET}\"")
message(STATUS "BACNET: BACDL_MSTP:.....................\"${BACDL_MSTP}\"")
message(STATUS "BACNET: BACDL_ETHERNET:.................\"${BACDL_ETHERNET}\"")<|MERGE_RESOLUTION|>--- conflicted
+++ resolved
@@ -69,26 +69,20 @@
   "compile with ipv6 datalink support"
   ON)
 
+option(
+  BACDL_BSC
+  "compile with secure-connect support"
+  OFF)
+  
 if(NOT (BACDL_ETHERNET OR
         BACDL_MSTP OR
         BACDL_ARCNET OR
         BACDL_BIP OR
         BACDL_BIP6 OR
+        BACDL_BSC OR
         BACDL_CUSTOM))
-  add_definitions(-DBACDL_NONE)
+      add_definitions(-DBACDL_NONE)
 endif()
-
-option(
-  UCI
-  "build with uci"
-  OFF)
-
-# TODO: turn this off by default
-
-option(
-  BACDL_BSC
-  "compile with secure-connect support"
-  OFF)
 
 set(BACNET_PROTOCOL_REVISION 19)
 
@@ -198,11 +192,15 @@
 
 find_package(Threads)
 
-<<<<<<< HEAD
 if(BACDL_BSC)
   find_package(libwebsockets CONFIG REQUIRED)
-  include_directories(${LIBWEBSOCKETS_INCLUDE_DIRS})
-=======
+  find_package(PkgConfig)
+  pkg_check_modules(LIB_WEBSOCKETS REQUIRED libwebsockets)
+  #libwebsocket need C99 with variadic-macros
+  add_compile_options(-Wno-variadic-macros)
+  find_package(OpenSSL)
+endif()
+
 if(UCI)
   FIND_PATH(uci_include_dir uci.h)
   FIND_LIBRARY(uci_lib NAMES uci)
@@ -216,7 +214,6 @@
     message(WARNING "BACNET: BAC_UCI Lib:....................\"not found\"")
     set(UCI OFF)
   endif()
->>>>>>> 987ce816
 endif()
 
 add_library(${PROJECT_NAME}
@@ -375,7 +372,7 @@
   src/bacnet/basic/object/netport.c
   src/bacnet/basic/object/netport.h
   $<$<BOOL:${BACDL_BSC}>:src/bacnet/basic/object/sc_netport.c>
-  src/bacnet/basic/object/sc_netport.h
+  $<$<BOOL:${BACDL_BSC}>:src/bacnet/basic/object/sc_netport.h>
   src/bacnet/basic/object/objects.c
   src/bacnet/basic/object/objects.h
   src/bacnet/basic/object/osv.c
@@ -691,10 +688,6 @@
   target_link_libraries(${PROJECT_NAME} PUBLIC m)
   add_compile_definitions(BACNET_PORT=linux)
 
-  if(BACDL_BSC)
-    find_package(OpenSSL)
-  endif()
-
   target_sources(${PROJECT_NAME} PRIVATE
     ports/linux/bacport.h
     ports/linux/datetime-init.c
@@ -707,16 +700,16 @@
     $<$<BOOL:${BACDL_MSTP}>:ports/linux/dlmstp_linux.c>
     $<$<BOOL:${BACDL_MSTP}>:ports/linux/dlmstp_linux.h>
     $<$<BOOL:${BACDL_ETHERNET}>:ports/linux/ethernet.c>
+    $<$<BOOL:${BACDL_BSC}>:ports/linux/bsc-event.c>
+    $<$<BOOL:${BACDL_BSC}>:ports/linux/websocket-cli.c>
+    $<$<BOOL:${BACDL_BSC}>:ports/linux/websocket-srv.c>
+    $<$<BOOL:${BACDL_BSC}>:ports/linux/websocket-global.c>
     ports/linux/mstimer-init.c)
 
 elseif(WIN32)
   message(STATUS "BACNET: building for win32")
   set(BACNET_PORT_DIRECTORY_PATH ${CMAKE_CURRENT_LIST_DIR}/ports/win32)
   add_compile_definitions(BACNET_PORT=win32)
-
-  if(BACDL_BSC)
-    find_package(OpenSSL)
-  endif()
 
   target_link_libraries(${PROJECT_NAME} PUBLIC wsock32)
 
@@ -734,7 +727,11 @@
     #  ports/win32/dlmstp-mm.c
     ports/win32/mstimer-init.c
     $<$<BOOL:${BACDL_MSTP}>:ports/win32/rs485.c>
-    $<$<BOOL:${BACDL_MSTP}>:ports/win32/rs485.h>)
+    $<$<BOOL:${BACDL_MSTP}>:ports/win32/rs485.h>
+    $<$<BOOL:${BACDL_BSC}>:ports/win32/bsc-event.c>
+    $<$<BOOL:${BACDL_BSC}>:ports/win32/websocket-cli.c>
+    $<$<BOOL:${BACDL_BSC}>:ports/win32/websocket-srv.c>
+    $<$<BOOL:${BACDL_BSC}>:ports/win32/websocket-global.c>)
 
   if(BACDL_ETHERNET)
     include(ExternalProject)
@@ -769,13 +766,6 @@
   set(BACNET_PORT_DIRECTORY_PATH ${CMAKE_CURRENT_LIST_DIR}/ports/bsd)
   add_compile_definitions(BACNET_PORT=bsd)
 
-  if(BACDL_BSC)
-    execute_process (
-      COMMAND bash -c "brew --prefix openssl"
-      OUTPUT_VARIABLE OPEN_SSL_DIR OUTPUT_STRIP_TRAILING_WHITESPACE
-    )
-  endif()
-
   target_sources(${PROJECT_NAME} PRIVATE
     ports/bsd/bacport.h
     $<$<BOOL:${BACDL_BIP}>:ports/bsd/bip-init.c>
@@ -935,9 +925,10 @@
     )
   endif(BACNET_BUILD_BACDISCOVER_APP)
 
-  if(BACDL_BIP)
+  if(BACDL_BIP AND (NOT BACDL_BSC))
     add_executable(readbdt apps/readbdt/main.c)
     target_link_libraries(readbdt PRIVATE ${PROJECT_NAME})
+
     add_executable(readfdt apps/readfdt/main.c)
     target_link_libraries(readfdt PRIVATE ${PROJECT_NAME})
   endif()
