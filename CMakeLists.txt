--- conflicted
+++ resolved
@@ -1,13 +1,9 @@
 cmake_minimum_required(VERSION 3.10 FATAL_ERROR)
 
-<<<<<<< HEAD
 project(
   bacnet-stack
   VERSION 0.8.6
   LANGUAGES C)
-=======
-project(bacnet-stack VERSION 0.8.6 LANGUAGES C)
->>>>>>> ed3f0982
 
 #
 # options
@@ -16,16 +12,11 @@
 option(
   BACNET_STACK_BUILD_APPS
   "build apps"
-<<<<<<< HEAD
-  ON)
-=======
   OFF)
->>>>>>> ed3f0982
 
 option(
   BAC_ROUTING
   "enable bac routing"
-<<<<<<< HEAD
   ON)
 
 option(
@@ -36,8 +27,6 @@
 option(
   BACNET_BUILD_PIFACE_APP
   "compile the piface app"
-=======
->>>>>>> ed3f0982
   OFF)
 
 #
@@ -431,7 +420,6 @@
 target_include_directories(${PROJECT_NAME} PUBLIC $<BUILD_INTERFACE:${CMAKE_CURRENT_LIST_DIR}/src/>
                                                   $<INSTALL_INTERFACE:include/bacnet/>)
 if(LINUX)
-<<<<<<< HEAD
   target_include_directories(${PROJECT_NAME} PUBLIC $<BUILD_INTERFACE:${CMAKE_CURRENT_LIST_DIR}/ports/linux/>)
 elseif(WIN32)
   target_include_directories(${PROJECT_NAME} PUBLIC $<BUILD_INTERFACE:${CMAKE_CURRENT_LIST_DIR}/ports/win32/>)
@@ -439,60 +427,6 @@
 
 target_compile_definitions(${PROJECT_NAME} PUBLIC $<$<BOOL:${BAC_ROUTING}>:BAC_ROUTING>
                                                   $<$<BOOL:${BACNET_PROPERTY_LISTS}>:BACNET_PROPERTY_LISTS>)
-=======
-  list(
-    APPEND BACNETSTACK_SRCS
-           ${CMAKE_CURRENT_LIST_DIR}/ports/linux/arcnet.c
-           # ${CMAKE_CURRENT_LIST_DIR}/ports/linux/bip6.c
-           # ${CMAKE_CURRENT_LIST_DIR}/ports/linux/rx_fsm.c
-           ${CMAKE_CURRENT_LIST_DIR}/ports/linux/bip-init.c
-           ${CMAKE_CURRENT_LIST_DIR}/ports/linux/dlmstp.c
-           ${CMAKE_CURRENT_LIST_DIR}/ports/linux/dlmstp_linux.c
-           ${CMAKE_CURRENT_LIST_DIR}/ports/linux/dlmstp_linux.h
-           ${CMAKE_CURRENT_LIST_DIR}/ports/linux/ethernet.c
-           ${CMAKE_CURRENT_LIST_DIR}/ports/linux/mstpsnap.c
-           ${CMAKE_CURRENT_LIST_DIR}/ports/linux/net.h
-           ${CMAKE_CURRENT_LIST_DIR}/ports/linux/rs485.c
-           ${CMAKE_CURRENT_LIST_DIR}/ports/linux/rs485.h
-           ${CMAKE_CURRENT_LIST_DIR}/ports/linux/timer.c
-           ${CMAKE_CURRENT_LIST_DIR}/ports/linux/timer.h)
-elseif(WIN32)
-  list(
-    APPEND BACNETSTACK_SRCS
-           ${CMAKE_CURRENT_LIST_DIR}/ports/win32/bacport.h
-           ${CMAKE_CURRENT_LIST_DIR}/ports/win32/bip6.c
-           ${CMAKE_CURRENT_LIST_DIR}/ports/win32/bip-init.c
-           ${CMAKE_CURRENT_LIST_DIR}/ports/win32/datetime-init.c
-           ${CMAKE_CURRENT_LIST_DIR}/ports/win32/dlmstp.c
-           ${CMAKE_CURRENT_LIST_DIR}/ports/win32/dlmstp.cbp
-           ${CMAKE_CURRENT_LIST_DIR}/ports/win32/dlmstp-mm.c
-           ${CMAKE_CURRENT_LIST_DIR}/ports/win32/ethernet.c
-           # ${CMAKE_CURRENT_LIST_DIR}/ports/win32/main.c
-           ${CMAKE_CURRENT_LIST_DIR}/ports/win32/mstimer-init.c
-           ${CMAKE_CURRENT_LIST_DIR}/ports/win32/rs485.c
-           ${CMAKE_CURRENT_LIST_DIR}/ports/win32/rs485.h
-           ${CMAKE_CURRENT_LIST_DIR}/ports/win32/rx_fsm.c
-           ${CMAKE_CURRENT_LIST_DIR}/ports/win32/rx_fsm.cbp
-           ${CMAKE_CURRENT_LIST_DIR}/ports/win32/stdbool.h
-           ${CMAKE_CURRENT_LIST_DIR}/ports/win32/stdint.h)
-endif()
-
-#
-# library
-#
-
-add_library(${PROJECT_NAME} ${BACNETSTACK_SRCS})
-target_include_directories(
-  ${PROJECT_NAME}
-  PUBLIC $<BUILD_INTERFACE:${CMAKE_CURRENT_LIST_DIR}/src/>
-         $<BUILD_INTERFACE:${CMAKE_CURRENT_LIST_DIR}/src/bacnet/>
-         $<INSTALL_INTERFACE:include/bacnet/>
-         $<BUILD_INTERFACE:${CMAKE_CURRENT_LIST_DIR}/ports/linux/>)
-target_compile_definitions(
-  ${PROJECT_NAME}
-  PUBLIC
-  $<$<BOOL:${BAC_ROUTING}>:BAC_ROUTING>)
->>>>>>> ed3f0982
 add_library(
   ${PROJECT_NAME}::${PROJECT_NAME}
   ALIAS
@@ -623,7 +557,6 @@
 include(CMakePackageConfigHelpers)
 
 set(BACNET_STACK_CONFIG_INSTALL_DIR ${CMAKE_INSTALL_LIBDIR}/cmake/${PROJECT_NAME})
-<<<<<<< HEAD
 install(
   TARGETS ${PROJECT_NAME}
   EXPORT ${PROJECT_NAME}Targets
@@ -653,33 +586,4 @@
   DESTINATION ${CMAKE_INSTALL_INCLUDEDIR}
   COMPONENT dev
   FILES_MATCHING
-  PATTERN "*.h")
-=======
-install(TARGETS ${PROJECT_NAME}
-        EXPORT ${PROJECT_NAME}Targets
-        LIBRARY DESTINATION ${CMAKE_INSTALL_LIBDIR} COMPONENT lib
-        ARCHIVE DESTINATION ${CMAKE_INSTALL_LIBDIR} COMPONENT lib)
-
-install(EXPORT ${PROJECT_NAME}Targets
-        DESTINATION ${BACNET_STACK_CONFIG_INSTALL_DIR}
-        NAMESPACE ${PROJECT_NAME}::
-        COMPONENT dev)
-
-configure_package_config_file(cmake/Config.cmake.in
-                              ${PROJECT_NAME}Config.cmake
-                              INSTALL_DESTINATION
-                              ${BACNET_STACK_CONFIG_INSTALL_DIR})
-write_basic_package_version_file(${PROJECT_NAME}ConfigVersion.cmake
-                                 COMPATIBILITY SameMajorVersion)
-install(FILES ${CMAKE_CURRENT_BINARY_DIR}/${PROJECT_NAME}Config.cmake
-              ${CMAKE_CURRENT_BINARY_DIR}/${PROJECT_NAME}ConfigVersion.cmake
-        DESTINATION ${BACNET_STACK_CONFIG_INSTALL_DIR}
-        COMPONENT dev)
-
-install(DIRECTORY ${CMAKE_CURRENT_LIST_DIR}/src/bacnet
-        DESTINATION ${CMAKE_INSTALL_INCLUDEDIR}
-        COMPONENT dev
-        FILES_MATCHING
-        PATTERN "*.h")
- 
->>>>>>> ed3f0982
+  PATTERN "*.h")