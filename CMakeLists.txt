--- conflicted
+++ resolved
@@ -125,14 +125,11 @@
     # Clang does not like _Bool which is not C90. We could fix this at some
     # point.
     add_compile_options(-Wno-c99-extensions)
-<<<<<<< HEAD
-=======
   endif()
 
   if (APPLE)
     # Apple defines UINT64_MAX with ULL suffix. This is not C90 compliant.
     add_compile_options(-Wno-long-long)
->>>>>>> 2d7a2961
   endif()
 
   # Should be fixed in a future.
