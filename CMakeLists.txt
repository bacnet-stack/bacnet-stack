--- conflicted
+++ resolved
@@ -45,11 +45,6 @@
   OFF)
 
 option(
-   BACDL_MSTP
-   "compile with mstp support"
-   OFF)
-
-option(
   BACDL_MSTP
   "compile with mstp support"
   ON)
@@ -74,18 +69,13 @@
   "compile without datalink"
   OFF)
 
-<<<<<<< HEAD
 set(BACNET_PROTOCOL_REVISION 24)
-=======
-set(BACNET_PROTOCOL_REVISION 19)
->>>>>>> 804540c1
 set(BUILD_SHARED_LIBS 1)
 set(BACDL_ALL ON)
 set(BACDL_ARCNET ON)
 set(BACDL_BIP ON)
 set(BACDL_BIP6 ON)
 set(BACDL_ETHERNET ON)
-<<<<<<< HEAD
 if(APPLE)
   set(BACDL_MSTP OFF)
   set(BACDL_ARCNET OFF)
@@ -100,9 +90,6 @@
   set(BACDL_MSTP ON)
 endif()
 
-=======
-set(BACDL_MSTP ON)
->>>>>>> 804540c1
 set(BAC_ROUTING OFF)
 set(BACNET_STACK_BUILD_APPS OFF)
 #set(BACNET_VENDOR_NAME "@Schneider Electric@" CACHE STRINGi "Vendor ID")
@@ -509,12 +496,9 @@
   BACNET_VENDOR_NAME="Schneider Electric"
   BBMD_ENABLED=0
   BBMD_CLIENT_ENABLED=1
-<<<<<<< HEAD
   INTRINSIC_REPORTING=1
   MAX_NOTIFICATION_CLASSES=2
   # NC_MAX_RECIPIENTS=4
-=======
->>>>>>> 804540c1
   $<$<BOOL:${BACDL_BIP}>:BACDL_BIP>
   $<$<BOOL:${BACDL_BIP6}>:BACDL_BIP6>
   $<$<BOOL:${BACDL_ARCNET}>:BACDL_ARCNET>
