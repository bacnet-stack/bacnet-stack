--- conflicted
+++ resolved
@@ -306,14 +306,11 @@
 
 /**
  * @brief Parse an ASCII string for a bacnet-address
-<<<<<<< HEAD
-=======
  * @details Address formats: mac net addr
  *  192.168.1.42:47808 - for BACnet/IP
  *  ff:aa:ff:bb:ff:cc - for Ethernet
  *  fa - for ARCNET or MS/TP
  *  65535 - network number, 0 if mac but no addr
->>>>>>> f28c8049
  * @param src [out] BACNET_MAC_ADDRESS structure to store the results
  * @param arg [in] null terminated ASCII string to parse
  * @return true if the address was parsed
@@ -323,23 +320,14 @@
     bool status = false;
     int count = 0;
     unsigned snet = 0, i;
-<<<<<<< HEAD
-    unsigned max_apdu = 0;
     char mac_string[80] = { "" }, sadr_string[80] = { "" };
     BACNET_MAC_ADDRESS mac = { 0 };
 
-    count =
-        sscanf(arg, "%79s %5u %79s", &mac_string[0], &snet, &sadr_string[0]);
-=======
-    char mac_string[80] = { "" }, sadr_string[80] = { "" };
-    BACNET_MAC_ADDRESS mac = { 0 };
-
     if (!(src && arg)) {
         return false;
     }
     count = sscanf(
         arg, "{%79[^,],%u,%79[^}]}", &mac_string[0], &snet, &sadr_string[0]);
->>>>>>> f28c8049
     if (count > 0) {
         if (bacnet_address_mac_from_ascii(&mac, mac_string)) {
             if (src) {
@@ -743,11 +731,7 @@
 int bacnet_address_binding_type_encode(
     uint8_t *apdu, const BACNET_ADDRESS_BINDING *value)
 {
-<<<<<<< HEAD
-    int apdu_len = 0, len = 0, adr_len = 0, mac_len = 0;
-=======
     int apdu_len = 0, len = 0;
->>>>>>> f28c8049
 
     if (!value) {
         return 0;
@@ -773,11 +757,7 @@
  * @param  apdu - APDU buffer for storing the encoded data, or NULL for length
  * @param apdu_size - size of the APDU buffer
  * @param  value - BACnetAddressBinding value
-<<<<<<< HEAD
- * @return  number of bytes in the APDU, or BACNET_STATUS_ERROR
-=======
  * @return  number of bytes in the APDU, or 0 if unable to fit.
->>>>>>> f28c8049
  */
 int bacnet_address_binding_encode(
     uint8_t *apdu, size_t apdu_size, const BACNET_ADDRESS_BINDING *value)
@@ -811,17 +791,11 @@
     int apdu_len = 0, len = 0;
     BACNET_OBJECT_TYPE object_type;
     uint32_t object_instance;
-<<<<<<< HEAD
-    BACNET_UNSIGNED_INTEGER snet;
     BACNET_ADDRESS *address = NULL;
 
-=======
-    BACNET_ADDRESS *address = NULL;
-
     if (!apdu) {
         return BACNET_STATUS_ERROR;
     }
->>>>>>> f28c8049
     len = bacnet_object_id_application_decode(
         &apdu[apdu_len], apdu_size - apdu_len, &object_type, &object_instance);
     if (len > 0) {
@@ -867,11 +841,7 @@
         return false;
     }
     return bacnet_address_same(
-<<<<<<< HEAD
-        &value1->device_address, &value1->device_address);
-=======
         &value1->device_address, &value2->device_address);
->>>>>>> f28c8049
 }
 
 /**
@@ -883,11 +853,7 @@
 bool bacnet_address_binding_copy(
     BACNET_ADDRESS_BINDING *dest, const BACNET_ADDRESS_BINDING *src)
 {
-<<<<<<< HEAD
-    if (!dest || !src) {
-=======
     if (!(dest && src)) {
->>>>>>> f28c8049
         return false;
     }
     dest->device_identifier = src->device_identifier;
@@ -908,11 +874,7 @@
     uint32_t device_id,
     const BACNET_ADDRESS *address)
 {
-<<<<<<< HEAD
-    if (!dest || !address) {
-=======
     if (!dest) {
->>>>>>> f28c8049
         return false;
     }
     dest->device_identifier = device_id;
@@ -928,53 +890,17 @@
  * @param str_size [in] The size of the string buffer
  * @return length of the produced string
  * @details Output format:
-<<<<<<< HEAD
- *      (device, 1234),1234,X'c0:a8:00:0f'
- */
-int bacnet_address_binding_to_ascii(
-    BACNET_ADDRESS_BINDING *value, char *str, size_t str_len)
-{
-    int slen = 0;
-    int buf_len = 0;
-=======
  *      {(device, 1234),1234,X'c0:a8:00:0f'}
  */
 int bacnet_address_binding_to_ascii(
     const BACNET_ADDRESS_BINDING *value, char *str, size_t str_len)
 {
     int offset = 0;
->>>>>>> f28c8049
     int i;
 
     if (!value) {
         return 0;
     }
-<<<<<<< HEAD
-    slen = bacapp_snprintf(str, str_len, "{");
-    buf_len += bacapp_snprintf_shift(slen, &str, &str_len);
-    /* device-identifier */
-    slen = bacapp_snprintf(str, str_len, "(");
-    buf_len += bacapp_snprintf_shift(slen, &str, &str_len);
-    slen = bacapp_snprintf(
-        str, str_len, "%s, ", bactext_object_type_name(OBJECT_DEVICE));
-    buf_len += bacapp_snprintf_shift(slen, &str, &str_len);
-    slen = bacapp_snprintf(
-        str, str_len, "%lu),", (unsigned long)value->device_identifier);
-    buf_len += bacapp_snprintf_shift(slen, &str, &str_len);
-    /* snet */
-    slen = bacapp_snprintf(
-        str, str_len, "%lu,", (unsigned long)value->device_address.net);
-    buf_len += bacapp_snprintf_shift(slen, &str, &str_len);
-    /* octetstring */
-    slen = bacapp_snprintf(str, str_len, "X'");
-    buf_len += bacapp_snprintf_shift(slen, &str, &str_len);
-    if (value->device_address.net) {
-        /* adr */
-        for (i = 0; i < value->device_address.len; i++) {
-            slen = bacapp_snprintf(
-                str, str_len, "%02X", (unsigned)value->device_address.adr[i]);
-            buf_len += bacapp_snprintf_shift(slen, &str, &str_len);
-=======
     offset = bacnet_snprintf(str, str_len, offset, "{");
     /* device-identifier */
     offset = bacnet_snprintf(str, str_len, offset, "(");
@@ -993,24 +919,10 @@
             offset = bacnet_snprintf(
                 str, str_len, offset, "%02X",
                 (unsigned)value->device_address.adr[i]);
->>>>>>> f28c8049
         }
     } else {
         /* mac */
         for (i = 0; i < value->device_address.mac_len; i++) {
-<<<<<<< HEAD
-            slen = bacapp_snprintf(
-                str, str_len, "%02X", (unsigned)value->device_address.mac[i]);
-            buf_len += bacapp_snprintf_shift(slen, &str, &str_len);
-        }
-    }
-    slen = bacapp_snprintf(str, str_len, "'");
-    buf_len += bacapp_snprintf_shift(slen, &str, &str_len);
-    slen = bacapp_snprintf(str, str_len, "}");
-    buf_len += bacapp_snprintf_shift(slen, &str, &str_len);
-
-    return buf_len;
-=======
             offset = bacnet_snprintf(
                 str, str_len, offset, "%02X",
                 (unsigned)value->device_address.mac[i]);
@@ -1020,7 +932,6 @@
     offset = bacnet_snprintf(str, str_len, offset, "}");
 
     return offset;
->>>>>>> f28c8049
 }
 
 /**
@@ -1029,39 +940,24 @@
  * @param argv [in] The string to parse
  * @return true on success, else false
  * @details format:
-<<<<<<< HEAD
- *      (device, 1234),1234,X'c0:a8:00:0f'
-=======
  *      {(device, 1234),1234,X'c0:a8:00:0f'}
->>>>>>> f28c8049
  */
 bool bacnet_address_binding_from_ascii(
     BACNET_ADDRESS_BINDING *value, const char *arg)
 {
-<<<<<<< HEAD
-    int count = 0;
-    unsigned snet = 0, i;
-=======
     int count = 0, i = 0;
     unsigned snet = 0;
->>>>>>> f28c8049
     char mac_string[80] = { "" }, obj_string[80] = { "" };
     BACNET_MAC_ADDRESS mac = { 0 };
     uint32_t object_type = 0;
     unsigned long object_instance = 0;
 
-<<<<<<< HEAD
-    count = sscanf(
-        arg, "(%79s,%u),%lu,%79s", obj_string, &object_instance, &snet,
-        mac_string);
-=======
     if (!(value && arg)) {
         return false;
     }
     count = sscanf(
         arg, "{(%79[^,], %lu),%u,X'%79[^']'}", obj_string, &object_instance,
         &snet, mac_string);
->>>>>>> f28c8049
     if (count == 4) {
         if (!bactext_object_type_strtol(obj_string, &object_type)) {
             return false;
@@ -1076,13 +972,6 @@
             value->device_identifier = object_instance;
             value->device_address.net = snet;
             if (snet) {
-<<<<<<< HEAD
-            } else {
-            }
-        }
-    } else {
-        return false;
-=======
                 value->device_address.len = mac.len;
                 for (i = 0; i < MAX_MAC_LEN; i++) {
                     value->device_address.adr[i] = mac.adr[i];
@@ -1095,7 +984,6 @@
             }
         }
         return true;
->>>>>>> f28c8049
     }
 
     return false;
