--- conflicted
+++ resolved
@@ -51,12 +51,8 @@
     }
     /* password [1] CharacterString (SIZE (1..20)) OPTIONAL */
     if (password) {
-<<<<<<< HEAD
         if ((password->length >= 1) &&
-            (password->length <= 20)) {
-=======
-        if ((password->length >= 1) && (characterstring_utf8_length(password) <= 20)) {
->>>>>>> ced5f1cd
+            (characterstring_utf8_length(password) <= 20)) {
             len = encode_context_character_string(apdu, 1, password);
             apdu_len += len;
         }
