/**
 * @file
 * @brief Lookup or Translate BACnet Name Text
 * @author Steve Karg <skarg@users.sourceforge.net>
 * @date 2005
 * @copyright SPDX-License-Identifier: GPL-2.0-or-later WITH GCC-exception-2.0
 */
#include <stdio.h>
#include <stdlib.h>
#include "bacnet/indtext.h"
#include "bacnet/bacenum.h"
#include "bacnet/bactext.h"

static const char *ASHRAE_Reserved_String = "Reserved for Use by ASHRAE";
static const char *Vendor_Proprietary_String = "Vendor Proprietary Value";

/**
 * @brief Attempt to convert a numeric string into a unsigned long integer
 * @param search_name - string to convert
 * @param found_index - where to put the converted value
 * @return true if converted and found_index is set
 * @return false if not converted and found_index is not set
 */
bool bactext_strtoul(const char *search_name, unsigned *found_index)
{
    char *endptr;
    unsigned long value;

    value = strtoul(search_name, &endptr, 0);
    if (endptr == search_name) {
        /* No digits found */
        return false;
    }
    if (value == ULONG_MAX) {
        /* If the correct value is outside the range of representable values,
           {ULONG_MAX} shall be returned */
        return false;
    }
    if (*endptr != '\0') {
        /* Extra text found */
        return false;
    }
    *found_index = (unsigned)value;

    return true;
}

/* Search for a text value first based on the corresponding text list, then by
 * attempting to convert to an integer value. */
static bool bactext_strtoul_index(
    INDTEXT_DATA *istring, const char *search_name, unsigned *found_index)
{
    if (indtext_by_istring(istring, search_name, found_index) == true) {
        return true;
    }

    return bactext_strtoul(search_name, found_index);
}

INDTEXT_DATA bacnet_confirmed_service_names[] = {
    { SERVICE_CONFIRMED_ACKNOWLEDGE_ALARM, "AcknowledgeAlarm" },
    { SERVICE_CONFIRMED_COV_NOTIFICATION, "ConfirmedCOVNotification" },
    { SERVICE_CONFIRMED_EVENT_NOTIFICATION, "ConfirmedEventNotification" },
    { SERVICE_CONFIRMED_GET_ALARM_SUMMARY, "GetAlarmSummary" },
    { SERVICE_CONFIRMED_GET_ENROLLMENT_SUMMARY, "GetEnrollmentSummary" },
    { SERVICE_CONFIRMED_SUBSCRIBE_COV, "SubscribeCOV" },
    { SERVICE_CONFIRMED_ATOMIC_READ_FILE, "AtomicReadFile" },
    { SERVICE_CONFIRMED_ATOMIC_WRITE_FILE, "AtomicWriteFile" },
    { SERVICE_CONFIRMED_ADD_LIST_ELEMENT, "AddListElement" },
    { SERVICE_CONFIRMED_REMOVE_LIST_ELEMENT, "RemoveListElement" },
    { SERVICE_CONFIRMED_CREATE_OBJECT, "CreateObject" },
    { SERVICE_CONFIRMED_DELETE_OBJECT, "DeleteObject" },
    { SERVICE_CONFIRMED_READ_PROPERTY, "ReadProperty" },
    { SERVICE_CONFIRMED_READ_PROP_CONDITIONAL, "ReadPropertyConditional" },
    { SERVICE_CONFIRMED_READ_PROP_MULTIPLE, "ReadPropertyMultiple" },
    { SERVICE_CONFIRMED_WRITE_PROPERTY, "WriteProperty" },
    { SERVICE_CONFIRMED_WRITE_PROP_MULTIPLE, "WritePropertyMultiple" },
    { SERVICE_CONFIRMED_DEVICE_COMMUNICATION_CONTROL,
      "DeviceCommunicationControl" },
    { SERVICE_CONFIRMED_PRIVATE_TRANSFER, "ConfirmedPrivateTransfer" },
    { SERVICE_CONFIRMED_TEXT_MESSAGE, "ConfirmedTextMessage" },
    { SERVICE_CONFIRMED_REINITIALIZE_DEVICE, "ReinitializeDevice" },
    { SERVICE_CONFIRMED_VT_OPEN, "VTOpen" },
    { SERVICE_CONFIRMED_VT_CLOSE, "VTClose" },
    { SERVICE_CONFIRMED_VT_DATA, "VTData" },
    { SERVICE_CONFIRMED_AUTHENTICATE, "Authenticate" },
    { SERVICE_CONFIRMED_REQUEST_KEY, "RequestKey" },
    { SERVICE_CONFIRMED_READ_RANGE, "ReadRange" },
    { SERVICE_CONFIRMED_LIFE_SAFETY_OPERATION, "LifeSafetyOperation" },
    { SERVICE_CONFIRMED_SUBSCRIBE_COV_PROPERTY, "SubscribeCOVProperty" },
    { SERVICE_CONFIRMED_GET_EVENT_INFORMATION, "GetEventInformation" },
    { SERVICE_CONFIRMED_SUBSCRIBE_COV_PROPERTY_MULTIPLE,
      "SubscribeCOVPropertyMultiple" },
    { SERVICE_CONFIRMED_COV_NOTIFICATION_MULTIPLE,
      "ConfirmedCOVNotificationMultiple" },
    { SERVICE_CONFIRMED_AUDIT_NOTIFICATION, "ConfirmedAuditNotification" },
    { SERVICE_CONFIRMED_AUTH_REQUEST, "ConfirmedAuthRequest" },
    { 0, NULL }
};

const char *bactext_confirmed_service_name(unsigned index)
{
    return indtext_by_index_default(
        bacnet_confirmed_service_names, index, ASHRAE_Reserved_String);
}

INDTEXT_DATA bacnet_unconfirmed_service_names[] = {
    { SERVICE_UNCONFIRMED_I_AM, "I-Am" },
    { SERVICE_UNCONFIRMED_I_HAVE, "I-Have" },
    { SERVICE_UNCONFIRMED_COV_NOTIFICATION, "UnconfirmedCOVNotification" },
    { SERVICE_UNCONFIRMED_EVENT_NOTIFICATION, "UnconfirmedEventNotification" },
    { SERVICE_UNCONFIRMED_PRIVATE_TRANSFER, "UnconfirmedPrivateTransfer" },
    { SERVICE_UNCONFIRMED_TEXT_MESSAGE, "UnconfirmedTextMessage" },
    { SERVICE_UNCONFIRMED_TIME_SYNCHRONIZATION, "TimeSynchronization" },
    { SERVICE_UNCONFIRMED_WHO_HAS, "Who-Has" },
    { SERVICE_UNCONFIRMED_WHO_IS, "Who-Is" },
    { SERVICE_UNCONFIRMED_UTC_TIME_SYNCHRONIZATION, "UTCTimeSynchronization" },
    { SERVICE_UNCONFIRMED_WRITE_GROUP, "WriteGroup" },
    { SERVICE_UNCONFIRMED_COV_NOTIFICATION_MULTIPLE,
      "UnconfirmedCOVNotificationMultiple" },
    { SERVICE_UNCONFIRMED_AUDIT_NOTIFICATION, "UnconfirmedAuditNotification" },
    { SERVICE_UNCONFIRMED_WHO_AM_I, "Who-Am-I" },
    { SERVICE_UNCONFIRMED_YOU_ARE, "You-Are" },
    { 0, NULL }
};

const char *bactext_unconfirmed_service_name(unsigned index)
{
    return indtext_by_index_default(
        bacnet_unconfirmed_service_names, index, ASHRAE_Reserved_String);
}

INDTEXT_DATA bacnet_application_tag_names[] = {
    { BACNET_APPLICATION_TAG_NULL, "Null" },
    { BACNET_APPLICATION_TAG_BOOLEAN, "Boolean" },
    { BACNET_APPLICATION_TAG_UNSIGNED_INT, "Unsigned Int" },
    { BACNET_APPLICATION_TAG_SIGNED_INT, "Signed Int" },
    { BACNET_APPLICATION_TAG_REAL, "Real" },
    { BACNET_APPLICATION_TAG_DOUBLE, "Double" },
    { BACNET_APPLICATION_TAG_OCTET_STRING, "Octet String" },
    { BACNET_APPLICATION_TAG_CHARACTER_STRING, "Character String" },
    { BACNET_APPLICATION_TAG_BIT_STRING, "Bit String" },
    { BACNET_APPLICATION_TAG_ENUMERATED, "Enumerated" },
    { BACNET_APPLICATION_TAG_DATE, "Date" },
    { BACNET_APPLICATION_TAG_TIME, "Time" },
    { BACNET_APPLICATION_TAG_OBJECT_ID, "Object ID" },
    { BACNET_APPLICATION_TAG_RESERVE1, "Reserved 1" },
    { BACNET_APPLICATION_TAG_RESERVE2, "Reserved 2" },
    { BACNET_APPLICATION_TAG_RESERVE3, "Reserved 3" },
    /* complex data types */
    { BACNET_APPLICATION_TAG_EMPTYLIST, "Empty List" },
    { BACNET_APPLICATION_TAG_WEEKNDAY, "BACnetWeeknday" },
    { BACNET_APPLICATION_TAG_DATERANGE, "BACnetDateRange" },
    { BACNET_APPLICATION_TAG_DATETIME, "BACnetDateTime" },
    { BACNET_APPLICATION_TAG_TIMESTAMP, "BACnetTimeStamp" },
    { BACNET_APPLICATION_TAG_ERROR, "Error" },
    { BACNET_APPLICATION_TAG_DEVICE_OBJECT_PROPERTY_REFERENCE,
      "BACnetDeviceObjectPropertyReference" },
    { BACNET_APPLICATION_TAG_DEVICE_OBJECT_REFERENCE,
      "BACnetDeviceObjectReference" },
    { BACNET_APPLICATION_TAG_DESTINATION, "BACnetDestination" },
    { BACNET_APPLICATION_TAG_RECIPIENT, "BACnetRecipient" },
    { BACNET_APPLICATION_TAG_COV_SUBSCRIPTION, "BACnetCOVSubscription" },
    { BACNET_APPLICATION_TAG_CALENDAR_ENTRY, "BACnetCalendarEntry" },
    { BACNET_APPLICATION_TAG_WEEKLY_SCHEDULE, "BACnetWeeklySchedule" },
    { BACNET_APPLICATION_TAG_SPECIAL_EVENT, "BACnetSpecialEvent" },
    { BACNET_APPLICATION_TAG_READ_ACCESS_SPECIFICATION,
      "BACnetReadAccessSpecification" },
    { BACNET_APPLICATION_TAG_LIGHTING_COMMAND, "BACnetLightingCommand" },
    { BACNET_APPLICATION_TAG_HOST_N_PORT, "BACnetHostNPort" },
    { BACNET_APPLICATION_TAG_XY_COLOR, "BACnetxyColor" },
    { BACNET_APPLICATION_TAG_COLOR_COMMAND, "BACnetColorCommand" },
    { BACNET_APPLICATION_TAG_BDT_ENTRY, "BACnetBDTEntry" },
    { BACNET_APPLICATION_TAG_FDT_ENTRY, "BACnetFDTEntry" },
    { BACNET_APPLICATION_TAG_ACTION_COMMAND, "BACnetActionCommand" },
    { BACNET_APPLICATION_TAG_SCALE, "BACnetScale" },
    { BACNET_APPLICATION_TAG_SHED_LEVEL, "BACnetShedLevel" },
    { BACNET_APPLICATION_TAG_ACCESS_RULE, "BACnetAccessRule" },
    { BACNET_APPLICATION_TAG_CHANNEL_VALUE, "BACnetChannelValue" },
    { BACNET_APPLICATION_TAG_LOG_RECORD, "BACnetLogRecord" },
<<<<<<< HEAD
    { BACNET_APPLICATION_TAG_PROPERTY_VALUE, "BACnetPropertyValue" },
=======
    { BACNET_APPLICATION_TAG_NO_VALUE, "BACnetNoValue" },
    { BACNET_APPLICATION_TAG_ABSTRACT_SYNTAX, "ABSTRACT-SYNTAX" },
>>>>>>> 4dd13cf1
    { 0, NULL }
};

const char *bactext_application_tag_name(unsigned index)
{
    return indtext_by_index_default(
        bacnet_application_tag_names, index, ASHRAE_Reserved_String);
}

bool bactext_application_tag_index(
    const char *search_name, unsigned *found_index)
{
    return indtext_by_istring(
        bacnet_application_tag_names, search_name, found_index);
}

INDTEXT_DATA bacnet_object_type_names[] = {
    { OBJECT_ANALOG_INPUT, "analog-input" },
    { OBJECT_ANALOG_OUTPUT, "analog-output" },
    { OBJECT_ANALOG_VALUE, "analog-value" },
    { OBJECT_BINARY_INPUT, "binary-input" },
    { OBJECT_BINARY_OUTPUT, "binary-output" },
    { OBJECT_BINARY_VALUE, "binary-value" },
    { OBJECT_CALENDAR, "calendar" },
    { OBJECT_COMMAND, "command" },
    { OBJECT_DEVICE, "device" },
    { OBJECT_EVENT_ENROLLMENT, "event-enrollment" },
    { OBJECT_FILE, "file" },
    { OBJECT_GROUP, "group" },
    { OBJECT_LOOP, "loop" },
    { OBJECT_MULTI_STATE_INPUT, "multi-state-input" },
    { OBJECT_MULTI_STATE_OUTPUT, "multi-state-output" },
    { OBJECT_NOTIFICATION_CLASS, "notification-class" },
    { OBJECT_PROGRAM, "program" },
    { OBJECT_SCHEDULE, "schedule" },
    { OBJECT_AVERAGING, "averaging" },
    { OBJECT_MULTI_STATE_VALUE, "multi-state-value" },
    { OBJECT_TRENDLOG, "trend-log" },
    { OBJECT_LIFE_SAFETY_POINT, "life-safety-point" },
    { OBJECT_LIFE_SAFETY_ZONE, "life-safety-zone" },
    { OBJECT_ACCUMULATOR, "accumulator" },
    { OBJECT_PULSE_CONVERTER, "pulse-converter" },
    { OBJECT_EVENT_LOG, "event-log" },
    { OBJECT_GLOBAL_GROUP, "global-group" },
    { OBJECT_TREND_LOG_MULTIPLE, "trend-log-multiple" },
    { OBJECT_LOAD_CONTROL, "load-control" },
    { OBJECT_STRUCTURED_VIEW, "structured-view" },
    { OBJECT_ACCESS_DOOR, "access-door" },
    { OBJECT_TIMER, "timer" },
    { OBJECT_ACCESS_CREDENTIAL, "access-credential" },
    { OBJECT_ACCESS_POINT, "access-point" },
    { OBJECT_ACCESS_RIGHTS, "access-rights" },
    { OBJECT_ACCESS_USER, "access-user" },
    { OBJECT_ACCESS_ZONE, "access-zone" },
    { OBJECT_CREDENTIAL_DATA_INPUT, "credential-data-input" },
    { OBJECT_NETWORK_SECURITY, "network-security" },
    { OBJECT_BITSTRING_VALUE, "bitstring-value" },
    { OBJECT_CHARACTERSTRING_VALUE, "characterstring-value" },
    { OBJECT_DATE_PATTERN_VALUE, "date-pattern-value" },
    { OBJECT_DATE_VALUE, "date-value" },
    { OBJECT_DATETIME_PATTERN_VALUE, "datetime-pattern-value" },
    { OBJECT_DATETIME_VALUE, "datetime-value" },
    { OBJECT_INTEGER_VALUE, "integer-value" },
    { OBJECT_LARGE_ANALOG_VALUE, "large-analog-value" },
    { OBJECT_OCTETSTRING_VALUE, "octetstring-value" },
    { OBJECT_POSITIVE_INTEGER_VALUE, "positive-integer-value" },
    { OBJECT_TIME_PATTERN_VALUE, "time-pattern-value" },
    { OBJECT_TIME_VALUE, "time-value" },
    { OBJECT_NOTIFICATION_FORWARDER, "notification-forwarder" },
    { OBJECT_ALERT_ENROLLMENT, "alert-enrollment" },
    { OBJECT_CHANNEL, "channel" },
    { OBJECT_LIGHTING_OUTPUT, "lighting-output" },
    { OBJECT_BINARY_LIGHTING_OUTPUT, "binary-lighting-output" },
    { OBJECT_NETWORK_PORT, "network-port" },
    { OBJECT_ELEVATOR_GROUP, "elevator-group" },
    { OBJECT_ESCALATOR, "escalator" },
    { OBJECT_LIFT, "lift" },
    { OBJECT_STAGING, "staging" },
    { OBJECT_AUDIT_LOG, "audit-log" },
    { OBJECT_AUDIT_REPORTER, "audit-reporter" },
    { OBJECT_COLOR, "color" },
    { OBJECT_COLOR_TEMPERATURE, "color-temperature" },
    /* Enumerated values 0-127 are reserved for definition by ASHRAE.
       Enumerated values 128-1023 may be used by others subject to
       the procedures and constraints described in Clause 23. */
    { 0, NULL }
};

INDTEXT_DATA bacnet_object_type_names_capitalized[] = {
    { OBJECT_ANALOG_INPUT, "Analog Input" },
    { OBJECT_ANALOG_OUTPUT, "Analog Output" },
    { OBJECT_ANALOG_VALUE, "Analog Value" },
    { OBJECT_BINARY_INPUT, "Binary Input" },
    { OBJECT_BINARY_OUTPUT, "Binary Output" },
    { OBJECT_BINARY_VALUE, "Binary Value" },
    { OBJECT_CALENDAR, "Calendar" },
    { OBJECT_COMMAND, "Command" },
    { OBJECT_DEVICE, "Device" },
    { OBJECT_EVENT_ENROLLMENT, "Event Enrollment" },
    { OBJECT_FILE, "File" },
    { OBJECT_GROUP, "Group" },
    { OBJECT_LOOP, "Loop" },
    { OBJECT_MULTI_STATE_INPUT, "Multi-state Input" },
    { OBJECT_MULTI_STATE_OUTPUT, "Multi-state Output" },
    { OBJECT_NOTIFICATION_CLASS, "Notification Class" },
    { OBJECT_PROGRAM, "Program" },
    { OBJECT_SCHEDULE, "Schedule" },
    { OBJECT_AVERAGING, "Averaging" },
    { OBJECT_MULTI_STATE_VALUE, "Multi-state Value" },
    { OBJECT_TRENDLOG, "Trend Log" },
    { OBJECT_LIFE_SAFETY_POINT, "Life Safety Point" },
    { OBJECT_LIFE_SAFETY_ZONE, "Life Safety Zone" },
    { OBJECT_ACCUMULATOR, "Accumulator" },
    { OBJECT_PULSE_CONVERTER, "Pulse Converter" },
    { OBJECT_EVENT_LOG, "Event Log" },
    { OBJECT_GLOBAL_GROUP, "Global Group" },
    { OBJECT_TREND_LOG_MULTIPLE, "Trend Log Multiple" },
    { OBJECT_LOAD_CONTROL, "Load Control" },
    { OBJECT_STRUCTURED_VIEW, "Structured View" },
    { OBJECT_ACCESS_DOOR, "Access Door" },
    { OBJECT_TIMER, "Timer" },
    { OBJECT_ACCESS_CREDENTIAL, "Access Credential" },
    { OBJECT_ACCESS_POINT, "Access Point" },
    { OBJECT_ACCESS_RIGHTS, "Access Rights" },
    { OBJECT_ACCESS_USER, "Access User" },
    { OBJECT_ACCESS_ZONE, "Access Zone" },
    { OBJECT_CREDENTIAL_DATA_INPUT, "Credential Data Input" },
    { OBJECT_NETWORK_SECURITY, "Network Security" },
    { OBJECT_BITSTRING_VALUE, "Bitstring Value" },
    { OBJECT_CHARACTERSTRING_VALUE, "Characterstring Value" },
    { OBJECT_DATE_PATTERN_VALUE, "Date Pattern Value" },
    { OBJECT_DATE_VALUE, "Date Value" },
    { OBJECT_DATETIME_PATTERN_VALUE, "Datetime Pattern Value" },
    { OBJECT_DATETIME_VALUE, "Datetime Value" },
    { OBJECT_INTEGER_VALUE, "Integer Value" },
    { OBJECT_LARGE_ANALOG_VALUE, "Large Analog Value" },
    { OBJECT_OCTETSTRING_VALUE, "Octetstring Value" },
    { OBJECT_POSITIVE_INTEGER_VALUE, "Positive Integer Value" },
    { OBJECT_TIME_PATTERN_VALUE, "Time Pattern Value" },
    { OBJECT_TIME_VALUE, "Time Value" },
    { OBJECT_NOTIFICATION_FORWARDER, "Notification Forwarder" },
    { OBJECT_ALERT_ENROLLMENT, "Alert Enrollment" },
    { OBJECT_CHANNEL, "Channel" },
    { OBJECT_LIGHTING_OUTPUT, "Lighting Output" },
    { OBJECT_BINARY_LIGHTING_OUTPUT, "Binary Lighting Output" },
    { OBJECT_NETWORK_PORT, "Network Port" },
    { OBJECT_ELEVATOR_GROUP, "Elevator Group" },
    { OBJECT_ESCALATOR, "Escalator" },
    { OBJECT_LIFT, "Lift" },
    { OBJECT_STAGING, "Staging" },
    { OBJECT_AUDIT_LOG, "Audit Log" },
    { OBJECT_AUDIT_REPORTER, "Audit Reporter" },
    { OBJECT_COLOR, "Color" },
    { OBJECT_COLOR_TEMPERATURE, "Color Temperature" },
    /* Enumerated values 0-127 are reserved for definition by ASHRAE.
       Enumerated values 128-1023 may be used by others subject to
       the procedures and constraints described in Clause 23. */
    { 0, NULL }
};

const char *bactext_object_type_name(unsigned index)
{
    return indtext_by_index_split_default(
        bacnet_object_type_names, index, OBJECT_PROPRIETARY_MIN,
        ASHRAE_Reserved_String, Vendor_Proprietary_String);
}

const char *bactext_object_type_name_capitalized(unsigned index)
{
    return indtext_by_index_split_default(
        bacnet_object_type_names_capitalized, index, OBJECT_PROPRIETARY_MIN,
        ASHRAE_Reserved_String, Vendor_Proprietary_String);
}

bool bactext_object_type_index(const char *search_name, unsigned *found_index)
{
    return indtext_by_istring(
        bacnet_object_type_names, search_name, found_index);
}

bool bactext_object_type_strtol(const char *search_name, unsigned *found_index)
{
    return bactext_strtoul_index(
        bacnet_object_type_names, search_name, found_index);
}

INDTEXT_DATA bacnet_property_names[] = {
    /* FIXME: use the enumerations from bacenum.h */
    { PROP_ACKED_TRANSITIONS, "acked-transitions" },
    { PROP_ACK_REQUIRED, "ack-required" },
    { PROP_ACTION, "action" },
    { PROP_ACTION_TEXT, "action-text" },
    { PROP_ACTIVE_TEXT, "active-text" },
    { PROP_ACTIVE_VT_SESSIONS, "active-vt-sessions" },
    { PROP_ALARM_VALUE, "alarm-value" },
    { PROP_ALARM_VALUES, "alarm-values" },
    { PROP_ALL, "all" },
    { PROP_ALL_WRITES_SUCCESSFUL, "all-writes-successful" },
    { PROP_APDU_SEGMENT_TIMEOUT, "apdu-segment-timeout" },
    { PROP_APDU_TIMEOUT, "apdu-timeout" },
    { PROP_APPLICATION_SOFTWARE_VERSION, "application-software-version" },
    { PROP_ARCHIVE, "archive" },
    { PROP_BIAS, "bias" },
    { PROP_CHANGE_OF_STATE_COUNT, "change-of-state-count" },
    { PROP_CHANGE_OF_STATE_TIME, "change-of-state-time" },
    { PROP_NOTIFICATION_CLASS, "notification-class" },
    { PROP_BLANK_1, "(deleted in 135-2001)" },
    { PROP_CONTROLLED_VARIABLE_REFERENCE, "controlled-variable-reference" },
    { PROP_CONTROLLED_VARIABLE_UNITS, "controlled-variable-units" },
    { PROP_CONTROLLED_VARIABLE_VALUE, "controlled-variable-value" },
    { PROP_COV_INCREMENT, "cov-increment" },
    { PROP_DATE_LIST, "date-list" },
    { PROP_DAYLIGHT_SAVINGS_STATUS, "daylight-savings-status" },
    { PROP_DEADBAND, "deadband" },
    { PROP_DERIVATIVE_CONSTANT, "derivative-constant" },
    { PROP_DERIVATIVE_CONSTANT_UNITS, "derivative-constant-units" },
    { PROP_DESCRIPTION, "description" },
    { PROP_DESCRIPTION_OF_HALT, "description-of-halt" },
    { PROP_DEVICE_ADDRESS_BINDING, "device-address-binding" },
    { PROP_DEVICE_TYPE, "device-type" },
    { PROP_EFFECTIVE_PERIOD, "effective-period" },
    { PROP_ELAPSED_ACTIVE_TIME, "elapsed-active-time" },
    { PROP_ERROR_LIMIT, "error-limit" },
    { PROP_EVENT_ENABLE, "event-enable" },
    { PROP_EVENT_STATE, "event-state" },
    { PROP_EVENT_TYPE, "event-type" },
    { PROP_EXCEPTION_SCHEDULE, "exception-schedule" },
    { PROP_FAULT_VALUES, "fault-values" },
    { PROP_FEEDBACK_VALUE, "feedback-value" },
    { PROP_FILE_ACCESS_METHOD, "file-access-method" },
    { PROP_FILE_SIZE, "file-size" },
    { PROP_FILE_TYPE, "file-type" },
    { PROP_FIRMWARE_REVISION,
      "firmware-revision" }, /* VTS wants "revision", not "version" */
    { PROP_HIGH_LIMIT, "high-limit" },
    { PROP_INACTIVE_TEXT, "inactive-text" },
    { PROP_IN_PROCESS, "in-process" },
    { PROP_INSTANCE_OF, "instance-of" },
    { PROP_INTEGRAL_CONSTANT, "integral-constant" },
    { PROP_INTEGRAL_CONSTANT_UNITS, "integral-constant-units" },
    { PROP_ISSUE_CONFIRMED_NOTIFICATIONS, "issue-confirmednotifications" },
    { PROP_LIMIT_ENABLE, "limit-enable" },
    { PROP_LIST_OF_GROUP_MEMBERS, "list-of-group-members" },
    { PROP_LIST_OF_OBJECT_PROPERTY_REFERENCES,
      "list-of-object-property-references" },
    { PROP_LIST_OF_SESSION_KEYS, "list-of-session-keys" },
    { PROP_LOCAL_DATE, "local-date" },
    { PROP_LOCAL_TIME, "local-time" },
    { PROP_LOCATION, "location" },
    { PROP_LOW_LIMIT, "low-limit" },
    { PROP_MANIPULATED_VARIABLE_REFERENCE, "manipulated-variable-reference" },
    { PROP_MAXIMUM_OUTPUT, "maximum-output" },
    { PROP_MAX_APDU_LENGTH_ACCEPTED, "max-apdu-length-accepted" },
    { PROP_MAX_INFO_FRAMES, "max-info-frames" },
    { PROP_MAX_MASTER, "max-master" },
    { PROP_MAX_PRES_VALUE, "max-pres-value" },
    { PROP_MINIMUM_OFF_TIME, "minimum-off-time" },
    { PROP_MINIMUM_ON_TIME, "minimum-on-time" },
    { PROP_MINIMUM_OUTPUT, "minimum-output" },
    { PROP_MIN_PRES_VALUE, "min-pres-value" },
    { PROP_MODEL_NAME, "model-name" },
    { PROP_MODIFICATION_DATE, "modification-date" },
    { PROP_NOTIFY_TYPE, "notify-type" },
    { PROP_NUMBER_OF_APDU_RETRIES, "number-of-APDU-retries" },
    { PROP_NUMBER_OF_STATES, "number-of-states" },
    { PROP_OBJECT_IDENTIFIER, "object-identifier" },
    { PROP_OBJECT_LIST, "object-list" },
    { PROP_OBJECT_NAME, "object-name" },
    { PROP_OBJECT_PROPERTY_REFERENCE, "object-property-reference" },
    { PROP_OBJECT_TYPE, "object-type" },
    { PROP_OPTIONAL, "optional" },
    { PROP_OUT_OF_SERVICE, "out-of-service" },
    { PROP_OUTPUT_UNITS, "output-units" },
    { PROP_EVENT_PARAMETERS, "event-parameters" },
    { PROP_POLARITY, "polarity" },
    { PROP_PRESENT_VALUE, "present-value" },
    { PROP_PRIORITY, "priority" },
    { PROP_PRIORITY_ARRAY, "priority-array" },
    { PROP_PRIORITY_FOR_WRITING, "priority-for-writing" },
    { PROP_PROCESS_IDENTIFIER, "process-identifier" },
    { PROP_PROGRAM_CHANGE, "program-change" },
    { PROP_PROGRAM_LOCATION, "program-location" },
    { PROP_PROGRAM_STATE, "program-state" },
    { PROP_PROPORTIONAL_CONSTANT, "proportional-constant" },
    { PROP_PROPORTIONAL_CONSTANT_UNITS, "proportional-constant-units" },
    { PROP_PROTOCOL_CONFORMANCE_CLASS, "protocol-conformance-class" },
    { PROP_PROTOCOL_OBJECT_TYPES_SUPPORTED, "protocol-object-types-supported" },
    { PROP_PROTOCOL_SERVICES_SUPPORTED, "protocol-services-supported" },
    { PROP_PROTOCOL_VERSION, "protocol-version" },
    { PROP_READ_ONLY, "read-only" },
    { PROP_REASON_FOR_HALT, "reason-for-halt" },
    { PROP_RECIPIENT, "recipient" },
    { PROP_RECIPIENT_LIST, "recipient-list" },
    { PROP_RELIABILITY, "reliability" },
    { PROP_RELINQUISH_DEFAULT, "relinquish-default" },
    { PROP_REQUIRED, "required" },
    { PROP_RESOLUTION, "resolution" },
    { PROP_SEGMENTATION_SUPPORTED, "segmentation-supported" },
    { PROP_SETPOINT, "setpoint" },
    { PROP_SETPOINT_REFERENCE, "setpoint-reference" },
    { PROP_STATE_TEXT, "state-text" },
    { PROP_STATUS_FLAGS, "status-flags" },
    { PROP_SYSTEM_STATUS, "system-status" },
    { PROP_TIME_DELAY, "time-delay" },
    { PROP_TIME_OF_ACTIVE_TIME_RESET, "time-of-active-time-reset" },
    { PROP_TIME_OF_STATE_COUNT_RESET, "time-of-state-count-reset" },
    { PROP_TIME_SYNCHRONIZATION_RECIPIENTS, "time-synchronization-recipients" },
    { PROP_UNITS, "units" },
    { PROP_UPDATE_INTERVAL, "update-interval" },
    { PROP_UTC_OFFSET, "utc-offset" },
    { PROP_VENDOR_IDENTIFIER, "vendor-identifier" },
    { PROP_VENDOR_NAME, "vendor-name" },
    { PROP_VT_CLASSES_SUPPORTED, "vt-classes-supported" },
    { PROP_WEEKLY_SCHEDULE, "weekly-schedule" },
    { PROP_ATTEMPTED_SAMPLES, "attempted-samples" },
    { PROP_AVERAGE_VALUE, "average-value" },
    { PROP_BUFFER_SIZE, "buffer-size" },
    { PROP_CLIENT_COV_INCREMENT, "client-cov-increment" },
    { PROP_COV_RESUBSCRIPTION_INTERVAL, "cov-resubscription-interval" },
    { PROP_CURRENT_NOTIFY_TIME, "current-notify-time" },
    { PROP_EVENT_TIME_STAMPS, "event-time-stamps" },
    { PROP_LOG_BUFFER, "log-buffer" },
    { PROP_LOG_DEVICE_OBJECT_PROPERTY, "log-device-object-property" },
    { PROP_ENABLE, "enable" },
    { PROP_LOG_INTERVAL, "log-interval" },
    { PROP_MAXIMUM_VALUE, "maximum-value" },
    { PROP_MINIMUM_VALUE, "minimum-value" },
    { PROP_NOTIFICATION_THRESHOLD, "notification-threshold" },
    { PROP_PREVIOUS_NOTIFY_TIME, "previous-notify-time" },
    { PROP_PROTOCOL_REVISION, "protocol-revision" },
    { PROP_RECORDS_SINCE_NOTIFICATION, "records-since-notification" },
    { PROP_RECORD_COUNT, "record-count" },
    { PROP_START_TIME, "start-time" },
    { PROP_STOP_TIME, "stop-time" },
    { PROP_STOP_WHEN_FULL, "stop-when-full" },
    { PROP_TOTAL_RECORD_COUNT, "total-record-count" },
    { PROP_VALID_SAMPLES, "valid-samples" },
    { PROP_WINDOW_INTERVAL, "window-interval" },
    { PROP_WINDOW_SAMPLES, "window-samples" },
    { PROP_MAXIMUM_VALUE_TIMESTAMP, "maximum-value-timestamp" },
    { PROP_MINIMUM_VALUE_TIMESTAMP, "minimum-value-timestamp" },
    { PROP_VARIANCE_VALUE, "variance-value" },
    { PROP_ACTIVE_COV_SUBSCRIPTIONS, "active-cov-subscriptions" },
    { PROP_BACKUP_FAILURE_TIMEOUT, "backup-failure-timeout" },
    { PROP_CONFIGURATION_FILES, "configuration-files" },
    { PROP_DATABASE_REVISION, "database-revision" },
    { PROP_DIRECT_READING, "direct-reading" },
    { PROP_LAST_RESTORE_TIME, "last-restore-time" },
    { PROP_MAINTENANCE_REQUIRED, "maintenance-required" },
    { PROP_MEMBER_OF, "member-of" },
    { PROP_MODE, "mode" },
    { PROP_OPERATION_EXPECTED, "operation-expected" },
    { PROP_SETTING, "setting" },
    { PROP_SILENCED, "silenced" },
    { PROP_TRACKING_VALUE, "tracking-value" },
    { PROP_ZONE_MEMBERS, "zone-members" },
    { PROP_LIFE_SAFETY_ALARM_VALUES, "life-safety-alarm-values" },
    { PROP_MAX_SEGMENTS_ACCEPTED, "max-segments-accepted" },
    { PROP_PROFILE_NAME, "profile-name" },
    { PROP_AUTO_SLAVE_DISCOVERY, "auto-slave-discovery" },
    { PROP_MANUAL_SLAVE_ADDRESS_BINDING, "manual-slave-address-binding" },
    { PROP_SLAVE_ADDRESS_BINDING, "slave-address-binding" },
    { PROP_SLAVE_PROXY_ENABLE, "slave-proxy-enable" },
    { PROP_LAST_NOTIFY_RECORD, "last-notify-record" },
    { PROP_SCHEDULE_DEFAULT, "schedule-default" },
    { PROP_ACCEPTED_MODES, "accepted-modes" },
    { PROP_ADJUST_VALUE, "adjust-value" },
    { PROP_COUNT, "count" },
    { PROP_COUNT_BEFORE_CHANGE, "count-before-change" },
    { PROP_COUNT_CHANGE_TIME, "count-change-time" },
    { PROP_COV_PERIOD, "COV-period" },
    { PROP_INPUT_REFERENCE, "input-reference" },
    { PROP_LIMIT_MONITORING_INTERVAL, "limit-monitoring-interval" },
    { PROP_LOGGING_OBJECT, "logging-object" },
    { PROP_LOGGING_RECORD, "logging-record" },
    { PROP_PRESCALE, "prescale" },
    { PROP_PULSE_RATE, "pulse-rate" },
    { PROP_SCALE, "scale" },
    { PROP_SCALE_FACTOR, "scale-factor" },
    { PROP_UPDATE_TIME, "update-time" },
    { PROP_VALUE_BEFORE_CHANGE, "value-before-change" },
    { PROP_VALUE_SET, "value-set" },
    { PROP_VALUE_CHANGE_TIME, "value-change-time" },
    { PROP_ALIGN_INTERVALS, "align-intervals" },
    { PROP_INTERVAL_OFFSET, "interval-offset" },
    { PROP_LAST_RESTART_REASON, "last-restart-reason" },
    { PROP_LOGGING_TYPE, "logging-type" },
    { PROP_RESTART_NOTIFICATION_RECIPIENTS, "restart-notification-recipients" },
    { PROP_TIME_OF_DEVICE_RESTART, "time-of-device-restart" },
    { PROP_TIME_SYNCHRONIZATION_INTERVAL, "time-synchronization-interval" },
    { PROP_TRIGGER, "trigger" },
    { PROP_UTC_TIME_SYNCHRONIZATION_RECIPIENTS,
      "utc-time-synchronization-recipients" },
    { PROP_NODE_SUBTYPE, "node-subtype" },
    { PROP_NODE_TYPE, "node-type" },
    { PROP_STRUCTURED_OBJECT_LIST, "structured-object-list" },
    { PROP_SUBORDINATE_ANNOTATIONS, "subordinate-annotations" },
    { PROP_SUBORDINATE_LIST, "subordinate-list" },
    { PROP_ACTUAL_SHED_LEVEL, "actual-shed-level" },
    { PROP_DUTY_WINDOW, "duty-window" },
    { PROP_EXPECTED_SHED_LEVEL, "expected-shed-level" },
    { PROP_FULL_DUTY_BASELINE, "full-duty-baseline" },
    { PROP_REQUESTED_SHED_LEVEL, "requested-shed-level" },
    { PROP_SHED_DURATION, "shed-duration" },
    { PROP_SHED_LEVEL_DESCRIPTIONS, "shed-level-descriptions" },
    { PROP_SHED_LEVELS, "shed-levels" },
    { PROP_STATE_DESCRIPTION, "state-description" },
    { PROP_DOOR_ALARM_STATE, "door-alarm-state" },
    { PROP_DOOR_EXTENDED_PULSE_TIME, "door-extended-pulse-time" },
    { PROP_DOOR_MEMBERS, "door-members" },
    { PROP_DOOR_OPEN_TOO_LONG_TIME, "door-open-too-long-time" },
    { PROP_DOOR_PULSE_TIME, "door-pulse-time" },
    { PROP_DOOR_STATUS, "door-status" },
    { PROP_DOOR_UNLOCK_DELAY_TIME, "door-unlock-delay-time" },
    { PROP_LOCK_STATUS, "lock-status" },
    { PROP_MASKED_ALARM_VALUES, "masked-alarm-values" },
    { PROP_SECURED_STATUS, "secured-status" },
    { PROP_ABSENTEE_LIMIT, "absentee-limit" },
    { PROP_ACCESS_ALARM_EVENTS, "access-alarm-events" },
    { PROP_ACCESS_DOORS, "access-doors" },
    { PROP_ACCESS_EVENT, "access-event" },
    { PROP_ACCESS_EVENT_AUTHENTICATION_FACTOR,
      "access-event-authentication-factor" },
    { PROP_ACCESS_EVENT_CREDENTIAL, "access-event-credential" },
    { PROP_ACCESS_EVENT_TIME, "access-event-time" },
    { PROP_ACCESS_TRANSACTION_EVENTS, "access-transaction-events" },
    { PROP_ACCOMPANIMENT, "accompaniment" },
    { PROP_ACCOMPANIMENT_TIME, "accompaniment-time" },
    { PROP_ACTIVATION_TIME, "activation-time" },
    { PROP_ACTIVE_AUTHENTICATION_POLICY, "active-authentication-policy" },
    { PROP_ASSIGNED_ACCESS_RIGHTS, "assigned-access-rights" },
    { PROP_AUTHENTICATION_FACTORS, "authentication-factors" },
    { PROP_AUTHENTICATION_POLICY_LIST, "authentication-policy-list" },
    { PROP_AUTHENTICATION_POLICY_NAMES, "authentication-policy-names" },
    { PROP_AUTHENTICATION_STATUS, "authentication-status" },
    { PROP_AUTHORIZATION_MODE, "authorization-mode" },
    { PROP_BELONGS_TO, "belongs-to" },
    { PROP_CREDENTIAL_DISABLE, "credential-disable" },
    { PROP_CREDENTIAL_STATUS, "credential-status" },
    { PROP_CREDENTIALS, "credentials" },
    { PROP_CREDENTIALS_IN_ZONE, "credentials-in-zone" },
    { PROP_DAYS_REMAINING, "days-remaining" },
    { PROP_ENTRY_POINTS, "entry-points" },
    { PROP_EXIT_POINTS, "exit-points" },
    { PROP_EXPIRATION_TIME, "expiration-time" },
    { PROP_EXTENDED_TIME_ENABLE, "extended-time-enable" },
    { PROP_FAILED_ATTEMPT_EVENTS, "failed-attempt-events" },
    { PROP_FAILED_ATTEMPTS, "failed-attempts" },
    { PROP_FAILED_ATTEMPTS_TIME, "failed-attempts-time" },
    { PROP_LAST_ACCESS_EVENT, "last-access-event" },
    { PROP_LAST_ACCESS_POINT, "last-access-point" },
    { PROP_LAST_CREDENTIAL_ADDED, "last-credential-added" },
    { PROP_LAST_CREDENTIAL_ADDED_TIME, "last-credential-added-time" },
    { PROP_LAST_CREDENTIAL_REMOVED, "last-credential-removed" },
    { PROP_LAST_CREDENTIAL_REMOVED_TIME, "last-credential-removed-time" },
    { PROP_LAST_USE_TIME, "last-use-time" },
    { PROP_LOCKOUT, "lockout" },
    { PROP_LOCKOUT_RELINQUISH_TIME, "lockout-relinquish-time" },
    { PROP_MASTER_EXEMPTION, "master-exemption" },
    { PROP_MAX_FAILED_ATTEMPTS, "max-failed-attempts" },
    { PROP_MEMBERS, "members" },
    { PROP_MUSTER_POINT, "muster-point" },
    { PROP_NEGATIVE_ACCESS_RULES, "negative-access-rules" },
    { PROP_NUMBER_OF_AUTHENTICATION_POLICIES,
      "number-of-authentication-policies" },
    { PROP_OCCUPANCY_COUNT, "occupancy-count" },
    { PROP_OCCUPANCY_COUNT_ADJUST, "occupancy-count-adjust" },
    { PROP_OCCUPANCY_COUNT_ENABLE, "occupancy-count-enable" },
    { PROP_OCCUPANCY_EXEMPTION, "occupancy-exemption" },
    { PROP_OCCUPANCY_LOWER_LIMIT, "occupancy-lower-limit" },
    { PROP_OCCUPANCY_LOWER_LIMIT_ENFORCED, "occupancy-lower-limit-enforced" },
    { PROP_OCCUPANCY_STATE, "occupancy-state" },
    { PROP_OCCUPANCY_UPPER_LIMIT, "occupancy-upper-limit" },
    { PROP_OCCUPANCY_UPPER_LIMIT_ENFORCED, "occupancy-upper-limit-enforced" },
    { PROP_PASSBACK_EXEMPTION, "passback-exemption" },
    { PROP_PASSBACK_MODE, "passback-mode" },
    { PROP_PASSBACK_TIMEOUT, "passback-timeout" },
    { PROP_POSITIVE_ACCESS_RULES, "positive-access-rules" },
    { PROP_REASON_FOR_DISABLE, "reason-for-disable" },
    { PROP_SUPPORTED_FORMATS, "supported-formats" },
    { PROP_SUPPORTED_FORMAT_CLASSES, "supported-format-classes" },
    { PROP_THREAT_AUTHORITY, "threat-authority" },
    { PROP_THREAT_LEVEL, "threat-level" },
    { PROP_TRACE_FLAG, "trace-flag" },
    { PROP_TRANSACTION_NOTIFICATION_CLASS, "transaction-notification-class" },
    { PROP_USER_EXTERNAL_IDENTIFIER, "user-external-identifier" },
    { PROP_USER_INFORMATION_REFERENCE, "user-information-reference" },
    { PROP_USER_INFORMATION_REFERENCE, "user-information-reference" },
    { PROP_USER_NAME, "user-name" },
    { PROP_USER_TYPE, "user-type" },
    { PROP_USES_REMAINING, "uses-remaining" },
    { PROP_ZONE_FROM, "zone-from" },
    { PROP_ZONE_TO, "zone-to" },
    { PROP_VERIFICATION_TIME, "verification-time" },
    { PROP_BASE_DEVICE_SECURITY_POLICY, "base-device-security-policy" },
    { PROP_DISTRIBUTION_KEY_REVISION, "distribution-key-revision" },
    { PROP_DO_NOT_HIDE, "do-not-hide" },
    { PROP_KEY_SETS, "key-sets" },
    { PROP_LAST_KEY_SERVER, "last-key-server" },
    { PROP_NETWORK_ACCESS_SECURITY_POLICIES,
      "network-access-security-policies" },
    { PROP_PACKET_REORDER_TIME, "packet-reorder-time" },
    { PROP_SECURITY_PDU_TIMEOUT, "security-pdu-timeout" },
    { PROP_SECURITY_TIME_WINDOW, "security-time-window" },
    { PROP_SUPPORTED_SECURITY_ALGORITHM, "supported-security-algorithm" },
    { PROP_UPDATE_KEY_SET_TIMEOUT, "update-key-set-timeout" },
    { PROP_BACKUP_AND_RESTORE_STATE, "backup-and-restore-state" },
    { PROP_BACKUP_PREPARATION_TIME, "backup-preparation-time" },
    { PROP_RESTORE_COMPLETION_TIME, "restore-completion-time" },
    { PROP_RESTORE_PREPARATION_TIME, "restore-preparation-time" },
    { PROP_BIT_MASK, "bit-mask" },
    { PROP_BIT_TEXT, "bit-text" },
    { PROP_IS_UTC, "is-utc" },
    { PROP_GROUP_MEMBERS, "group-members" },
    { PROP_GROUP_MEMBER_NAMES, "group-member-names" },
    { PROP_MEMBER_STATUS_FLAGS, "member-status-flags" },
    { PROP_REQUESTED_UPDATE_INTERVAL, "requested-update-interval" },
    { PROP_COVU_PERIOD, "covu-period" },
    { PROP_COVU_RECIPIENTS, "covu-recipients" },
    { PROP_EVENT_MESSAGE_TEXTS, "event-message-texts" },
    { PROP_EVENT_MESSAGE_TEXTS_CONFIG, "event-message-texts-config" },
    { PROP_EVENT_DETECTION_ENABLE, "event-detection-enable" },
    { PROP_EVENT_ALGORITHM_INHIBIT, "event-algorithm-inhibit" },
    { PROP_EVENT_ALGORITHM_INHIBIT_REF, "event-algorithm-inhibit-ref" },
    { PROP_TIME_DELAY_NORMAL, "time-delay-normal" },
    { PROP_RELIABILITY_EVALUATION_INHIBIT, "reliability-evaluation-inhibit" },
    { PROP_FAULT_PARAMETERS, "fault-parameters" },
    { PROP_FAULT_TYPE, "fault-type" },
    { PROP_LOCAL_FORWARDING_ONLY, "local-forwarding-only" },
    { PROP_PROCESS_IDENTIFIER_FILTER, "process-identifier-filter" },
    { PROP_SUBSCRIBED_RECIPIENTS, "subscribed-recipients" },
    { PROP_PORT_FILTER, "port-filter" },
    { PROP_AUTHORIZATION_EXEMPTIONS, "authorization-exemptions" },
    { PROP_ALLOW_GROUP_DELAY_INHIBIT, "allow-group-delay-inhibit" },
    { PROP_CHANNEL_NUMBER, "channel-number" },
    { PROP_CONTROL_GROUPS, "control-groups" },
    { PROP_EXECUTION_DELAY, "execution-delay" },
    { PROP_LAST_PRIORITY, "last-priority" },
    { PROP_WRITE_STATUS, "write-status" },
    { PROP_PROPERTY_LIST, "property-list" },
    { PROP_SERIAL_NUMBER, "serial-number" },
    { PROP_BLINK_WARN_ENABLE, "blink-warn-enable" },
    { PROP_DEFAULT_FADE_TIME, "default-fade-time" },
    { PROP_DEFAULT_RAMP_RATE, "default-ramp-rate" },
    { PROP_DEFAULT_STEP_INCREMENT, "default-step-increment" },
    { PROP_EGRESS_TIME, "egress-time" },
    { PROP_IN_PROGRESS, "in-progress" },
    { PROP_INSTANTANEOUS_POWER, "instantaneous-power" },
    { PROP_LIGHTING_COMMAND, "lighting-command" },
    { PROP_LIGHTING_COMMAND_DEFAULT_PRIORITY,
      "lighting-command-default-priority" },
    { PROP_MAX_ACTUAL_VALUE, "max-actual-value" },
    { PROP_MIN_ACTUAL_VALUE, "min-actual-value" },
    { PROP_POWER, "power" },
    { PROP_TRANSITION, "transition" },
    { PROP_EGRESS_ACTIVE, "egress-active" },
    { PROP_INTERFACE_VALUE, "inteface-value" },
    { PROP_FAULT_HIGH_LIMIT, "fault-high-limit" },
    { PROP_FAULT_LOW_LIMIT, "fault-low-limit" },
    { PROP_LOW_DIFF_LIMIT, "low-diff-limit" },
    { PROP_STRIKE_COUNT, "strike-count" },
    { PROP_TIME_OF_STRIKE_COUNT_RESET, "strike-count" },
    { PROP_DEFAULT_TIMEOUT, "default-timeout" },
    { PROP_INITIAL_TIMEOUT, "initial-timeout" },
    { PROP_LAST_STATE_CHANGE, "last-state-change" },
    { PROP_STATE_CHANGE_VALUES, "state-change-values" },
    { PROP_TIMER_RUNNING, "timer-running" },
    { PROP_TIMER_STATE, "timer-state" },
    { PROP_APDU_LENGTH, "apdu-length" },
    { PROP_IP_ADDRESS, "ip-address" },
    { PROP_IP_DEFAULT_GATEWAY, "ip-default-gateway" },
    { PROP_IP_DHCP_ENABLE, "ip-dhcp-enable" },
    { PROP_IP_DHCP_LEASE_TIME, "ip-dhcp-lease-time" },
    { PROP_IP_DHCP_LEASE_TIME_REMAINING, "ip-dhcp-lease-time-remaining" },
    { PROP_IP_DHCP_SERVER, "ip-dhcp-server" },
    { PROP_IP_DNS_SERVER, "ip-dns-server" },
    { PROP_BACNET_IP_GLOBAL_ADDRESS, "bacnet-ip-global-address" },
    { PROP_BACNET_IP_MODE, "bacnet-ip-mode" },
    { PROP_BACNET_IP_MULTICAST_ADDRESS, "bacnet-ip-multicast-address" },
    { PROP_BACNET_IP_NAT_TRAVERSAL, "bacnet-ip-nat-traversal" },
    { PROP_IP_SUBNET_MASK, "ip-subnet-mask" },
    { PROP_BACNET_IP_UDP_PORT, "bacnet-ip-udp-port" },
    { PROP_BBMD_ACCEPT_FD_REGISTRATIONS, "bbmd-accept-fd-registrations" },
    { PROP_BBMD_BROADCAST_DISTRIBUTION_TABLE,
      "bbmd-broadcast-distribution-table" },
    { PROP_BBMD_FOREIGN_DEVICE_TABLE, "bbmd-foreign-device-table" },
    { PROP_CHANGES_PENDING, "changes-pending" },
    { PROP_COMMAND, "command" },
    { PROP_FD_BBMD_ADDRESS, "fd-bbmd-address" },
    { PROP_FD_SUBSCRIPTION_LIFETIME, "fd-subscription-lifetime" },
    { PROP_LINK_SPEED, "link-speed" },
    { PROP_LINK_SPEEDS, "link-speeds" },
    { PROP_LINK_SPEED_AUTONEGOTIATE, "link-speed-autonegotiate" },
    { PROP_MAC_ADDRESS, "mac-address" },
    { PROP_NETWORK_INTERFACE_NAME, "network-interface-name" },
    { PROP_NETWORK_NUMBER, "network-number" },
    { PROP_NETWORK_NUMBER_QUALITY, "network-number-quality" },
    { PROP_NETWORK_TYPE, "network-type" },
    { PROP_ROUTING_TABLE, "routing-table" },
    { PROP_VIRTUAL_MAC_ADDRESS_TABLE, "virtual-mac-address-table" },
    { PROP_COMMAND_TIME_ARRAY, "command-time-array" },
    { PROP_CURRENT_COMMAND_PRIORITY, "current-command-priority" },
    { PROP_LAST_COMMAND_TIME, "last-command-time" },
    { PROP_VALUE_SOURCE, "value-source" },
    { PROP_VALUE_SOURCE_ARRAY, "value-source-array" },
    { PROP_BACNET_IPV6_MODE, "bacnet-ipv6-mode" },
    { PROP_IPV6_ADDRESS, "ipv6-address" },
    { PROP_IPV6_PREFIX_LENGTH, "ipv6-prefix-length" },
    { PROP_BACNET_IPV6_UDP_PORT, "bacnet-ipv6-udp-port" },
    { PROP_IPV6_DEFAULT_GATEWAY, "ipv6-default-gateway" },
    { PROP_BACNET_IPV6_MULTICAST_ADDRESS, "bacnet-ipv6-multicast-address" },
    { PROP_IPV6_DNS_SERVER, "ipv6-dns-server" },
    { PROP_IPV6_AUTO_ADDRESSING_ENABLE, "ipv6-auto-addressing-enable" },
    { PROP_IPV6_DHCP_LEASE_TIME, "ipv6-dhcp-lease-time" },
    { PROP_IPV6_DHCP_LEASE_TIME_REMAINING, "ipv6-dhcp-lease-time-remaining" },
    { PROP_IPV6_DHCP_SERVER, "ipv6-dhcp-server" },
    { PROP_IPV6_ZONE_INDEX, "ipv6-zone-index" },
    { PROP_ASSIGNED_LANDING_CALLS, "assigned-landing-calls" },
    { PROP_CAR_ASSIGNED_DIRECTION, "car-assigned-direction" },
    { PROP_CAR_DOOR_COMMAND, "car-door-command" },
    { PROP_CAR_DOOR_STATUS, "car-door-status" },
    { PROP_CAR_DOOR_TEXT, "car-door-text" },
    { PROP_CAR_DOOR_ZONE, "car-door-zone" },
    { PROP_CAR_DRIVE_STATUS, "car-drive-status" },
    { PROP_CAR_LOAD, "car-load" },
    { PROP_CAR_LOAD_UNITS, "car-load-units" },
    { PROP_CAR_MODE, "car-mode" },
    { PROP_CAR_MOVING_DIRECTION, "car-moving-direction" },
    { PROP_CAR_POSITION, "car-position" },
    { PROP_ELEVATOR_GROUP, "elevator-group" },
    { PROP_ENERGY_METER, "energy-meter" },
    { PROP_ENERGY_METER_REF, "energy-meter-ref" },
    { PROP_ESCALATOR_MODE, "escalator-mode" },
    { PROP_FAULT_SIGNALS, "fault-signals" },
    { PROP_FLOOR_TEXT, "floor-text" },
    { PROP_GROUP_ID, "group-id" },
    { PROP_GROUP_MODE, "group-mode" },
    { PROP_HIGHER_DECK, "higher-deck" },
    { PROP_INSTALLATION_ID, "installation-id" },
    { PROP_LANDING_CALLS, "landing-calls" },
    { PROP_LANDING_CALL_CONTROL, "landing-call-control" },
    { PROP_LANDING_DOOR_STATUS, "landing-door-status" },
    { PROP_LOWER_DECK, "lower-deck" },
    { PROP_MACHINE_ROOM_ID, "machine-room-id" },
    { PROP_MAKING_CAR_CALL, "making-car-call" },
    { PROP_NEXT_STOPPING_FLOOR, "next-stopping-floor" },
    { PROP_OPERATION_DIRECTION, "operation-direction" },
    { PROP_PASSENGER_ALARM, "passenger-alarm" },
    { PROP_POWER_MODE, "power-mode" },
    { PROP_REGISTERED_CAR_CALL, "registered-car-call" },
    { PROP_ACTIVE_COV_MULTIPLE_SUBSCRIPTIONS,
      "active-cov-multiple-subscriptions" },
    { PROP_PROTOCOL_LEVEL, "protocol-level" },
    { PROP_REFERENCE_PORT, "reference-port" },
    { PROP_DEPLOYED_PROFILE_LOCATION, "deployed-profile-location" },
    { PROP_PROFILE_LOCATION, "profile-location" },
    { PROP_TAGS, "tags" },
    { PROP_SUBORDINATE_NODE_TYPES, "subordinate-node-types" },
    { PROP_SUBORDINATE_TAGS, "subordinate-tags" },
    { PROP_SUBORDINATE_RELATIONSHIPS, "subordinate-relationships" },
    { PROP_DEFAULT_SUBORDINATE_RELATIONSHIP,
      "default-subordinate-relationship" },
    { PROP_REPRESENTS, "represents" },
    { PROP_DEFAULT_PRESENT_VALUE, "default-present-value" },
    { PROP_PRESENT_STAGE, "present-stage" },
    { PROP_STAGES, "stages" },
    { PROP_STAGE_NAMES, "stage-names" },
    { PROP_TARGET_REFERENCES, "target-references" },
    { PROP_AUDIT_SOURCE_LEVEL, "audit-source-level" },
    { PROP_AUDIT_LEVEL, "audit-level" },
    { PROP_AUDIT_NOTIFICATION_RECIPIENT, "audit-notification-recipient" },
    { PROP_AUDIT_PRIORITY_FILTER, "audit-priority-filter" },
    { PROP_AUDITABLE_OPERATIONS, "auditable-operations" },
    { PROP_DELETE_ON_FORWARD, "delete-on-forward" },
    { PROP_MAXIMUM_SEND_DELAY, "maximum-send-delay" },
    { PROP_MONITORED_OBJECTS, "monitored-objects" },
    { PROP_SEND_NOW, "send-now" },
    { PROP_FLOOR_NUMBER, "floor-number" },
    { PROP_DEVICE_UUID, "device-uuid" },
    { PROP_ADDITIONAL_REFERENCE_PORTS, "additional-reference-ports" },
    { PROP_CERTIFICATE_SIGNING_REQUEST_FILE,
      "certificate-signing-request-file" },
    { PROP_COMMAND_VALIDATION_RESULT, "command-validation-result" },
    { PROP_ISSUER_CERTIFICATE_FILES, "issuer-certificate-files" },
    { PROP_MAX_BVLC_LENGTH_ACCEPTED, "max-bvlc-length-accepted" },
    { PROP_MAX_NPDU_LENGTH_ACCEPTED, "max-npdu-length-accepted" },
    { PROP_OPERATIONAL_CERTIFICATE_FILE, "operational-certificate-file" },
    { PROP_CURRENT_HEALTH, "current-health" },
    { PROP_SC_CONNECT_WAIT_TIMEOUT, "sc-connect-wait-timeout" },
    { PROP_SC_DIRECT_CONNECT_ACCEPT_ENABLE, "sc-direct-connect-accept-enable" },
    { PROP_SC_DIRECT_CONNECT_ACCEPT_URIS, "sc-direct-connect-accept-uris" },
    { PROP_SC_DIRECT_CONNECT_BINDING, "sc-direct-connect-binding" },
    { PROP_SC_DIRECT_CONNECT_CONNECTION_STATUS,
      "sc-direct-connect-connection-status" },
    { PROP_SC_DIRECT_CONNECT_INITIATE_ENABLE,
      "sc-direct-connect-initiate-enable" },
    { PROP_SC_DISCONNECT_WAIT_TIMEOUT, "sc-disconnect-wait-timeout" },
    { PROP_SC_FAILED_CONNECTION_REQUESTS, "sc-failed-connection-requests" },
    { PROP_SC_FAILOVER_HUB_CONNECTION_STATUS,
      "sc-failover-hub-connection-status" },
    { PROP_SC_FAILOVER_HUB_URI, "sc-failover-hub-uri" },
    { PROP_SC_HUB_CONNECTOR_STATE, "sc-hub-connector-state" },
    { PROP_SC_HUB_FUNCTION_ACCEPT_URIS, "sc-hub-function-accept-uris" },
    { PROP_SC_HUB_FUNCTION_BINDING, "sc-hub-function-binding" },
    { PROP_SC_HUB_FUNCTION_CONNECTION_STATUS,
      "sc-hub-function-connection-status" },
    { PROP_SC_HUB_FUNCTION_ENABLE, "sc-hub-function-enable" },
    { PROP_SC_HEARTBEAT_TIMEOUT, "sc-heartbeat-timeout" },
    { PROP_SC_PRIMARY_HUB_CONNECTION_STATUS,
      "sc-primary-hub-connection-status" },
    { PROP_SC_PRIMARY_HUB_URI, "sc-primary-hub-uri" },
    { PROP_SC_MAXIMUM_RECONNECT_TIME, "sc-maximum-reconnect-time" },
    { PROP_SC_MINIMUM_RECONNECT_TIME, "sc-minimum-reconnect-time" },
    { PROP_COLOR_OVERRIDE, "color-override" },
    { PROP_COLOR_REFERENCE, "color-reference" },
    { PROP_DEFAULT_COLOR, "default-color" },
    { PROP_DEFAULT_COLOR_TEMPERATURE, "default-color-temperature" },
    { PROP_OVERRIDE_COLOR_REFERENCE, "override-color-reference" },
    { PROP_COLOR_COMMAND, "color-command" },
    { PROP_HIGH_END_TRIM, "high-end-trim" },
    { PROP_LOW_END_TRIM, "low-end-trim" },
    { PROP_TRIM_FADE_TIME, "trim-fade-time" },
    { PROP_DEVICE_ADDRESS_PROXY_ENABLE, "device-address-proxy-enable" },
    { PROP_DEVICE_ADDRESS_PROXY_TABLE, "device-address-proxy-table" },
    { PROP_DEVICE_ADDRESS_PROXY_TIMEOUT, "device-address-proxy-timeout" },
    { PROP_DEFAULT_ON_VALUE, "default-on-value" },
    { PROP_LAST_ON_VALUE, "last-on-value" },
    { PROP_AUTHORIZATION_CACHE, "authorization-cache" },
    { PROP_AUTHORIZATION_GROUPS, "authorization-groups" },
    { PROP_AUTHORIZATION_POLICY, "authorization-policy" },
    { PROP_AUTHORIZATION_SCOPE, "authorization-scope" },
    { PROP_AUTHORIZATION_SERVER, "authorization-server" },
    { PROP_AUTHORIZATION_STATUS, "authorization-status" },
    { PROP_MAX_PROXIED_I_AMS_PER_SECOND, "max-proxied-i-ams-per-second" },
    { 0, NULL }
};

bool bactext_property_name_proprietary(unsigned index)
{
    bool status = false;

    if ((index >= PROP_PROPRIETARY_RANGE_MIN) &&
        (index <= PROP_PROPRIETARY_RANGE_MAX)) {
        status = true;
    }

    return status;
}

const char *bactext_property_name(unsigned index)
{
    /* Enumerated values 0-511 are reserved for definition by ASHRAE.
       Enumerated values 512-4194303 may be used by others subject to the
       procedures and constraints described in Clause 23. */
    if (bactext_property_name_proprietary(index)) {
        return Vendor_Proprietary_String;
    } else {
        return indtext_by_index_default(
            bacnet_property_names, index, ASHRAE_Reserved_String);
    }
}

const char *
bactext_property_name_default(unsigned index, const char *default_string)
{
    return indtext_by_index_default(
        bacnet_property_names, index, default_string);
}

unsigned bactext_property_id(const char *name)
{
    return indtext_by_istring_default(bacnet_property_names, name, 0);
}

bool bactext_property_index(const char *search_name, unsigned *found_index)
{
    return indtext_by_istring(bacnet_property_names, search_name, found_index);
}

bool bactext_property_strtol(const char *search_name, unsigned *found_index)
{
    return bactext_strtoul_index(
        bacnet_property_names, search_name, found_index);
}

INDTEXT_DATA bacnet_engineering_unit_names[] = {
    { UNITS_SQUARE_METERS, "square-meters" },
    { UNITS_SQUARE_FEET, "square-feet" },
    { UNITS_MILLIAMPERES, "milliamperes" },
    { UNITS_AMPERES, "amperes" },
    { UNITS_OHMS, "ohms" },
    { UNITS_VOLTS, "volts" },
    { UNITS_KILOVOLTS, "kilovolts" },
    { UNITS_MEGAVOLTS, "megavolts" },
    { UNITS_VOLT_AMPERES, "volt-amperes" },
    { UNITS_KILOVOLT_AMPERES, "kilovolt-amperes" },
    { UNITS_MEGAVOLT_AMPERES, "megavolt-amperes" },
    { UNITS_VOLT_AMPERES_REACTIVE, "volt-amperes-reactive" },
    { UNITS_KILOVOLT_AMPERES_REACTIVE, "kilovolt-amperes-reactive" },
    { UNITS_MEGAVOLT_AMPERES_REACTIVE, "megavolt-amperes-reactive" },
    { UNITS_DEGREES_PHASE, "degrees-phase" },
    { UNITS_POWER_FACTOR, "power-factor" },
    { UNITS_JOULES, "joules" },
    { UNITS_KILOJOULES, "kilojoules" },
    { UNITS_WATT_HOURS, "watt-hours" },
    { UNITS_KILOWATT_HOURS, "kilowatt-hours" },
    { UNITS_BTUS, "btus" },
    { UNITS_THERMS, "therms" },
    { UNITS_TON_HOURS, "ton-hours" },
    { UNITS_JOULES_PER_KILOGRAM_DRY_AIR, "joules-per-kilogram-dry-air" },
    { UNITS_BTUS_PER_POUND_DRY_AIR, "btus-per-pound-dry-air" },
    { UNITS_CYCLES_PER_HOUR, "cycles-per-hour" },
    { UNITS_CYCLES_PER_MINUTE, "cycles-per-minute" },
    { UNITS_HERTZ, "hertz" },
    { UNITS_GRAMS_OF_WATER_PER_KILOGRAM_DRY_AIR,
      "grams-of-water-per-kilogram-dry-air" },
    { UNITS_PERCENT_RELATIVE_HUMIDITY, "percent-relative-humidity" },
    { UNITS_MILLIMETERS, "millimeters" },
    { UNITS_METERS, "meters" },
    { UNITS_INCHES, "inches" },
    { UNITS_FEET, "feet" },
    { UNITS_WATTS_PER_SQUARE_FOOT, "watts-per-square-foot" },
    { UNITS_WATTS_PER_SQUARE_METER, "watts-per-square-meter" },
    { UNITS_LUMENS, "lumens" },
    { UNITS_LUXES, "luxes" },
    { UNITS_FOOT_CANDLES, "foot-candles" },
    { UNITS_KILOGRAMS, "kilograms" },
    { UNITS_POUNDS_MASS, "pounds-mass" },
    { UNITS_TONS, "tons" },
    { UNITS_KILOGRAMS_PER_SECOND, "kilograms-per-second" },
    { UNITS_KILOGRAMS_PER_MINUTE, "kilograms-per-minute" },
    { UNITS_KILOGRAMS_PER_HOUR, "kilograms-per-hour" },
    { UNITS_POUNDS_MASS_PER_MINUTE, "pounds-mass-per-minute" },
    { UNITS_POUNDS_MASS_PER_HOUR, "pounds-mass-per-hour" },
    { UNITS_WATTS, "watts" },
    { UNITS_KILOWATTS, "kilowatts" },
    { UNITS_MEGAWATTS, "megawatts" },
    { UNITS_BTUS_PER_HOUR, "btus-per-hour" },
    { UNITS_HORSEPOWER, "horsepower" },
    { UNITS_TONS_REFRIGERATION, "tons-refrigeration" },
    { UNITS_PASCALS, "pascals" },
    { UNITS_KILOPASCALS, "kilopascals" },
    { UNITS_BARS, "bars" },
    { UNITS_POUNDS_FORCE_PER_SQUARE_INCH, "pounds-force-per-square-inch" },
    { UNITS_CENTIMETERS_OF_WATER, "centimeters-of-water" },
    { UNITS_INCHES_OF_WATER, "inches-of-water" },
    { UNITS_MILLIMETERS_OF_MERCURY, "millimeters-of-mercury" },
    { UNITS_CENTIMETERS_OF_MERCURY, "centimeters-of-mercury" },
    { UNITS_INCHES_OF_MERCURY, "inches-of-mercury" },
    { UNITS_DEGREES_CELSIUS, "degrees-celsius" },
    { UNITS_KELVIN, "kelvin" },
    { UNITS_DEGREES_FAHRENHEIT, "degrees-fahrenheit" },
    { UNITS_DEGREE_DAYS_CELSIUS, "degree-days-celsius" },
    { UNITS_DEGREE_DAYS_FAHRENHEIT, "degree-days-fahrenheit" },
    { UNITS_YEARS, "years" },
    { UNITS_MONTHS, "months" },
    { UNITS_WEEKS, "weeks" },
    { UNITS_DAYS, "days" },
    { UNITS_HOURS, "hours" },
    { UNITS_MINUTES, "minutes" },
    { UNITS_SECONDS, "seconds" },
    { UNITS_METERS_PER_SECOND, "meters-per-second" },
    { UNITS_KILOMETERS_PER_HOUR, "kilometers-per-hour" },
    { UNITS_FEET_PER_SECOND, "feet-per-second" },
    { UNITS_FEET_PER_MINUTE, "feet-per-minute" },
    { UNITS_MILES_PER_HOUR, "miles-per-hour" },
    { UNITS_CUBIC_FEET, "cubic-feet" },
    { UNITS_CUBIC_METERS, "cubic-meters" },
    { UNITS_IMPERIAL_GALLONS, "imperial-gallons" },
    { UNITS_LITERS, "liters" },
    { UNITS_US_GALLONS, "us-gallons" },
    { UNITS_CUBIC_FEET_PER_MINUTE, "cubic-feet-per-minute" },
    { UNITS_CUBIC_METERS_PER_SECOND, "cubic-meters-per-second" },
    { UNITS_IMPERIAL_GALLONS_PER_MINUTE, "imperial-gallons-per-minute" },
    { UNITS_LITERS_PER_SECOND, "liters-per-second" },
    { UNITS_LITERS_PER_MINUTE, "liters-per-minute" },
    { UNITS_US_GALLONS_PER_MINUTE, "us-gallons-per-minute" },
    { UNITS_DEGREES_ANGULAR, "degrees-angular" },
    { UNITS_DEGREES_CELSIUS_PER_HOUR, "degrees-celsius-per-hour" },
    { UNITS_DEGREES_CELSIUS_PER_MINUTE, "degrees-celsius-per-minute" },
    { UNITS_DEGREES_FAHRENHEIT_PER_HOUR, "degrees-fahrenheit-per-hour" },
    { UNITS_DEGREES_FAHRENHEIT_PER_MINUTE, "degrees-fahrenheit-per-minute" },
    { UNITS_NO_UNITS, "no-units" },
    { UNITS_PARTS_PER_MILLION, "parts-per-million" },
    { UNITS_PARTS_PER_BILLION, "parts-per-billion" },
    { UNITS_PERCENT, "percent" },
    { UNITS_PERCENT_PER_SECOND, "percent-per-second" },
    { UNITS_PER_MINUTE, "per-minute" },
    { UNITS_PER_SECOND, "per-second" },
    { UNITS_PSI_PER_DEGREE_FAHRENHEIT, "psi-per-degree-fahrenheit" },
    { UNITS_RADIANS, "radians" },
    { UNITS_REVOLUTIONS_PER_MINUTE, "revolutions-per-minute" },
    { UNITS_CURRENCY1, "currency1" },
    { UNITS_CURRENCY2, "currency2" },
    { UNITS_CURRENCY3, "currency3" },
    { UNITS_CURRENCY4, "currency4" },
    { UNITS_CURRENCY5, "currency5" },
    { UNITS_CURRENCY6, "currency6" },
    { UNITS_CURRENCY7, "currency7" },
    { UNITS_CURRENCY8, "currency8" },
    { UNITS_CURRENCY9, "currency9" },
    { UNITS_CURRENCY10, "currency10" },
    { UNITS_SQUARE_INCHES, "square-inches" },
    { UNITS_SQUARE_CENTIMETERS, "square-centimeters" },
    { UNITS_BTUS_PER_POUND, "btus-per-pound" },
    { UNITS_CENTIMETERS, "centimeters" },
    { UNITS_POUNDS_MASS_PER_SECOND, "pounds-mass-per-second" },
    { UNITS_DELTA_DEGREES_FAHRENHEIT, "delta-degrees-fahrenheit" },
    { UNITS_DELTA_KELVIN, "delta-kelvin" },
    { UNITS_KILOHMS, "kilohms" },
    { UNITS_MEGOHMS, "megohms" },
    { UNITS_MILLIVOLTS, "millivolts" },
    { UNITS_KILOJOULES_PER_KILOGRAM, "kilojoules-per-kilogram" },
    { UNITS_MEGAJOULES, "megajoules" },
    { UNITS_JOULES_PER_DEGREE_KELVIN, "joules-per-degree-kelvin" },
    { UNITS_JOULES_PER_KILOGRAM_DEGREE_KELVIN,
      "joules-per-kilogram-degree-kelvin" },
    { UNITS_KILOHERTZ, "kilohertz" },
    { UNITS_MEGAHERTZ, "megahertz" },
    { UNITS_PER_HOUR, "per-hour" },
    { UNITS_MILLIWATTS, "milliwatts" },
    { UNITS_HECTOPASCALS, "hectopascals" },
    { UNITS_MILLIBARS, "millibars" },
    { UNITS_CUBIC_METERS_PER_HOUR, "cubic-meters-per-hour" },
    { UNITS_LITERS_PER_HOUR, "liters-per-hour" },
    { UNITS_KW_HOURS_PER_SQUARE_METER, "kilowatt-hours-per-square-meter" },
    { UNITS_KW_HOURS_PER_SQUARE_FOOT, "kilowatt-hours-per-square-foot" },
    { UNITS_MEGAJOULES_PER_SQUARE_METER, "megajoules-per-square-meter" },
    { UNITS_MEGAJOULES_PER_SQUARE_FOOT, "megajoules-per-square-foot" },
    { UNITS_CUBIC_FEET_PER_SECOND, "cubic-feet-per-second" },
    { UNITS_WATTS_PER_SQUARE_METER_DEGREE_KELVIN,
      "watts-per-square-meter-degree-kelvin" },
    { UNITS_PERCENT_OBSCURATION_PER_FOOT, "percent-obscuration-per-foot" },
    { UNITS_PERCENT_OBSCURATION_PER_METER, "percent-obscuration-per-meter" },
    { UNITS_MILLIOHMS, "milliohms" },
    { UNITS_MEGAWATT_HOURS, "megawatt-hours" },
    { UNITS_KILO_BTUS, "kilo-btus" },
    { UNITS_MEGA_BTUS, "mega-btus" },
    { UNITS_KILOJOULES_PER_KILOGRAM_DRY_AIR,
      "kilojoules-per-kilogram-dry-air" },
    { UNITS_MEGAJOULES_PER_KILOGRAM_DRY_AIR,
      "megajoules-per-kilogram-dry-air" },
    { UNITS_KILOJOULES_PER_DEGREE_KELVIN, "kilojoules-per-degree-kelvin" },
    { UNITS_MEGAJOULES_PER_DEGREE_KELVIN, "megajoules-per-degree-kelvin" },
    { UNITS_NEWTON, "newton" },
    { UNITS_GRAMS_PER_SECOND, "grams-per-second" },
    { UNITS_GRAMS_PER_MINUTE, "grams-per-minute" },
    { UNITS_TONS_PER_HOUR, "tons-per-hour" },
    { UNITS_KILO_BTUS_PER_HOUR, "kilo-btus-per-hour" },
    { UNITS_HUNDREDTHS_SECONDS, "hundredths-seconds" },
    { UNITS_MILLISECONDS, "milliseconds" },
    { UNITS_NEWTON_METERS, "newton-meters" },
    { UNITS_MILLIMETERS_PER_SECOND, "millimeters-per-second" },
    { UNITS_MILLIMETERS_PER_MINUTE, "millimeters-per-minute" },
    { UNITS_METERS_PER_MINUTE, "meters-per-minute" },
    { UNITS_METERS_PER_HOUR, "meters-per-hour" },
    { UNITS_CUBIC_METERS_PER_MINUTE, "cubic-meters-per-minute" },
    { UNITS_METERS_PER_SECOND_PER_SECOND, "meters-per-second-per-second" },
    { UNITS_AMPERES_PER_METER, "amperes-per-meter" },
    { UNITS_AMPERES_PER_SQUARE_METER, "amperes-per-square-meter" },
    { UNITS_AMPERE_SQUARE_METERS, "ampere-square-meters" },
    { UNITS_FARADS, "farads" },
    { UNITS_HENRYS, "henrys" },
    { UNITS_OHM_METERS, "ohm-meters" },
    { UNITS_SIEMENS, "siemens" },
    { UNITS_SIEMENS_PER_METER, "siemens-per-meter" },
    { UNITS_TESLAS, "teslas" },
    { UNITS_VOLTS_PER_DEGREE_KELVIN, "volts-per-degree-kelvin" },
    { UNITS_VOLTS_PER_METER, "volts-per-meter" },
    { UNITS_WEBERS, "webers" },
    { UNITS_CANDELAS, "candelas" },
    { UNITS_CANDELAS_PER_SQUARE_METER, "candelas-per-square-meter" },
    { UNITS_KELVIN_PER_HOUR, "kelvin-per-hour" },
    { UNITS_KELVIN_PER_MINUTE, "kelvin-per-minute" },
    { UNITS_JOULE_SECONDS, "joule-seconds" },
    { UNITS_RADIANS_PER_SECOND, "radians-per-second" },
    { UNITS_SQUARE_METERS_PER_NEWTON, "square-meters-per-newton" },
    { UNITS_KILOGRAMS_PER_CUBIC_METER, "kilograms-per-cubic-meter" },
    { UNITS_NEWTON_SECONDS, "newton-seconds" },
    { UNITS_NEWTONS_PER_METER, "newtons-per-meter" },
    { UNITS_WATTS_PER_METER_PER_DEGREE_KELVIN,
      "watts-per-meter-per-degree-kelvin" },
    { UNITS_MICROSIEMENS, "micro-siemens" },
    { UNITS_CUBIC_FEET_PER_HOUR, "cubic-feet-per-hour" },
    { UNITS_US_GALLONS_PER_HOUR, "us-gallons-per-hour" },
    { UNITS_KILOMETERS, "kilometers" },
    { UNITS_MICROMETERS, "micrometers" },
    { UNITS_GRAMS, "grams" },
    { UNITS_MILLIGRAMS, "milligrams" },
    { UNITS_MILLILITERS, "milliliters" },
    { UNITS_MILLILITERS_PER_SECOND, "milliliters-per-second" },
    { UNITS_DECIBELS, "decibels" },
    { UNITS_DECIBELS_MILLIVOLT, "decibels-millivolt" },
    { UNITS_DECIBELS_VOLT, "decibels-volt" },
    { UNITS_MILLISIEMENS, "millisiemens" },
    { UNITS_WATT_REACTIVE_HOURS, "watt-reactive-hours" },
    { UNITS_KILOWATT_REACTIVE_HOURS, "kilowatt-reactive-hours" },
    { UNITS_MEGAWATT_REACTIVE_HOURS, "megawatt-reactive-hours" },
    { UNITS_MILLIMETERS_OF_WATER, "millimeters-of-water" },
    { UNITS_PER_MILLE, "per-mille" },
    { UNITS_GRAMS_PER_GRAM, "grams-per-gram" },
    { UNITS_KILOGRAMS_PER_KILOGRAM, "kilograms-per-kilogram" },
    { UNITS_GRAMS_PER_KILOGRAM, "grams-per-kilogram" },
    { UNITS_MILLIGRAMS_PER_GRAM, "milligrams-per-gram" },
    { UNITS_MILLIGRAMS_PER_KILOGRAM, "milligrams-per-kilogram" },
    { UNITS_GRAMS_PER_MILLILITER, "grams-per-milliliter" },
    { UNITS_GRAMS_PER_LITER, "grams-per-liter" },
    { UNITS_MILLIGRAMS_PER_LITER, "milligrams-per-liter" },
    { UNITS_MICROGRAMS_PER_LITER, "micrograms-per-liter" },
    { UNITS_GRAMS_PER_CUBIC_METER, "grams-per-cubic-meter" },
    { UNITS_MILLIGRAMS_PER_CUBIC_METER, "milligrams-per-cubic-meter" },
    { UNITS_MICROGRAMS_PER_CUBIC_METER, "micrograms-per-cubic-meter" },
    { UNITS_NANOGRAMS_PER_CUBIC_METER, "nanograms-per-cubic-meter" },
    { UNITS_GRAMS_PER_CUBIC_CENTIMETER, "grams-per-cubic-centimeter" },
    { UNITS_BECQUERELS, "becquerels" },
    { UNITS_KILOBECQUERELS, "kilobecquerels" },
    { UNITS_MEGABECQUERELS, "megabecquerels" },
    { UNITS_GRAY, "gray" },
    { UNITS_MILLIGRAY, "milligray" },
    { UNITS_MICROGRAY, "microgray" },
    { UNITS_SIEVERTS, "sieverts" },
    { UNITS_MILLISIEVERTS, "millisieverts" },
    { UNITS_MICROSIEVERTS, "microsieverts" },
    { UNITS_MICROSIEVERTS_PER_HOUR, "microsieverts-per-hour" },
    { UNITS_DECIBELS_A, "decibels-a" },
    { UNITS_NEPHELOMETRIC_TURBIDITY_UNIT, "nephelometric-turbidity-unit" },
    { UNITS_PH, "pH" },
    { UNITS_GRAMS_PER_SQUARE_METER, "grams-per-square-meter" },
    { UNITS_MINUTES_PER_DEGREE_KELVIN, "minutes-per-degree-kelvin" },
    { UNITS_OHM_METER_SQUARED_PER_METER, "ohm-meter-squared-per-meter" },
    { UNITS_AMPERE_SECONDS, "ampere-seconds" },
    { UNITS_VOLT_AMPERE_HOURS, "volt-ampere-hours" },
    { UNITS_KILOVOLT_AMPERE_HOURS, "kilovolt-ampere-hours" },
    { UNITS_MEGAVOLT_AMPERE_HOURS, "megavolt-ampere-hours" },
    { UNITS_VOLT_AMPERE_REACTIVE_HOURS, "volt-ampere-reactive-hours" },
    { UNITS_KILOVOLT_AMPERE_REACTIVE_HOURS, "kilovolt-ampere-reactive-hours" },
    { UNITS_MEGAVOLT_AMPERE_REACTIVE_HOURS, "megavolt-ampere-reactive-hours" },
    { UNITS_VOLT_SQUARE_HOURS, "volt-square-hours" },
    { UNITS_AMPERE_SQUARE_HOURS, "ampere-square-hours" },
    { UNITS_JOULE_PER_HOURS, "joule-per-hours" },
    { UNITS_CUBIC_FEET_PER_DAY, "cubic-feet-per-day" },
    { UNITS_CUBIC_METERS_PER_DAY, "cubic-meters-per-day" },
    { UNITS_WATT_HOURS_PER_CUBIC_METER, "watt-hours-per-cubic-meter" },
    { UNITS_JOULES_PER_CUBIC_METER, "joules-per-cubic-meter" },
    { UNITS_MOLE_PERCENT, "mole-percent" },
    { UNITS_PASCAL_SECONDS, "pascal-seconds" },
    { UNITS_MILLION_STANDARD_CUBIC_FEET_PER_MINUTE,
      "million-standard-cubic-feet-per-minute" },
    { UNITS_STANDARD_CUBIC_FEET_PER_DAY, "standard-cubic-feet-per-day" },
    { UNITS_MILLION_STANDARD_CUBIC_FEET_PER_DAY,
      "million-standard-cubic-feet-per-day" },
    { UNITS_THOUSAND_CUBIC_FEET_PER_DAY, "thousand-cubic-feet-per-day" },
    { UNITS_THOUSAND_STANDARD_CUBIC_FEET_PER_DAY,
      "thousand-standard-cubic-feet-per-day" },
    { UNITS_POUNDS_MASS_PER_DAY, "pounds-mass-per-day" },
    { UNITS_MILLIREMS, "millirems" },
    { UNITS_MILLIREMS_PER_HOUR, "millirems-per-hour" },
    { UNITS_DEGREES_LOVIBOND, "degrees-lovibond" },
    { UNITS_ALCOHOL_BY_VOLUME, "alcohol-by-volume" },
    { UNITS_INTERNATIONAL_BITTERING_UNITS, "international-bittering-units" },
    { UNITS_EUROPEAN_BITTERNESS_UNITS, "european-bitterness-units" },
    { UNITS_DEGREES_PLATO, "degrees-plato" },
    { UNITS_SPECIFIC_GRAVITY, "specific-gravity" },
    { UNITS_EUROPEAN_BREWING_CONVENTION, "european-brewing-convention" },
    { UNITS_PER_DAY, "per-day" },
    { UNITS_PER_MILLISECOND, "per-millisecond" },
    { UNITS_YARDS, "yards" },
    { UNITS_MILES, "miles" },
    { UNITS_NAUTICAL_MILES, "nautical-miles" },
    { UNITS_NANOGRAMS, "nanograms" },
    { UNITS_MICROGRAMS, "micrograms" },
    { UNITS_METRIC_TONNES, "metric-tonnes" },
    { UNITS_SHORT_TONS, "short-tons" },
    { UNITS_LONG_TONS, "long-tons" },
    { UNITS_GRAMS_PER_HOUR, "grams-per-hour" },
    { UNITS_GRAMS_PER_DAY, "grams-per-day" },
    { UNITS_KILOGRAMS_PER_DAY, "kilograms-per-day" },
    { UNITS_SHORT_TONS_PER_SECOND, "short-tons-per-second" },
    { UNITS_SHORT_TONS_PER_MINUTE, "short-tons-per-minute" },
    { UNITS_SHORT_TONS_PER_HOUR, "short-tons-per-hour" },
    { UNITS_SHORT_TONS_PER_DAY, "short-tons-per-day" },
    { UNITS_METRIC_TONNES_PER_SECOND, "metric-tonnes-per-second" },
    { UNITS_METRIC_TONNES_PER_MINUTE, "metric-tonnes-per-minute" },
    { UNITS_METRIC_TONNES_PER_HOUR, "metric-tonnes-per-hour" },
    { UNITS_METRIC_TONNES_PER_DAY, "metric-tonnes-per-day" },
    { UNITS_LONG_TONS_PER_SECOND, "long-tons-per-second" },
    { UNITS_LONG_TONS_PER_MINUTE, "long-tons-per-minute" },
    { UNITS_LONG_TONS_PER_HOUR, "long-tons-per-hour" },
    { UNITS_LONG_TONS_PER_DAY, "long-tons-per-day" },
    { UNITS_BTUS_PER_SECOND, "btus-per-second" },
    { UNITS_BTUS_PER_MINUTE, "btus-per-minute" },
    { UNITS_BTUS_PER_DAY, "btus-per-day" },
    { UNITS_KILO_BTUS_PER_SECOND, "kilo-btus-per-second" },
    { UNITS_KILO_BTUS_PER_MINUTE, "kilo-btus-per-minute" },
    { UNITS_KILO_BTUS_PER_DAY, "kilo-btus-per-day" },
    { UNITS_MEGA_BTUS_PER_SECOND, "mega-btus-per-second" },
    { UNITS_MEGA_BTUS_PER_MINUTE, "mega-btus-per-minute" },
    { UNITS_MEGA_BTUS_PER_HOUR, "mega-btus-per-hour" },
    { UNITS_MEGA_BTUS_PER_DAY, "mega-btus-per-day" },
    { UNITS_JOULES_PER_SECOND, "joules-per-second" },
    { UNITS_JOULES_PER_MINUTE, "joules-per-minute" },
    { UNITS_JOULES_PER_DAY, "joules-per-day" },
    { UNITS_KILOJOULES_PER_SECOND, "kilojoules-per-second" },
    { UNITS_KILOJOULES_PER_MINUTE, "kilojoules-per-minute" },
    { UNITS_KILOJOULES_PER_HOUR, "kilojoules-per-hour" },
    { UNITS_KILOJOULES_PER_DAY, "kilojoules-per-day" },
    { UNITS_MEGAJOULES_PER_SECOND, "megajoules-per-second" },
    { UNITS_MEGAJOULES_PER_MINUTE, "megajoules-per-minute" },
    { UNITS_MEGAJOULES_PER_HOUR, "megajoules-per-hour" },
    { UNITS_MEGAJOULES_PER_DAY, "megajoules-per-day" },
    { UNITS_DEGREES_CELSIUS_PER_DAY, "degrees-celsius-per-day" },
    { UNITS_KELVIN_PER_DAY, "kelvin-per-day" },
    { UNITS_DEGREES_FAHRENHEIT_PER_DAY, "degrees-fahrenheit-per-day" },
    { UNITS_DELTA_DEGREES_CELSIUS, "delta-degrees-celsius" },
    { UNITS_MILLION_CUBIC_FEET_PER_MINUTE, "million-cubic-feet-per-minute" },
    { UNITS_MILLION_CUBIC_FEET_PER_DAY, "million-cubic-feet-per-day" },
    { UNITS_IMPERIAL_GALLONS_PER_SECOND, "imperial-gallons-per-second" },
    { UNITS_IMPERIAL_GALLONS_PER_HOUR, "imperial-gallons-per-hour" },
    { UNITS_IMPERIAL_GALLONS_PER_DAY, "imperial-gallons-per-day" },
    { UNITS_LITERS_PER_DAY, "liters-per-day" },
    { UNITS_US_GALLONS_PER_SECOND, "us-gallons-per-second" },
    { UNITS_US_GALLONS_PER_DAY, "us-gallons-per-day" },
    { UNITS_PERCENT_PER_MINUTE, "percent-per-minute" },
    { UNITS_PERCENT_PER_HOUR, "percent-per-hour" },
    { UNITS_PERCENT_PER_DAY, "percent-per-day" },
    { UNITS_PER_MILLION, "per-million" },
    { UNITS_PER_BILLION, "per-billion" },
    { UNITS_MICROGRAMS_PER_GRAM, "micrograms-per-gram" },
    { UNITS_NANOGRAMS_PER_GRAM, "nanograms-per-gram" },
    { UNITS_MICROGRAMS_PER_KILOGRAM, "micrograms-per-kilogram" },
    { UNITS_NANOGRAMS_PER_KILOGRAM, "nanograms-per-kilogram" },
    { UNITS_MILLIGRAMS_PER_MILLILITER, "milligrams-per-milliliter" },
    { UNITS_MICROGRAMS_PER_MILLILITER, "micrograms-per-milliliter" },
    { UNITS_NANOGRAMS_PER_MILLILITER, "nanograms-per-milliliter" },
    { UNITS_KILOGRAMS_PER_LITER, "kilograms-per-liter" },
    { UNITS_NANOGRAMS_PER_LITER, "nanograms-per-liter" },
    { UNITS_MILLIGRAMS_PER_CUBIC_CENTIMETER,
      "milligrams-per-cubic-centimeter" },
    { UNITS_MICROGRAMS_PER_CUBIC_CENTIMETER,
      "micrograms-per-cubic-centimeter" },
    { UNITS_NANOGRAMS_PER_CUBIC_CENTIMETER, "nanograms-per-cubic-centimeter" },
    { UNITS_BTU_PER_HOUR_PER_WATT, "btu-per-hour-per-watt" },
    { UNITS_BTU_PER_WATT_HOUR_SEASONAL, "btu-per-watt-hour-seasonal" },
    { UNITS_COEFFICIENT_OF_PERFORMANCE, "coefficient-of-performance" },
    { UNITS_COEFFICIENT_OF_PERFORMANCE_SEASONAL,
      "coefficient-of-performance-seasonal" },
    { UNITS_KILOWATT_PER_TON_REFRIGERATION, "kilowatt-per-ton-refrigeration" },
    { UNITS_LUMENS_PER_WATT, "lumens-per-watt" },
    { UNITS_POUND_FORCE_FEET, "pound-force-feet" },
    { UNITS_POUND_FORCE_INCHES, "pound-force-inches" },
    { UNITS_OUNCE_FORCE_INCHES, "ounce-force-inches" },
    { UNITS_POUNDS_FORCE_PER_SQUARE_INCH_ABSOLUTE,
      "pounds-force-per-square-inch-absolute" },
    { UNITS_POUNDS_FORCE_PER_SQUARE_INCH_GAUGE,
      "pounds-force-per-square-inch-gauge" },
    { UNITS_MICROSIEMENS_PER_CENTIMETER, "microsiemens-per-centimeter" },
    { UNITS_ACTIVE_ENERGY_PULSE_VALUE, "active-energy-pulse-value" },
    { UNITS_MILLISIEMENS_PER_CENTIMETER, "millisiemens-per-centimeter" },
    { UNITS_MILLISIEMENS_PER_METER, "millisiemens-per-meter" },
    { UNITS_MILLIONS_OF_US_GALLONS, "millions-of-us-gallons" },
    { UNITS_MILLIONS_OF_IMPERIAL_GALLONS, "millions-of-imperial-gallons" },
    { UNITS_MILLILITERS_PER_MINUTE, "milliliters-per-minute" },
    { UNITS_MILS_PER_YEAR, "mils-per-year" },
    { UNITS_MILLIMETERS_PER_YEAR, "millimeters-per-year" },
    { UNITS_PULSES_PER_MINUTE, "pulses-per-minute" },
    { UNITS_REACTIVE_ENERGY_PULSE_VALUE, "reactive-energy-pulse-value" },
    { UNITS_APPARENT_ENERGY_PULSE_VALUE, "apparent-energy-pulse-value" },
    { UNITS_VOLT_SQUARED_HOUR_PULSE_VALUE, "volt-squared-hour-pulse-value" },
    { UNITS_AMPERE_SQUARED_HOUR_PULSE_VALUE,
      "ampere-squared-hour-pulse-value" },
    { UNITS_CUBIC_METER_PULSE_VALUE, "cubic-meter-pulse-value" },
    { UNITS_GIGAWATTS, "gigawatts" },
    { UNITS_GIGAJOULES, "gigajoules" },
    { UNITS_TERAJOULES, "terajoules" },
    { UNITS_GIGAWATT_HOURS, "gigawatt-hours" },
    { UNITS_GIGAWATT_REACTIVE_HOURS, "gigawatt-reactive-hours" },
    { UNITS_BITS_PER_SECOND, "bits-per-second" },
    { UNITS_KILOBITS_PER_SECOND, "kilobits-per-second" },
    { UNITS_MEGABITS_PER_SECOND, "megabits-per-second" },
    { UNITS_GIGABITS_PER_SECOND, "gigabits-per-second" },
    { UNITS_BYTES_PER_SECOND, "bytes-per-second" },
    { UNITS_KILOBYTES_PER_SECOND, "kilobytes-per-second" },
    { UNITS_MEGABYTES_PER_SECOND, "megabytes-per-second" },
    { UNITS_GIGABYTES_PER_SECOND, "gigabytes-per-second" },
    { UNITS_VOLUME1, "volume1" },
    { UNITS_VOLUME2, "volume2" },
    { UNITS_VOLUME3, "volume3" },
    { UNITS_VOLUME4, "volume4" },
    { UNITS_VOLUME5, "volume5" },
    { UNITS_VOLUME6, "volume6" },
    { UNITS_VOLUME7, "volume7" },
    { UNITS_VOLUME8, "volume8" },
    { UNITS_VOLUME9, "volume9" },
    { UNITS_VOLUME10, "volume10" },
    { UNITS_VOLUMETRIC_FLOW1, "volumetric-flow1" },
    { UNITS_VOLUMETRIC_FLOW2, "volumetric-flow2" },
    { UNITS_VOLUMETRIC_FLOW3, "volumetric-flow3" },
    { UNITS_VOLUMETRIC_FLOW4, "volumetric-flow4" },
    { UNITS_VOLUMETRIC_FLOW5, "volumetric-flow5" },
    { UNITS_VOLUMETRIC_FLOW6, "volumetric-flow6" },
    { UNITS_VOLUMETRIC_FLOW7, "volumetric-flow7" },
    { UNITS_VOLUMETRIC_FLOW8, "volumetric-flow8" },
    { UNITS_VOLUMETRIC_FLOW9, "volumetric-flow9" },
    { UNITS_VOLUMETRIC_FLOW10, "volumetric-flow10" },
    { UNITS_SITE_UNIT1, "site-unit1" },
    { UNITS_SITE_UNIT2, "site-unit2" },
    { UNITS_SITE_UNIT3, "site-unit3" },
    { UNITS_SITE_UNIT4, "site-unit4" },
    { UNITS_SITE_UNIT5, "site-unit5" },
    { UNITS_SITE_UNIT6, "site-unit6" },
    { UNITS_SITE_UNIT7, "site-unit7" },
    { UNITS_SITE_UNIT8, "site-unit8" },
    { UNITS_SITE_UNIT9, "site-unit9" },
    { UNITS_SITE_UNIT10, "site-unit10" },
    { UNITS_GRAINS_OF_WATER_PER_POUND_DRY_AIR,
      "grains-of-water-per-pound-dry-air" },
    { UNITS_DEGREE_HOURS_CELSIUS, "degree-hours-celsius" },
    { UNITS_DEGREE_HOURS_FAHRENHEIT, "degree-hours-fahrenheit" },
    { UNITS_DEGREE_MINUTES_CELSIUS, "degree-minutes-celsius" },
    { UNITS_DEGREE_MINUTES_FAHRENHEIT, "degree-minutes-fahrenheit" },
    { UNITS_DEGREE_SECONDS_CELSIUS, "degree-seconds-celsius" },
    { UNITS_DEGREE_SECONDS_FAHRENHEIT, "degree-seconds-fahrenheit" },
    { UNITS_MICROSECONDS, "microseconds" },
    { UNITS_NANOSECONDS, "nanoseconds" },
    { UNITS_PICOSECONDS, "picoseconds" },
    { UNITS_PARTICLES_PER_CUBIC_FOOT, "particles-per-cubic-foot" },
    { UNITS_PARTICLES_PER_CUBIC_METER, "particles-per-cubic-meter" },
    { UNITS_PICOCURIES_PER_LITER, "picocuries-per-liter" },
    { UNITS_BECQUERELS_PER_CUBIC_METER, "becquerels-per-cubic-meter" },
    { 0, NULL }
    /* Enumerated values 0-255 and 47808-49999 are reserved for definition by
       ASHRAE. Enumerated values 256-47807 and 50000-65535 may be used by others
       subject to the procedures and constraints described in Clause 23. */
};

bool bactext_engineering_unit_name_proprietary(unsigned index)
{
    bool status = false;

    if ((index >= UNITS_PROPRIETARY_RANGE_MIN) &&
        (index <= UNITS_PROPRIETARY_RANGE_MAX)) {
        status = true;
    } else if (
        (index >= UNITS_PROPRIETARY_RANGE_MIN2) &&
        (index <= UNITS_PROPRIETARY_RANGE_MAX2)) {
        status = true;
    }

    return status;
}

const char *bactext_engineering_unit_name(unsigned index)
{
    if (bactext_engineering_unit_name_proprietary(index)) {
        return Vendor_Proprietary_String;
    } else if (index <= UNITS_RESERVED_RANGE_MAX2) {
        return indtext_by_index_default(
            bacnet_engineering_unit_names, index, ASHRAE_Reserved_String);
    }

    return ASHRAE_Reserved_String;
}

bool bactext_engineering_unit_index(
    const char *search_name, unsigned *found_index)
{
    return indtext_by_istring(
        bacnet_engineering_unit_names, search_name, found_index);
}

INDTEXT_DATA bacnet_reject_reason_names[] = {
    { REJECT_REASON_OTHER, "Other" },
    { REJECT_REASON_BUFFER_OVERFLOW, "Buffer Overflow" },
    { REJECT_REASON_INCONSISTENT_PARAMETERS, "Inconsistent Parameters" },
    { REJECT_REASON_INVALID_PARAMETER_DATA_TYPE,
      "Invalid Parameter Data Type" },
    { REJECT_REASON_INVALID_TAG, "Invalid Tag" },
    { REJECT_REASON_MISSING_REQUIRED_PARAMETER, "Missing Required Parameter" },
    { REJECT_REASON_PARAMETER_OUT_OF_RANGE, "Parameter Out of Range" },
    { REJECT_REASON_TOO_MANY_ARGUMENTS, "Too Many Arguments" },
    { REJECT_REASON_UNDEFINED_ENUMERATION, "Undefined Enumeration" },
    { REJECT_REASON_UNRECOGNIZED_SERVICE, "Unrecognized Service" },
    { REJECT_REASON_INVALID_DATA_ENCODING, "invalid-data-encoding" },
    { REJECT_REASON_PROPRIETARY_FIRST, "Proprietary" },
    { 0, NULL }
};

const char *bactext_reject_reason_name(unsigned index)
{
    return indtext_by_index_split_default(
        bacnet_reject_reason_names, index, REJECT_REASON_PROPRIETARY_FIRST,
        ASHRAE_Reserved_String, Vendor_Proprietary_String);
}

INDTEXT_DATA bacnet_abort_reason_names[] = {
    { ABORT_REASON_OTHER, "Other" },
    { ABORT_REASON_BUFFER_OVERFLOW, "Buffer Overflow" },
    { ABORT_REASON_INVALID_APDU_IN_THIS_STATE, "Invalid APDU in this State" },
    { ABORT_REASON_PREEMPTED_BY_HIGHER_PRIORITY_TASK,
      "Preempted by Higher Priority Task" },
    { ABORT_REASON_SEGMENTATION_NOT_SUPPORTED, "Segmentation Not Supported" },
    { ABORT_REASON_SECURITY_ERROR, "Security Error" },
    { ABORT_REASON_INSUFFICIENT_SECURITY, "Insufficient Security" },
    { ABORT_REASON_WINDOW_SIZE_OUT_OF_RANGE, "window-size-out-of-range" },
    { ABORT_REASON_APPLICATION_EXCEEDED_REPLY_TIME,
      "application-exceeded-reply-time" },
    { ABORT_REASON_OUT_OF_RESOURCES, "out-of-resources" },
    { ABORT_REASON_TSM_TIMEOUT, "tsm-timeout" },
    { ABORT_REASON_APDU_TOO_LONG, "apdu-too-long" },
    { ABORT_REASON_PROPRIETARY_FIRST, "Proprietary" },
    { 0, NULL }
};

const char *bactext_abort_reason_name(unsigned index)
{
    return indtext_by_index_split_default(
        bacnet_abort_reason_names, index, ABORT_REASON_PROPRIETARY_FIRST,
        ASHRAE_Reserved_String, Vendor_Proprietary_String);
}

INDTEXT_DATA bacnet_error_class_names[] = {
    { ERROR_CLASS_DEVICE, "device" },
    { ERROR_CLASS_OBJECT, "object" },
    { ERROR_CLASS_PROPERTY, "property" },
    { ERROR_CLASS_RESOURCES, "resources" },
    { ERROR_CLASS_SECURITY, "security" },
    { ERROR_CLASS_SERVICES, "services" },
    { ERROR_CLASS_VT, "vt" },
    { ERROR_CLASS_COMMUNICATION, "communication" },
    { 0, NULL }
};

const char *bactext_error_class_name(unsigned index)
{
    return indtext_by_index_split_default(
        bacnet_error_class_names, index, ERROR_CLASS_PROPRIETARY_FIRST,
        ASHRAE_Reserved_String, Vendor_Proprietary_String);
}

INDTEXT_DATA bacnet_error_code_names[] = {
    { ERROR_CODE_OTHER, "other" },
    { ERROR_CODE_AUTHENTICATION_FAILED, "authentication-failed" },
    { ERROR_CODE_CHARACTER_SET_NOT_SUPPORTED, "character-set-not-supported" },
    { ERROR_CODE_CONFIGURATION_IN_PROGRESS, "configuration-in-progress" },
    { ERROR_CODE_DATATYPE_NOT_SUPPORTED, "datatype-not-supported" },
    { ERROR_CODE_DEVICE_BUSY, "device-busy" },
    { ERROR_CODE_DUPLICATE_NAME, "duplicate-name" },
    { ERROR_CODE_DUPLICATE_OBJECT_ID, "duplicate-object-id" },
    { ERROR_CODE_DYNAMIC_CREATION_NOT_SUPPORTED,
      "dynamic-creation-not-supported" },
    { ERROR_CODE_FILE_ACCESS_DENIED, "file-access-denied" },
    { ERROR_CODE_INCOMPATIBLE_SECURITY_LEVELS, "incompatible-security-levels" },
    { ERROR_CODE_INCONSISTENT_PARAMETERS, "inconsistent-parameters" },
    { ERROR_CODE_INCONSISTENT_SELECTION_CRITERION,
      "inconsistent-selection-criterion" },
    { ERROR_CODE_INVALID_ARRAY_INDEX, "invalid-array-index" },
    { ERROR_CODE_INVALID_CONFIGURATION_DATA, "invalid-configuration-data" },
    { ERROR_CODE_INVALID_DATA_TYPE, "invalid-data-type" },
    { ERROR_CODE_INVALID_FILE_ACCESS_METHOD, "invalid-file-access-method" },
    { ERROR_CODE_INVALID_FILE_START_POSITION,
      "error-code-invalid-file-start-position" },
    { ERROR_CODE_INVALID_OPERATOR_NAME, "invalid-operator-name" },
    { ERROR_CODE_INVALID_PARAMETER_DATA_TYPE, "invalid-parameter-data-type" },
    { ERROR_CODE_INVALID_TIME_STAMP, "invalid-time-stamp" },
    { ERROR_CODE_KEY_GENERATION_ERROR, "key-generation-error" },
    { ERROR_CODE_MISSING_REQUIRED_PARAMETER, "missing-required-parameter" },
    { ERROR_CODE_NO_OBJECTS_OF_SPECIFIED_TYPE, "no-objects-of-specified-type" },
    { ERROR_CODE_NO_SPACE_FOR_OBJECT, "no-space-for-object" },
    { ERROR_CODE_NO_SPACE_TO_ADD_LIST_ELEMENT, "no-space-to-add-list-element" },
    { ERROR_CODE_NO_SPACE_TO_WRITE_PROPERTY, "no-space-to-write-property" },
    { ERROR_CODE_NO_VT_SESSIONS_AVAILABLE, "no-vt-sessions-available" },
    { ERROR_CODE_OBJECT_DELETION_NOT_PERMITTED,
      "object-deletion-not-permitted" },
    { ERROR_CODE_OBJECT_IDENTIFIER_ALREADY_EXISTS,
      "object-identifier-already-exists" },
    { ERROR_CODE_OPERATIONAL_PROBLEM, "operational-problem" },
    { ERROR_CODE_OPTIONAL_FUNCTIONALITY_NOT_SUPPORTED,
      "optional-functionality-not-supported" },
    { ERROR_CODE_PASSWORD_FAILURE, "password-failure" },
    { ERROR_CODE_PROPERTY_IS_NOT_A_LIST, "property-is-not-a-list" },
    { ERROR_CODE_PROPERTY_IS_NOT_AN_ARRAY, "property-is-not-an-array" },
    { ERROR_CODE_READ_ACCESS_DENIED, "read-access-denied" },
    { ERROR_CODE_SECURITY_NOT_SUPPORTED, "security-not-supported" },
    { ERROR_CODE_SERVICE_REQUEST_DENIED, "service-request-denied" },
    { ERROR_CODE_TIMEOUT, "timeout" },
    { ERROR_CODE_UNKNOWN_OBJECT, "unknown-object" },
    { ERROR_CODE_UNKNOWN_PROPERTY, "unknown-property" },
    { ERROR_CODE_RESERVED1, "reserved1" },
    { ERROR_CODE_UNKNOWN_VT_CLASS, "unknown-vt-class" },
    { ERROR_CODE_UNKNOWN_VT_SESSION, "unknown-vt-session" },
    { ERROR_CODE_UNSUPPORTED_OBJECT_TYPE, "unsupported-object-type" },
    { ERROR_CODE_VALUE_OUT_OF_RANGE, "value-out-of-range" },
    { ERROR_CODE_VT_SESSION_ALREADY_CLOSED, "vt-session-already-closed" },
    { ERROR_CODE_VT_SESSION_TERMINATION_FAILURE,
      "vt-session-termination-failure" },
    { ERROR_CODE_WRITE_ACCESS_DENIED, "write-access-denied" },
    { ERROR_CODE_COV_SUBSCRIPTION_FAILED, "cov-subscription-failed" },
    { ERROR_CODE_NOT_COV_PROPERTY, "not-cov-property" },
    { ERROR_CODE_ABORT_BUFFER_OVERFLOW, "abort-buffer-overflow" },
    { ERROR_CODE_ABORT_INVALID_APDU_IN_THIS_STATE,
      "abort-invalid-apdu-in-this-state" },
    { ERROR_CODE_ABORT_PREEMPTED_BY_HIGHER_PRIORITY_TASK,
      "abort-preempted-by-higher-priority-task" },
    { ERROR_CODE_ABORT_SEGMENTATION_NOT_SUPPORTED,
      "abort-segmentation-not-supported" },
    { ERROR_CODE_ABORT_PROPRIETARY, "abort-proprietary" },
    { ERROR_CODE_ABORT_OTHER, "abort-other" },
    { ERROR_CODE_INVALID_TAG, "invalid-tag" },
    { ERROR_CODE_NETWORK_DOWN, "network-down" },
    { ERROR_CODE_REJECT_BUFFER_OVERFLOW, "reject-buffer-overflow" },
    { ERROR_CODE_REJECT_INCONSISTENT_PARAMETERS,
      "reject-inconsistent-parameters" },
    { ERROR_CODE_REJECT_INVALID_PARAMETER_DATA_TYPE,
      "reject-invalid-parameter-data-type" },
    { ERROR_CODE_REJECT_INVALID_TAG, "reject-invalid-tag" },
    { ERROR_CODE_REJECT_MISSING_REQUIRED_PARAMETER,
      "reject-missing-required-parameter" },
    { ERROR_CODE_REJECT_PARAMETER_OUT_OF_RANGE,
      "reject-parameter-out-of-range" },
    { ERROR_CODE_REJECT_TOO_MANY_ARGUMENTS, "reject-too-many-arguments" },
    { ERROR_CODE_REJECT_UNDEFINED_ENUMERATION, "reject-undefined-enumeration" },
    { ERROR_CODE_REJECT_UNRECOGNIZED_SERVICE, "reject-unrecognized-service" },
    { ERROR_CODE_REJECT_PROPRIETARY, "reject-proprietary" },
    { ERROR_CODE_REJECT_OTHER, "reject-other" },
    { ERROR_CODE_UNKNOWN_DEVICE, "unknown-device" },
    { ERROR_CODE_UNKNOWN_ROUTE, "unknown-route" },
    { ERROR_CODE_VALUE_NOT_INITIALIZED, "value-not-initialized" },
    { ERROR_CODE_INVALID_EVENT_STATE, "invalid-event-state" },
    { ERROR_CODE_NO_ALARM_CONFIGURED, "no-alarm-configured" },
    { ERROR_CODE_LOG_BUFFER_FULL, "log-buffer-full" },
    { ERROR_CODE_LOGGED_VALUE_PURGED, "logged-value-purged" },
    { ERROR_CODE_NO_PROPERTY_SPECIFIED, "no-property-specified" },
    { ERROR_CODE_NOT_CONFIGURED_FOR_TRIGGERED_LOGGING,
      "not-configured-for-triggered-logging" },
    { ERROR_CODE_UNKNOWN_SUBSCRIPTION, "unknown-subscription" },
    { ERROR_CODE_PARAMETER_OUT_OF_RANGE, "parameter-out-of-range" },
    { ERROR_CODE_LIST_ELEMENT_NOT_FOUND, "list-element-not-found" },
    { ERROR_CODE_BUSY, "busy" },
    { ERROR_CODE_COMMUNICATION_DISABLED, "communication-disabled" },
    { ERROR_CODE_COMMUNICATION_DISABLED, "access-denied" },
    { ERROR_CODE_SUCCESS, "success" },
    { ERROR_CODE_ACCESS_DENIED, "access-denied" },
    { ERROR_CODE_BAD_DESTINATION_ADDRESS, "bad-destination-address" },
    { ERROR_CODE_BAD_DESTINATION_DEVICE_ID, "bad-destination-device-id" },
    { ERROR_CODE_BAD_SIGNATURE, "bad-signature" },
    { ERROR_CODE_BAD_SOURCE_ADDRESS, "bad-source-address" },
    { ERROR_CODE_BAD_TIMESTAMP, "bad-timestamp" },
    { ERROR_CODE_CANNOT_USE_KEY, "cannot-use-key" },
    { ERROR_CODE_CANNOT_VERIFY_MESSAGE_ID, "cannot-verify-message-id" },
    { ERROR_CODE_CORRECT_KEY_REVISION, "correct-key-revision" },
    { ERROR_CODE_DESTINATION_DEVICE_ID_REQUIRED,
      "destination-device-id-required" },
    { ERROR_CODE_DUPLICATE_MESSAGE, "duplicate-message" },
    { ERROR_CODE_ENCRYPTION_NOT_CONFIGURED, "encryption-not-configured" },
    { ERROR_CODE_ENCRYPTION_REQUIRED, "encryption-required" },
    { ERROR_CODE_INCORRECT_KEY, "incorrect-key" },
    { ERROR_CODE_INVALID_KEY_DATA, "invalid-key-data" },
    { ERROR_CODE_KEY_UPDATE_IN_PROGRESS, "key-update-in-progress" },
    { ERROR_CODE_MALFORMED_MESSAGE, "malformed-message" },
    { ERROR_CODE_NOT_KEY_SERVER, "not-key-server" },
    { ERROR_CODE_SECURITY_NOT_CONFIGURED, "security-not-configured" },
    { ERROR_CODE_SOURCE_SECURITY_REQUIRED, "source-security-required" },
    { ERROR_CODE_TOO_MANY_KEYS, "too-many-keys" },
    { ERROR_CODE_UNKNOWN_AUTHENTICATION_TYPE, "unknown-authentication-type" },
    { ERROR_CODE_UNKNOWN_KEY, "unknown-key" },
    { ERROR_CODE_UNKNOWN_KEY_REVISION, "unknown-key-revision" },
    { ERROR_CODE_UNKNOWN_SOURCE_MESSAGE, "unknown-source-message" },
    { ERROR_CODE_NOT_ROUTER_TO_DNET, "not-router-to-dnet" },
    { ERROR_CODE_ROUTER_BUSY, "router-busy" },
    { ERROR_CODE_UNKNOWN_NETWORK_MESSAGE, "unknown-network-message" },
    { ERROR_CODE_MESSAGE_TOO_LONG, "message-too-long" },
    { ERROR_CODE_SECURITY_ERROR, "security-error" },
    { ERROR_CODE_ADDRESSING_ERROR, "addressing-error" },
    { ERROR_CODE_WRITE_BDT_FAILED, "write-bdt-failed" },
    { ERROR_CODE_READ_BDT_FAILED, "read-bdt-failed" },
    { ERROR_CODE_REGISTER_FOREIGN_DEVICE_FAILED,
      "register-foreign-device-failed" },
    { ERROR_CODE_READ_FDT_FAILED, "read-fdt-failed" },
    { ERROR_CODE_DELETE_FDT_ENTRY_FAILED, "delete-fdt-entry-failed" },
    { ERROR_CODE_DISTRIBUTE_BROADCAST_FAILED, "distribute-broadcast-failed" },
    { ERROR_CODE_UNKNOWN_FILE_SIZE, "unknown-file-size" },
    { ERROR_CODE_ABORT_APDU_TOO_LONG, "abort-apdu-too-long" },
    { ERROR_CODE_ABORT_APPLICATION_EXCEEDED_REPLY_TIME,
      "abort-application-exceeded-reply-time" },
    { ERROR_CODE_ABORT_OUT_OF_RESOURCES, "abort-out-of-resources" },
    { ERROR_CODE_ABORT_TSM_TIMEOUT, "abort-tsm-timeout" },
    { ERROR_CODE_ABORT_WINDOW_SIZE_OUT_OF_RANGE,
      "abort-window-size-out-of-range" },
    { ERROR_CODE_FILE_FULL, "file-full" },
    { ERROR_CODE_INCONSISTENT_CONFIGURATION, "inconsistent-configuration" },
    { ERROR_CODE_INCONSISTENT_OBJECT_TYPE, "inconsistent-object-type" },
    { ERROR_CODE_INTERNAL_ERROR, "internal-error" },
    { ERROR_CODE_NOT_CONFIGURED, "not-configured" },
    { ERROR_CODE_OUT_OF_MEMORY, "out-of-memory" },
    { ERROR_CODE_VALUE_TOO_LONG, "value-too-long" },
    { ERROR_CODE_ABORT_INSUFFICIENT_SECURITY, "abort-insufficient-security" },
    { ERROR_CODE_ABORT_SECURITY_ERROR, "abort-security-error" },
    { ERROR_CODE_DUPLICATE_ENTRY, "duplicate-entry" },
    { ERROR_CODE_INVALID_VALUE_IN_THIS_STATE, "invalid-value-in-this-state" },
    { ERROR_CODE_INVALID_OPERATION_IN_THIS_STATE,
      "invalid-operation-in-this-state" },
    { ERROR_CODE_LIST_ITEM_NOT_NUMBERED, "list-item-not-numbered" },
    { ERROR_CODE_LIST_ITEM_NOT_TIMESTAMPED, "list-item-not-timestamped" },
    { ERROR_CODE_INVALID_DATA_ENCODING, "invalid-data-encoding" },
    { ERROR_CODE_BVLC_FUNCTION_UNKNOWN, "bvlc-function-unknown" },
    { ERROR_CODE_BVLC_PROPRIETARY_FUNCTION_UNKNOWN,
      "bvlc-proprietary-function-unknown" },
    { ERROR_CODE_HEADER_ENCODING_ERROR, "header-encoding-error" },
    { ERROR_CODE_HEADER_NOT_UNDERSTOOD, "header-not-understood" },
    { ERROR_CODE_MESSAGE_INCOMPLETE, "message-incomplete" },
    { ERROR_CODE_NOT_A_BACNET_SC_HUB, "not-a-bacnet-sc-hub" },
    { ERROR_CODE_PAYLOAD_EXPECTED, "payload-expected" },
    { ERROR_CODE_UNEXPECTED_DATA, "unexpected-data" },
    { ERROR_CODE_NODE_DUPLICATE_VMAC, "node-duplicate-vmac" },
    { ERROR_CODE_HTTP_UNEXPECTED_RESPONSE_CODE,
      "http-unexpected-response-code" },
    { ERROR_CODE_HTTP_NO_UPGRADE, "http-no-upgrade" },
    { ERROR_CODE_HTTP_RESOURCE_NOT_LOCAL, "http-resource-not-local" },
    { ERROR_CODE_HTTP_PROXY_AUTHENTICATION_FAILED,
      "http-proxy-authentication-failed" },
    { ERROR_CODE_HTTP_RESPONSE_TIMEOUT, "http-response-timeout" },
    { ERROR_CODE_HTTP_RESPONSE_SYNTAX_ERROR, "http-response-syntax-error" },
    { ERROR_CODE_HTTP_RESPONSE_VALUE_ERROR, "http-response-value-error" },
    { ERROR_CODE_HTTP_RESPONSE_MISSING_HEADER, "http-response-missing-header" },
    { ERROR_CODE_HTTP_WEBSOCKET_HEADER_ERROR, "http-websocket-header-error" },
    { ERROR_CODE_HTTP_UPGRADE_REQUIRED, "http-upgrade-required" },
    { ERROR_CODE_HTTP_UPGRADE_ERROR, "http-upgrade-error" },
    { ERROR_CODE_HTTP_TEMPORARY_UNAVAILABLE, "http-temporary-unavailable" },
    { ERROR_CODE_HTTP_NOT_A_SERVER, "http-not-a-server" },
    { ERROR_CODE_HTTP_ERROR, "http-error" },
    { ERROR_CODE_WEBSOCKET_SCHEME_NOT_SUPPORTED,
      "websocket-scheme-not-supported" },
    { ERROR_CODE_WEBSOCKET_UNKNOWN_CONTROL_MESSAGE,
      "websocket-unknown-control-message" },
    { ERROR_CODE_WEBSOCKET_CLOSE_ERROR, "websocket-close-error" },
    { ERROR_CODE_WEBSOCKET_CLOSED_BY_PEER, "websocket-closed-by-peer" },
    { ERROR_CODE_WEBSOCKET_ENDPOINT_LEAVES, "websocket-endpoint-leaves" },
    { ERROR_CODE_WEBSOCKET_PROTOCOL_ERROR, "websocket-protocol-error" },
    { ERROR_CODE_WEBSOCKET_DATA_NOT_ACCEPTED, "websocket-data-not-accepted" },
    { ERROR_CODE_WEBSOCKET_CLOSED_ABNORMALLY, "websocket-closed-abnormally" },
    { ERROR_CODE_WEBSOCKET_DATA_INCONSISTENT, "websocket-data-inconsistent" },
    { ERROR_CODE_WEBSOCKET_DATA_AGAINST_POLICY,
      "websocket-data-against-policy" },
    { ERROR_CODE_WEBSOCKET_FRAME_TOO_LONG, "websocket-frame-too-long" },
    { ERROR_CODE_WEBSOCKET_EXTENSION_MISSING, "websocket-extension-missing" },
    { ERROR_CODE_WEBSOCKET_REQUEST_UNAVAILABLE,
      "websocket-request-unavailable" },
    { ERROR_CODE_WEBSOCKET_ERROR, "websocket-error" },
    { ERROR_CODE_TLS_CLIENT_CERTIFICATE_ERROR, "tls-client-certificate-error" },
    { ERROR_CODE_TLS_SERVER_CERTIFICATE_ERROR, "tls-server-certificate-error" },
    { ERROR_CODE_TLS_CLIENT_AUTHENTICATION_FAILED,
      "tls-client-authentication-failed" },
    { ERROR_CODE_TLS_SERVER_AUTHENTICATION_FAILED,
      "tls-server-authentication-failed" },
    { ERROR_CODE_TLS_CLIENT_CERTIFICATE_EXPIRED,
      "tls-client-certificate-expired" },
    { ERROR_CODE_TLS_SERVER_CERTIFICATE_EXPIRED,
      "tls-server-certificate-expired" },
    { ERROR_CODE_TLS_CLIENT_CERTIFICATE_REVOKED,
      "tls-client-certificate-revoked" },
    { ERROR_CODE_TLS_SERVER_CERTIFICATE_REVOKED,
      "tls-server-certificate-revoked" },
    { ERROR_CODE_TLS_ERROR, "tls-error" },
    { ERROR_CODE_DNS_UNAVAILABLE, "dns-unavailable" },
    { ERROR_CODE_DNS_NAME_RESOLUTION_FAILED, "dns-name-resolution-failed" },
    { ERROR_CODE_DNS_RESOLVER_FAILURE, "dns-resolver-failure" },
    { ERROR_CODE_DNS_ERROR, "dns-error" },
    { ERROR_CODE_TCP_CONNECT_TIMEOUT, "tcp-connect-timeout" },
    { ERROR_CODE_TCP_CONNECTION_REFUSED, "tcp-connection-refused" },
    { ERROR_CODE_TCP_CLOSED_BY_LOCAL, "tcp-closed-by-local" },
    { ERROR_CODE_TCP_CLOSED_OTHER, "tcp-closed-other" },
    { ERROR_CODE_TCP_ERROR, "tcp-error" },
    { ERROR_CODE_IP_ADDRESS_NOT_REACHABLE, "ip-address-not-reachable" },
    { ERROR_CODE_IP_ERROR, "ip-error" },
    { ERROR_CODE_CERTIFICATE_EXPIRED, "certificate-expired" },
    { ERROR_CODE_CERTIFICATE_INVALID, "certificate-invalid" },
    { ERROR_CODE_CERTIFICATE_MALFORMED, "certificate-malformed" },
    { ERROR_CODE_CERTIFICATE_REVOKED, "certificate-revoked" },
    { ERROR_CODE_UNKNOWN_SECURITY_KEY, "unknown-security-key" },
    { ERROR_CODE_REFERENCED_PORT_IN_ERROR, "referenced-port-in-error" },
    { ERROR_CODE_NOT_ENABLED, "not-enabled" },
    { ERROR_CODE_ADJUST_SCOPE_REQUIRED, "adjust-scope-required" },
    { ERROR_CODE_AUTH_SCOPE_REQUIRED, "auth-scope-required" },
    { ERROR_CODE_BIND_SCOPE_REQUIRED, "bind-scope-required" },
    { ERROR_CODE_CONFIG_SCOPE_REQUIRED, "config-scope-required" },
    { ERROR_CODE_CONTROL_SCOPE_REQUIRED, "control-scope-required" },
    { ERROR_CODE_EXTENDED_SCOPE_REQUIRED, "extended-scope-required" },
    { ERROR_CODE_INCORRECT_CLIENT, "incorrect-client" },
    { ERROR_CODE_INSTALL_SCOPE_REQUIRED, "install-scope-required" },
    { ERROR_CODE_INSUFFICIENT_SCOPE, "insufficient-scope" },
    { ERROR_CODE_NO_DEFAULT_SCOPE, "no-default-scope" },
    { ERROR_CODE_NO_POLICY, "no-policy" },
    { ERROR_CODE_REVOKED_TOKEN, "revoked-token" },
    { ERROR_CODE_OVERRIDE_SCOPE_REQUIRED, "override-scope-required" },
    { ERROR_CODE_INACTIVE_TOKEN, "inactive-token" },
    { ERROR_CODE_UNKNOWN_AUDIENCE, "unknown-audience" },
    { ERROR_CODE_UNKNOWN_CLIENT, "unknown-client" },
    { ERROR_CODE_UNKNOWN_SCOPE, "unknown-scope" },
    { ERROR_CODE_VIEW_SCOPE_REQUIRED, "view-scope-required" },
    { ERROR_CODE_INCORRECT_AUDIENCE, "incorrect-audience" },
    { ERROR_CODE_INCORRECT_CLIENT_ORIGIN, "incorrect-client-origin" },
    { ERROR_CODE_INVALID_ARRAY_SIZE, "invalid-array-size" },
    { ERROR_CODE_INCORRECT_ISSUER, "incorrect-issuer" },
    { ERROR_CODE_INVALID_TOKEN, "invalid-token" },
    /* Enumerated values 256-65535 may be used by others subject to */
    /* the procedures and constraints described in Clause 23. */
    { 0, NULL }
};

const char *bactext_error_code_name(unsigned index)
{
    return indtext_by_index_split_default(
        bacnet_error_code_names, index, ERROR_CODE_PROPRIETARY_FIRST,
        ASHRAE_Reserved_String, Vendor_Proprietary_String);
}

INDTEXT_DATA bacnet_month_names[] = {
    { 1, "January" },     { 2, "February" },     { 3, "March" },
    { 4, "April" },       { 5, "May" },          { 6, "June" },
    { 7, "July" },        { 8, "August" },       { 9, "September" },
    { 10, "October" },    { 11, "November" },    { 12, "December" },
    { 13, "Odd Months" }, { 14, "Even Months" }, { 255, "Any Month" },
    { 0, NULL }
};

const char *bactext_month_name(unsigned index)
{
    return indtext_by_index_default(
        bacnet_month_names, index, ASHRAE_Reserved_String);
}

INDTEXT_DATA bacnet_week_of_month_names[] = {
    { 1, "days numbered 1-7" },        { 2, "days numbered 8-14" },
    { 3, "days numbered 15-21" },      { 4, "days numbered 22-28" },
    { 5, "days numbered 29-31" },      { 6, "last 7 days of this month" },
    { 255, "any week of this month" }, { 0, NULL }
};

const char *bactext_week_of_month_name(unsigned index)
{
    return indtext_by_index_default(
        bacnet_week_of_month_names, index, ASHRAE_Reserved_String);
}

/* note: different than DaysOfWeek bit string where 0=monday */
INDTEXT_DATA bacnet_day_of_week_names[] = {
    { 1, "Monday" },    { 2, "Tuesday" },
    { 3, "Wednesday" }, { 4, "Thursday" },
    { 5, "Friday" },    { 6, "Saturday" },
    { 7, "Sunday" },    { 255, "any day of week" },
    { 0, NULL }
};

const char *bactext_day_of_week_name(unsigned index)
{
    return indtext_by_index_default(
        bacnet_day_of_week_names, index, ASHRAE_Reserved_String);
}

/* note: different than DayOfWeek bit string where 1=monday */
INDTEXT_DATA bacnet_days_of_week_names[] = {
    { BACNET_DAYS_OF_WEEK_MONDAY, "Monday" },
    { BACNET_DAYS_OF_WEEK_TUESDAY, "Tuesday" },
    { BACNET_DAYS_OF_WEEK_WEDNESDAY, "Wednesday" },
    { BACNET_DAYS_OF_WEEK_THURSDAY, "Thursday" },
    { BACNET_DAYS_OF_WEEK_FRIDAY, "Friday" },
    { BACNET_DAYS_OF_WEEK_SATURDAY, "Saturday" },
    { BACNET_DAYS_OF_WEEK_SUNDAY, "Sunday" },
    { 0, NULL }
};

const char *bactext_days_of_week_name(unsigned index)
{
    return indtext_by_index_default(
        bacnet_days_of_week_names, index, ASHRAE_Reserved_String);
}

bool bactext_days_of_week_index(const char *search_name, unsigned *found_index)
{
    return indtext_by_istring(
        bacnet_days_of_week_names, search_name, found_index);
}

INDTEXT_DATA bacnet_notify_type_names[] = {
    /* BACnetNotifyType enumerations */
    { NOTIFY_ALARM, "alarm" },
    { NOTIFY_EVENT, "event" },
    { NOTIFY_ACK_NOTIFICATION, "ack-notification" },
    { 0, NULL }
};

const char *bactext_notify_type_name(unsigned index)
{
    return indtext_by_index_default(
        bacnet_notify_type_names, index, ASHRAE_Reserved_String);
}

bool bactext_notify_type_index(const char *search_name, unsigned *found_index)
{
    return indtext_by_istring(
        bacnet_notify_type_names, search_name, found_index);
}

INDTEXT_DATA bacnet_event_transition_names[] = {
    { TRANSITION_TO_OFFNORMAL, "offnormal" },
    { TRANSITION_TO_NORMAL, "normal" },
    { TRANSITION_TO_FAULT, "fault" },
    { 0, NULL }
};

const char *bactext_event_transition_name(unsigned index)
{
    return indtext_by_index_default(
        bacnet_event_transition_names, index, ASHRAE_Reserved_String);
}

bool bactext_event_transition_index(
    const char *search_name, unsigned *found_index)
{
    return indtext_by_istring(
        bacnet_event_transition_names, search_name, found_index);
}

INDTEXT_DATA bacnet_event_state_names[] = {
    { EVENT_STATE_NORMAL, "normal" },
    { EVENT_STATE_FAULT, "fault" },
    { EVENT_STATE_OFFNORMAL, "offnormal" },
    { EVENT_STATE_HIGH_LIMIT, "high-limit" },
    { EVENT_STATE_LOW_LIMIT, "low-limit" },
    { EVENT_STATE_LIFE_SAFETY_ALARM, "life-safety-alarm" },
    { 0, NULL }
};

const char *bactext_event_state_name(unsigned index)
{
    return indtext_by_index_default(
        bacnet_event_state_names, index, ASHRAE_Reserved_String);
}

bool bactext_event_state_index(const char *search_name, unsigned *found_index)
{
    return indtext_by_istring(
        bacnet_event_state_names, search_name, found_index);
}

bool bactext_event_state_strtol(const char *search_name, unsigned *found_index)
{
    return bactext_strtoul_index(
        bacnet_event_state_names, search_name, found_index);
}

INDTEXT_DATA bacnet_event_type_names[] = {
    { EVENT_CHANGE_OF_BITSTRING, "change-of-bitstring" },
    { EVENT_CHANGE_OF_STATE, "change-of-state" },
    { EVENT_CHANGE_OF_VALUE, "change-of-value" },
    { EVENT_COMMAND_FAILURE, "command-failure" },
    { EVENT_FLOATING_LIMIT, "floating-limit" },
    { EVENT_OUT_OF_RANGE, "out-of-range" },
    { EVENT_CHANGE_OF_LIFE_SAFETY, "change-of-life-safety" },
    { EVENT_EXTENDED, "extended" },
    { EVENT_BUFFER_READY, "buffer-ready" },
    { EVENT_UNSIGNED_RANGE, "unsigned-range" },
    { EVENT_ACCESS_EVENT, "access-event" },
    { EVENT_DOUBLE_OUT_OF_RANGE, "double-out-of-range" },
    { EVENT_SIGNED_OUT_OF_RANGE, "signed-out-of-range" },
    { EVENT_UNSIGNED_OUT_OF_RANGE, "unsigned-out-of-range" },
    { EVENT_CHANGE_OF_CHARACTERSTRING, "change-of-characterstring" },
    { EVENT_CHANGE_OF_STATUS_FLAGS, "change-of-status-flags" },
    { EVENT_CHANGE_OF_RELIABILITY, "change-of-reliability" },
    { EVENT_NONE, "none" },
    { EVENT_CHANGE_OF_DISCRETE_VALUE, "change-of-discrete-value" },
    { EVENT_CHANGE_OF_TIMER, "change-of-timer" },
    { 0, NULL }
};

const char *bactext_event_type_name(unsigned index)
{
    return indtext_by_index_split_default(
        bacnet_event_type_names, index, EVENT_PROPRIETARY_MIN,
        ASHRAE_Reserved_String, Vendor_Proprietary_String);
}

bool bactext_event_type_index(const char *search_name, unsigned *found_index)
{
    return indtext_by_istring(
        bacnet_event_type_names, search_name, found_index);
}

INDTEXT_DATA bacnet_binary_present_value_names[] = {
    { BINARY_INACTIVE, "inactive" }, { BINARY_ACTIVE, "active" }, { 0, NULL }
};

const char *bactext_binary_present_value_name(unsigned index)
{
    return indtext_by_index_default(
        bacnet_binary_present_value_names, index, ASHRAE_Reserved_String);
}

bool bactext_binary_present_value_index(
    const char *search_name, unsigned *found_index)
{
    return indtext_by_istring(
        bacnet_binary_present_value_names, search_name, found_index);
}

INDTEXT_DATA bacnet_binary_polarity_names[] = { { POLARITY_NORMAL, "normal" },
                                                { POLARITY_REVERSE, "reverse" },
                                                { 0, NULL } };

const char *bactext_binary_polarity_name(unsigned index)
{
    return indtext_by_index_default(
        bacnet_binary_polarity_names, index, ASHRAE_Reserved_String);
}

INDTEXT_DATA bacnet_reliability_names[] = {
    { RELIABILITY_NO_FAULT_DETECTED, "no-fault-detected" },
    { RELIABILITY_NO_SENSOR, "no-sensor" },
    { RELIABILITY_OVER_RANGE, "over-range" },
    { RELIABILITY_UNDER_RANGE, "under-range" },
    { RELIABILITY_OPEN_LOOP, "open-loop" },
    { RELIABILITY_SHORTED_LOOP, "shorted-loop" },
    { RELIABILITY_NO_OUTPUT, "no-output" },
    { RELIABILITY_UNRELIABLE_OTHER, "unreliable-other" },
    { RELIABILITY_PROCESS_ERROR, "process-error" },
    { RELIABILITY_MULTI_STATE_FAULT, "mult-state-fault" },
    { RELIABILITY_CONFIGURATION_ERROR, "configuration-error" },
    { RELIABILITY_COMMUNICATION_FAILURE, "communication-failure" },
    { RELIABILITY_MEMBER_FAULT, "member-fault" },
    { RELIABILITY_MONITORED_OBJECT_FAULT, "monitored-object-fault" },
    { RELIABILITY_TRIPPED, "tripped" },
    { RELIABILITY_LAMP_FAILURE, "lamp-failure" },
    { RELIABILITY_ACTIVATION_FAILURE, "activation-failure" },
    { RELIABILITY_RENEW_DHCP_FAILURE, "renew-dhcp-failure" },
    { RELIABILITY_RENEW_FD_REGISTRATION_FAILURE,
      "renew-fd-registration-failure" },
    { RELIABILITY_RESTART_AUTO_NEGOTIATION_FAILURE,
      "restart-auto-negotiation-failure" },
    { RELIABILITY_RESTART_FAILURE, "restart-failure" },
    { RELIABILITY_PROPRIETARY_COMMAND_FAILURE, "proprietary-command-failure" },
    { RELIABILITY_FAULTS_LISTED, "faults-listed" },
    { RELIABILITY_REFERENCED_OBJECT_FAULT, "referenced-object-fault" },
    { RELIABILITY_MULTI_STATE_OUT_OF_RANGE, "multi-state-out-of-range" },
    { 0, NULL }
};

const char *bactext_reliability_name(unsigned index)
{
    return indtext_by_index_default(
        bacnet_reliability_names, index, ASHRAE_Reserved_String);
}

INDTEXT_DATA bacnet_device_status_names[] = {
    { STATUS_OPERATIONAL, "operational" },
    { STATUS_OPERATIONAL_READ_ONLY, "operational-read-only" },
    { STATUS_DOWNLOAD_REQUIRED, "download-required" },
    { STATUS_DOWNLOAD_IN_PROGRESS, "download-in-progress" },
    { STATUS_NON_OPERATIONAL, "non-operational" },
    { STATUS_BACKUP_IN_PROGRESS, "backup-in-progress" },
    { 0, NULL }
};

const char *bactext_device_status_name(unsigned index)
{
    return indtext_by_index_default(
        bacnet_device_status_names, index, ASHRAE_Reserved_String);
}

INDTEXT_DATA bacnet_segmentation_names[] = {
    { SEGMENTATION_BOTH, "segmented-both" },
    { SEGMENTATION_TRANSMIT, "segmented-transmit" },
    { SEGMENTATION_RECEIVE, "segmented-receive" },
    { SEGMENTATION_NONE, "no-segmentation" },
    { 0, NULL }
};

const char *bactext_segmentation_name(unsigned index)
{
    return indtext_by_index_default(
        bacnet_segmentation_names, index, ASHRAE_Reserved_String);
}

bool bactext_segmentation_index(const char *search_name, unsigned *found_index)
{
    return indtext_by_istring(
        bacnet_segmentation_names, search_name, found_index);
}

INDTEXT_DATA bacnet_node_type_names[] = {
    { BACNET_NODE_UNKNOWN, "unknown" },
    { BACNET_NODE_SYSTEM, "system" },
    { BACNET_NODE_NETWORK, "network" },
    { BACNET_NODE_DEVICE, "device" },
    { BACNET_NODE_ORGANIZATIONAL, "organizational" },
    { BACNET_NODE_AREA, "area" },
    { BACNET_NODE_EQUIPMENT, "equipment" },
    { BACNET_NODE_POINT, "point" },
    { BACNET_NODE_COLLECTION, "collection" },
    { BACNET_NODE_PROPERTY, "property" },
    { BACNET_NODE_FUNCTIONAL, "functional" },
    { BACNET_NODE_OTHER, "other" },
    { BACNET_NODE_SUBSYSTEM, "subsystem" },
    { BACNET_NODE_BUILDING, "building" },
    { BACNET_NODE_FLOOR, "floor" },
    { BACNET_NODE_SECTION, "section" },
    { BACNET_NODE_MODULE, "module" },
    { BACNET_NODE_TREE, "tree" },
    { BACNET_NODE_MEMBER, "member" },
    { BACNET_NODE_PROTOCOL, "protocol" },
    { BACNET_NODE_ROOM, "room" },
    { BACNET_NODE_ZONE, "zone" },
    { 0, NULL }
};

const char *bactext_node_type_name(unsigned index)
{
    return indtext_by_index_default(
        bacnet_node_type_names, index, ASHRAE_Reserved_String);
}

INDTEXT_DATA network_layer_msg_names[] = {
    { NETWORK_MESSAGE_WHO_IS_ROUTER_TO_NETWORK, "Who-Is-Router-To-Network" },
    { NETWORK_MESSAGE_I_AM_ROUTER_TO_NETWORK, "I-Am-Router-To-Network" },
    { NETWORK_MESSAGE_I_COULD_BE_ROUTER_TO_NETWORK,
      "I-Could-Be-Router-To-Network" },
    { NETWORK_MESSAGE_REJECT_MESSAGE_TO_NETWORK, "Reject-Message-to-Network" },
    { NETWORK_MESSAGE_ROUTER_BUSY_TO_NETWORK, "Router-Busy-To-Network" },
    { NETWORK_MESSAGE_ROUTER_AVAILABLE_TO_NETWORK,
      "Router-Available-To-Network" },
    { NETWORK_MESSAGE_INIT_RT_TABLE, "Initialize-Routing-Table" },
    { NETWORK_MESSAGE_INIT_RT_TABLE_ACK, "Initialize-Routing-Table-Ack" },
    { NETWORK_MESSAGE_ESTABLISH_CONNECTION_TO_NETWORK,
      "Est-Conn-Ntwk" }, /* Terse since unused */
    { NETWORK_MESSAGE_DISCONNECT_CONNECTION_TO_NETWORK, "Dsc-Conn-Ntwk" },
    { 0, NULL }
};

const char *bactext_network_layer_msg_name(unsigned index)
{
    if (index <= 0x7F) {
        return indtext_by_index_default(
            network_layer_msg_names, index, ASHRAE_Reserved_String);
    } else if (index < NETWORK_MESSAGE_INVALID) {
        return Vendor_Proprietary_String;
    } else {
        return "Invalid Network Layer Message";
    }
}

INDTEXT_DATA bactext_life_safety_mode_names[] = {
    { LIFE_SAFETY_MODE_OFF, "off" },
    { LIFE_SAFETY_MODE_ON, "on" },
    { LIFE_SAFETY_MODE_TEST, "test" },
    { LIFE_SAFETY_MODE_MANNED, "manned" },
    { LIFE_SAFETY_MODE_UNMANNED, "unmanned" },
    { LIFE_SAFETY_MODE_ARMED, "armed" },
    { LIFE_SAFETY_MODE_DISARMED, "disarmed" },
    { LIFE_SAFETY_MODE_PREARMED, "prearmed" },
    { LIFE_SAFETY_MODE_SLOW, "slow" },
    { LIFE_SAFETY_MODE_FAST, "fast" },
    { LIFE_SAFETY_MODE_DISCONNECTED, "disconnected" },
    { LIFE_SAFETY_MODE_ENABLED, "enabled" },
    { LIFE_SAFETY_MODE_DISABLED, "disabled" },
    { LIFE_SAFETY_MODE_AUTOMATIC_RELEASE_DISABLED,
      "automatic-release-disabled" },
    { LIFE_SAFETY_MODE_DEFAULT, "default" },
    { LIFE_SAFETY_MODE_ACTIVATED_OEO_ALARM, "activated-oeo-alarm" },
    { LIFE_SAFETY_MODE_ACTIVATED_OEO_EVACUATE, "activated-oeo-evactuate" },
    { LIFE_SAFETY_MODE_ACTIVATED_OEO_PHASE1_RECALL,
      "activated-oeo-phase1-recall" },
    { LIFE_SAFETY_MODE_ACTIVATED_OEO_UNAVAILABLE, "activated-oeo-unavailable" },
    { LIFE_SAFETY_MODE_DEACTIVATED, "deactivated" },
    { 0, NULL }
};

const char *bactext_life_safety_mode_name(unsigned index)
{
    if (index < LIFE_SAFETY_MODE_PROPRIETARY_MIN) {
        return indtext_by_index_default(
            bactext_life_safety_mode_names, index, ASHRAE_Reserved_String);
    } else if (index <= LIFE_SAFETY_MODE_PROPRIETARY_MAX) {
        return Vendor_Proprietary_String;
    } else {
        return "Invalid BACnetLifeSafetyMode";
    }
}

INDTEXT_DATA bactext_life_safety_operation_names[] = {
    { LIFE_SAFETY_OP_NONE, "none" },
    { LIFE_SAFETY_OP_SILENCE, "silence" },
    { LIFE_SAFETY_OP_SILENCE_AUDIBLE, "silence-audible" },
    { LIFE_SAFETY_OP_SILENCE_VISUAL, "silence-visual" },
    { LIFE_SAFETY_OP_RESET, "reset" },
    { LIFE_SAFETY_OP_RESET_ALARM, "reset-alarm" },
    { LIFE_SAFETY_OP_RESET_FAULT, "reset-fault" },
    { LIFE_SAFETY_OP_UNSILENCE, "unsilence" },
    { LIFE_SAFETY_OP_UNSILENCE_AUDIBLE, "unsilence-audible" },
    { LIFE_SAFETY_OP_UNSILENCE_VISUAL, "unsilence-visual" },
    { 0, NULL }
};

const char *bactext_life_safety_operation_name(unsigned index)
{
    if (index < LIFE_SAFETY_OP_PROPRIETARY_MIN) {
        return indtext_by_index_default(
            bactext_life_safety_operation_names, index, ASHRAE_Reserved_String);
    } else if (index <= LIFE_SAFETY_OP_PROPRIETARY_MAX) {
        return Vendor_Proprietary_String;
    } else {
        return "Invalid BACnetLifeSafetyOperation";
    }
}

INDTEXT_DATA bactext_life_safety_state_names[] = {
    { LIFE_SAFETY_STATE_QUIET, "quiet" },
    { LIFE_SAFETY_STATE_PRE_ALARM, "pre-alarm" },
    { LIFE_SAFETY_STATE_ALARM, "alarm" },
    { LIFE_SAFETY_STATE_FAULT, "fault" },
    { LIFE_SAFETY_STATE_FAULT_PRE_ALARM, "fault-pre-alarm" },
    { LIFE_SAFETY_STATE_FAULT_ALARM, "fault-alarm" },
    { LIFE_SAFETY_STATE_NOT_READY, "not-ready" },
    { LIFE_SAFETY_STATE_ACTIVE, "active" },
    { LIFE_SAFETY_STATE_TAMPER, "tamper" },
    { LIFE_SAFETY_STATE_TEST_ALARM, "test-alarm" },
    { LIFE_SAFETY_STATE_TEST_ACTIVE, "test-active" },
    { LIFE_SAFETY_STATE_TEST_FAULT, "test-fault" },
    { LIFE_SAFETY_STATE_TEST_FAULT_ALARM, "fault-alarm" },
    { LIFE_SAFETY_STATE_HOLDUP, "holdupt" },
    { LIFE_SAFETY_STATE_DURESS, "duress" },
    { LIFE_SAFETY_STATE_TAMPER_ALARM, "tamper-alarm" },
    { LIFE_SAFETY_STATE_ABNORMAL, "abnormal" },
    { LIFE_SAFETY_STATE_EMERGENCY_POWER, "emergency-power" },
    { LIFE_SAFETY_STATE_DELAYED, "delayed" },
    { LIFE_SAFETY_STATE_BLOCKED, "blocked" },
    { LIFE_SAFETY_STATE_LOCAL_ALARM, "local-alarm" },
    { LIFE_SAFETY_STATE_GENERAL_ALARM, "general-alarm" },
    { LIFE_SAFETY_STATE_SUPERVISORY, "supervisory" },
    { LIFE_SAFETY_STATE_TEST_SUPERVISORY, "test-supervisory" },
    { LIFE_SAFETY_STATE_NON_DEFAULT_MODE, "non-default-mode" },
    { LIFE_SAFETY_STATE_OEO_UNAVAILABLE, "oeo-unavailable" },
    { LIFE_SAFETY_STATE_OEO_ALARM, "oeo-alarm" },
    { LIFE_SAFETY_STATE_OEO_PHASE1_RECALL, "oeo-phase1-recall" },
    { LIFE_SAFETY_STATE_OEO_EVACUATE, "oeo-evacuate" },
    { LIFE_SAFETY_STATE_OEO_UNAFFECTED, "oeo-unaffected" },
    { LIFE_SAFETY_STATE_TEST_OEO_UNAVAILABLE, "test-oeo-unavailable" },
    { LIFE_SAFETY_STATE_TEST_OEO_ALARM, "test-oeo-alarm" },
    { LIFE_SAFETY_STATE_TEST_OEO_PHASE1_RECALL, "test-oeo-phase1-recall" },
    { LIFE_SAFETY_STATE_TEST_OEO_EVACUATE, "test-oeo-evacuate" },
    { LIFE_SAFETY_STATE_TEST_OEO_UNAFFECTED, "test-oeo-unaffected" },
    { 0, NULL }
};

const char *bactext_life_safety_state_name(unsigned index)
{
    if (index < LIFE_SAFETY_STATE_PROPRIETARY_MIN) {
        return indtext_by_index_default(
            bactext_life_safety_state_names, index, ASHRAE_Reserved_String);
    } else if (index <= LIFE_SAFETY_STATE_PROPRIETARY_MAX) {
        return Vendor_Proprietary_String;
    } else {
        return "Invalid BACnetLifeSafetyState";
    }
}

INDTEXT_DATA bactext_silenced_state_names[] = {
    { SILENCED_STATE_UNSILENCED, "unsilenced" },
    { SILENCED_STATE_AUDIBLE_SILENCED, "audible-silenced" },
    { SILENCED_STATE_VISIBLE_SILENCED, "visible-silenced" },
    { SILENCED_STATE_ALL_SILENCED, "all-silenced" },
    { 0, NULL }
};

const char *bactext_silenced_state_name(unsigned index)
{
    if (index < SILENCED_STATE_PROPRIETARY_MIN) {
        return indtext_by_index_default(
            bactext_silenced_state_names, index, ASHRAE_Reserved_String);
    } else if (index <= SILENCED_STATE_PROPRIETARY_MAX) {
        return Vendor_Proprietary_String;
    } else {
        return "Invalid BACnetSilencedState";
    }
}

INDTEXT_DATA bacnet_lighting_in_progress_names[] = {
    { BACNET_LIGHTING_IDLE, "idle" },
    { BACNET_LIGHTING_FADE_ACTIVE, "fade" },
    { BACNET_LIGHTING_RAMP_ACTIVE, "ramp" },
    { BACNET_LIGHTING_NOT_CONTROLLED, "not-controlled" },
    { BACNET_LIGHTING_OTHER, "other" },
    { BACNET_LIGHTING_TRIM_ACTIVE, "trim-active" },
    { 0, NULL }
};

const char *bactext_lighting_in_progress(unsigned index)
{
    if (index < MAX_BACNET_LIGHTING_IN_PROGRESS) {
        return indtext_by_index_default(
            bacnet_lighting_in_progress_names, index, ASHRAE_Reserved_String);
    } else {
        return "Invalid BACnetLightingInProgress";
    }
}

INDTEXT_DATA bacnet_lighting_transition_names[] = {
    { BACNET_LIGHTING_TRANSITION_NONE, "none" },
    { BACNET_LIGHTING_TRANSITION_FADE, "fade" },
    { BACNET_LIGHTING_TRANSITION_RAMP, "ramp" },
    { 0, NULL }
};

const char *bactext_lighting_transition(unsigned index)
{
    if (index < BACNET_LIGHTING_TRANSITION_PROPRIETARY_MIN) {
        return indtext_by_index_default(
            bacnet_lighting_transition_names, index, ASHRAE_Reserved_String);
    } else if (index <= BACNET_LIGHTING_TRANSITION_PROPRIETARY_MAX) {
        return Vendor_Proprietary_String;
    } else {
        return "Invalid BACnetLightingTransition";
    }
}

INDTEXT_DATA bacnet_lighting_operation_names[] = {
    { BACNET_LIGHTS_NONE, "none" },
    { BACNET_LIGHTS_FADE_TO, "fade-to" },
    { BACNET_LIGHTS_RAMP_TO, "ramp-to" },
    { BACNET_LIGHTS_STEP_UP, "step-up" },
    { BACNET_LIGHTS_STEP_DOWN, "step-down" },
    { BACNET_LIGHTS_STEP_ON, "step-on" },
    { BACNET_LIGHTS_STEP_OFF, "step-off" },
    { BACNET_LIGHTS_WARN, "warn" },
    { BACNET_LIGHTS_WARN_OFF, "warn-off" },
    { BACNET_LIGHTS_WARN_RELINQUISH, "warn-relinquish" },
    { BACNET_LIGHTS_STOP, "stop" },
    { BACNET_LIGHTS_RESTORE_ON, "restore-on" },
    { BACNET_LIGHTS_DEFAULT_ON, "default-on" },
    { BACNET_LIGHTS_TOGGLE_RESTORE, "toggle-restore" },
    { BACNET_LIGHTS_TOGGLE_DEFAULT, "toggle-default" },
    { 0, NULL }
};

const char *bactext_lighting_operation_name(unsigned index)
{
    if (index < BACNET_LIGHTS_PROPRIETARY_MIN) {
        return indtext_by_index_default(
            bacnet_lighting_operation_names, index, ASHRAE_Reserved_String);
    } else if (index <= BACNET_LIGHTS_PROPRIETARY_MAX) {
        return Vendor_Proprietary_String;
    } else {
        return "Invalid BACnetLightingOperation";
    }
}

bool bactext_lighting_operation_strtol(
    const char *search_name, unsigned *found_index)
{
    return bactext_strtoul_index(
        bacnet_lighting_operation_names, search_name, found_index);
}

INDTEXT_DATA bacnet_binary_lighting_pv_names[] = {
    { BINARY_LIGHTING_PV_OFF, "off" },
    { BINARY_LIGHTING_PV_ON, "on" },
    { BINARY_LIGHTING_PV_WARN, "warn" },
    { BINARY_LIGHTING_PV_WARN_OFF, "warn-off" },
    { BINARY_LIGHTING_PV_WARN_RELINQUISH, "warn-relinquish" },
    { BINARY_LIGHTING_PV_STOP, "stop" },
    { BINARY_LIGHTING_PV_TOGGLE, "toggle" },
    { 0, NULL }
};

const char *bactext_binary_lighting_pv_name(unsigned index)
{
    if (index < BINARY_LIGHTING_PV_PROPRIETARY_MIN) {
        return indtext_by_index_default(
            bacnet_binary_lighting_pv_names, index, ASHRAE_Reserved_String);
    } else if (index <= BINARY_LIGHTING_PV_PROPRIETARY_MAX) {
        return Vendor_Proprietary_String;
    } else {
        return "Invalid BACnetBinaryLightingPV";
    }
}

bool bactext_binary_lighting_pv_names_strtol(
    const char *search_name, unsigned *found_index)
{
    return bactext_strtoul_index(
        bacnet_binary_lighting_pv_names, search_name, found_index);
}

INDTEXT_DATA bacnet_color_operation_names[] = {
    { BACNET_COLOR_OPERATION_NONE, "none" },
    { BACNET_COLOR_OPERATION_FADE_TO_COLOR, "fade-to-color" },
    { BACNET_COLOR_OPERATION_FADE_TO_CCT, "fade-to-cct" },
    { BACNET_COLOR_OPERATION_RAMP_TO_CCT, "ramp-to-cct" },
    { BACNET_COLOR_OPERATION_STEP_UP_CCT, "step-up-cct" },
    { BACNET_COLOR_OPERATION_STEP_DOWN_CCT, "step-down-cct" },
    { BACNET_COLOR_OPERATION_STOP, "stop" },
    { 0, NULL }
};

const char *bactext_color_operation_name(unsigned index)
{
    return indtext_by_index_default(
        bacnet_color_operation_names, index, ASHRAE_Reserved_String);
}

INDTEXT_DATA bacnet_device_communications_names[] = {
    { COMMUNICATION_ENABLE, "enabled" },
    { COMMUNICATION_DISABLE, "disabled" },
    { COMMUNICATION_DISABLE_INITIATION, "initiation disabled" },
    { 0, NULL }
};

const char *bactext_device_communications_name(unsigned index)
{
    return indtext_by_index_default(
        bacnet_device_communications_names, index, ASHRAE_Reserved_String);
}

INDTEXT_DATA bacnet_shed_state_names[] = {
    { BACNET_SHED_INACTIVE, "shed-inactive" },
    { BACNET_SHED_REQUEST_PENDING, "shed-request-pending" },
    { BACNET_SHED_COMPLIANT, "shed-compliant" },
    { BACNET_SHED_NON_COMPLIANT, "shed-non-compliant" },
    { 0, NULL }
};

const char *bactext_shed_state_name(unsigned index)
{
    return indtext_by_index_default(
        bacnet_shed_state_names, index, ASHRAE_Reserved_String);
}

INDTEXT_DATA bacnet_shed_level_type_names[] = {
    { BACNET_SHED_TYPE_PERCENT, "percent" },
    { BACNET_SHED_TYPE_LEVEL, "level" },
    { BACNET_SHED_TYPE_AMOUNT, "amount" },
    { 0, NULL }
};

const char *bactext_shed_level_type_name(unsigned index)
{
    return indtext_by_index_default(
        bacnet_shed_level_type_names, index, ASHRAE_Reserved_String);
}

INDTEXT_DATA bacnet_log_datum_names[] = {
    { BACNET_LOG_DATUM_STATUS, "status" },
    { BACNET_LOG_DATUM_BOOLEAN, "boolean" },
    { BACNET_LOG_DATUM_REAL, "real" },
    { BACNET_LOG_DATUM_ENUMERATED, "enumerated" },
    { BACNET_LOG_DATUM_UNSIGNED, "unsigned" },
    { BACNET_LOG_DATUM_SIGNED, "signed" },
    { BACNET_LOG_DATUM_BITSTRING, "bitstring" },
    { BACNET_LOG_DATUM_NULL, "null" },
    { BACNET_LOG_DATUM_FAILURE, "failure" },
    { BACNET_LOG_DATUM_TIME_CHANGE, "time-change" },
    { BACNET_LOG_DATUM_ANY, "any" },
    { 0, NULL }
};

const char *bactext_log_datum_name(unsigned index)
{
    return indtext_by_index_default(
        bacnet_log_datum_names, index, ASHRAE_Reserved_String);
}

INDTEXT_DATA bactext_restart_reason_names[] = {
    { RESTART_REASON_UNKNOWN, "unknown" },
    { RESTART_REASON_COLDSTART, "coldstart" },
    { RESTART_REASON_WARMSTART, "warmstart" },
    { RESTART_REASON_DETECTED_POWER_LOST, "detected-power-lost" },
    { RESTART_REASON_DETECTED_POWER_OFF, "detected-power-off" },
    { RESTART_REASON_HARDWARE_WATCHDOG, "hardware-watchdog" },
    { RESTART_REASON_SOFTWARE_WATCHDOG, "software-watchdog" },
    { RESTART_REASON_SUSPENDED, "suspended" },
    { RESTART_REASON_ACTIVATE_CHANGES, "activate-changes" },
    { 0, NULL }
};

const char *bactext_restart_reason_name(unsigned index)
{
    if (index < RESTART_REASON_PROPRIETARY_MIN) {
        return indtext_by_index_default(
            bactext_restart_reason_names, index, ASHRAE_Reserved_String);
    } else if (index <= RESTART_REASON_PROPRIETARY_MAX) {
        return Vendor_Proprietary_String;
    } else {
        return "Invalid BACnetRestartReason";
    }
}

INDTEXT_DATA bactext_network_port_type_names[] = {
    { PORT_TYPE_ETHERNET, "ethernet" },
    { PORT_TYPE_ARCNET, "arcnet" },
    { PORT_TYPE_MSTP, "mstp" },
    { PORT_TYPE_PTP, "ptp" },
    { PORT_TYPE_LONTALK, "lontalk" },
    { PORT_TYPE_BIP, "ipv4" },
    { PORT_TYPE_ZIGBEE, "zigbee" },
    { PORT_TYPE_VIRTUAL, "virtual" },
    { PORT_TYPE_NON_BACNET, "non-bacnet" },
    { PORT_TYPE_BIP6, "ipv6" },
    { PORT_TYPE_SERIAL, "serial" },
    { PORT_TYPE_BSC, "secure-connect" },
    { PORT_TYPE_BSC_INTERIM, "secure-connect-interim" },
    { 0, NULL }
};

const char *bactext_network_port_type_name(unsigned index)
{
    if (index <= PORT_TYPE_PROPRIETARY_MIN) {
        return indtext_by_index_default(
            bactext_network_port_type_names, index, ASHRAE_Reserved_String);
    } else if (index <= PORT_TYPE_PROPRIETARY_MAX) {
        return Vendor_Proprietary_String;
    } else {
        return "Invalid BACnetNetworkType";
    }
}

INDTEXT_DATA bactext_network_number_quality_names[] = {
    { PORT_QUALITY_UNKNOWN, "unknown" },
    { PORT_QUALITY_LEARNED, "learned" },
    { PORT_QUALITY_LEARNED_CONFIGURED, "learned-configured" },
    { PORT_QUALITY_CONFIGURED, "configured" },
    { 0, NULL }
};

const char *bactext_network_number_quality_name(unsigned index)
{
    return indtext_by_index_default(
        bactext_network_number_quality_names, index, ASHRAE_Reserved_String);
}

INDTEXT_DATA bactext_protocol_level_names[] = {
    { BACNET_PROTOCOL_LEVEL_PHYSICAL, "physical" },
    { BACNET_PROTOCOL_LEVEL_PROTOCOL, "protocol" },
    { BACNET_PROTOCOL_LEVEL_BACNET_APPLICATION, "bacnet-application" },
    { BACNET_PROTOCOL_LEVEL_NON_BACNET_APPLICATION, "non-bacnet-application" },
    { 0, NULL }
};

const char *bactext_protocol_level_name(unsigned index)
{
    return indtext_by_index_default(
        bactext_protocol_level_names, index, ASHRAE_Reserved_String);
}

INDTEXT_DATA bactext_network_port_command_names[] = {
    { PORT_COMMAND_IDLE, "idle" },
    { PORT_COMMAND_DISCARD_CHANGES, "discard-changes" },
    { PORT_COMMAND_RENEW_FD_REGISTRATION, "renew-fd-registration" },
    { PORT_COMMAND_RESTART_SLAVE_DISCOVERY, "restart-slave-discovery" },
    { PORT_COMMAND_RENEW_DHCP, "renew-dhcp" },
    { PORT_COMMAND_RESTART_AUTONEGOTIATION, "restart-autonegotiation" },
    { PORT_COMMAND_DISCONNECT, "disconnect" },
    { PORT_COMMAND_RESTART_PORT, "restart-port" },
    { PORT_COMMAND_RESTART_DISCOVERY, "restart-discovery" },
    { PORT_COMMAND_GENERATE_CSR_FILE, "generate-csr-file" },
    { PORT_COMMAND_VALIDATE_CHANGES, "validate-changes" },
    { 0, NULL }
};

const char *bactext_network_port_command_name(unsigned index)
{
    if (index < PORT_COMMAND_PROPRIETARY_MIN) {
        return indtext_by_index_default(
            bactext_network_port_command_names, index, ASHRAE_Reserved_String);
    } else if (index <= PORT_COMMAND_PROPRIETARY_MAX) {
        return Vendor_Proprietary_String;
    } else {
        return "Invalid BACnetNetworkPortCommand";
    }
}

INDTEXT_DATA bactext_authentication_decision_names[] = {
    { BACNET_AUTHENTICATION_DECISION_ALLOW_MATCH, "allow-match" },
    { BACNET_AUTHENTICATION_DECISION_DENY_MISMATCH, "deny-mismatch" },
    { BACNET_AUTHENTICATION_DECISION_DENY_NON_RELAY, "deny-non-relay" },
    { 0, NULL }
};

const char *bactext_authentication_decision_name(unsigned index)
{
    return indtext_by_index_default(
        bactext_authentication_decision_names, index, ASHRAE_Reserved_String);
}

INDTEXT_DATA bactext_authorization_posture_names[] = {
    { BACNET_AUTHORIZATION_POSTURE_OPEN, "open" },
    { BACNET_AUTHORIZATION_POSTURE_PROPRIETARY, "proprietary" },
    { BACNET_AUTHORIZATION_POSTURE_CONFIGURED, "configured" },
    { BACNET_AUTHORIZATION_POSTURE_MISCONFIGURED_PARTIAL,
      "misconfigured-partial" },
    { BACNET_AUTHORIZATION_POSTURE_MISCONFIGURED_TOTAL, "misconfigured-total" },
    { 0, NULL }
};

const char *bactext_authorization_posture_name(unsigned index)
{
    return indtext_by_index_default(
        bactext_authorization_posture_names, index, ASHRAE_Reserved_String);
}

INDTEXT_DATA bactext_fault_type_names[] = {
    { BACNET_FAULT_TYPE_NONE, "none" },
    { BACNET_FAULT_TYPE_CHARACTERSTRING, "characterstring" },
    { BACNET_FAULT_TYPE_EXTENDED, "extended" },
    { BACNET_FAULT_TYPE_LIFE_SAFETY, "life-safety" },
    { BACNET_FAULT_TYPE_STATE, "state" },
    { BACNET_FAULT_TYPE_STATUS_FLAGS, "status-flags" },
    { BACNET_FAULT_TYPE_OUT_OF_RANGE, "out-of-range" },
    { BACNET_FAULT_TYPE_LISTED, "listed" },
    { 0, NULL }
};

const char *bactext_fault_type_name(unsigned index)
{
    return indtext_by_index_default(
        bactext_fault_type_names, index, ASHRAE_Reserved_String);
}

INDTEXT_DATA bacnet_priority_filter_names[] = {
    { BACNET_PRIORITY_FILTER_MANUAL_LIFE_SAFETY, "manual-life-safety" },
    { BACNET_PRIORITY_FILTER_AUTOMATIC_LIFE_SAFETY, "automatic-life-safety" },
    { BACNET_PRIORITY_FILTER_PRIORITY_3, "priority-3" },
    { BACNET_PRIORITY_FILTER_PRIORITY_4, "priority-5" },
    { BACNET_PRIORITY_FILTER_CRITICAL_EQUIPMENT_CONTROLS,
      "critical-equipment-controls" },
    { BACNET_PRIORITY_FILTER_MINIMUM_ON_OFF, "minimum-on-off" },
    { BACNET_PRIORITY_FILTER_PRIORITY_7, "priority-7" },
    { BACNET_PRIORITY_FILTER_MANUAL_OPERATOR, "manual-operator" },
    { BACNET_PRIORITY_FILTER_PRIORITY_9, "priority-9" },
    { BACNET_PRIORITY_FILTER_PRIORITY_10, "priority-10" },
    { BACNET_PRIORITY_FILTER_PRIORITY_11, "priority-11" },
    { BACNET_PRIORITY_FILTER_PRIORITY_12, "priority-12" },
    { BACNET_PRIORITY_FILTER_PRIORITY_13, "priority-13" },
    { BACNET_PRIORITY_FILTER_PRIORITY_14, "priority-14" },
    { BACNET_PRIORITY_FILTER_PRIORITY_15, "priority-15" },
    { BACNET_PRIORITY_FILTER_PRIORITY_16, "priority-16" },
    { 0, NULL }
};

const char *bacnet_priority_filter_name(unsigned index)
{
    return indtext_by_index_default(
        bacnet_priority_filter_names, index, ASHRAE_Reserved_String);
}

INDTEXT_DATA bactext_result_flags_names[] = {
    { RESULT_FLAG_FIRST_ITEM, "first-item" },
    { RESULT_FLAG_LAST_ITEM, "last-item" },
    { RESULT_FLAG_MORE_ITEMS, "more-items" },
    { 0, NULL }
};

const char *bactext_result_flags_name(unsigned index)
{
    return indtext_by_index_default(
        bactext_result_flags_names, index, ASHRAE_Reserved_String);
}

INDTEXT_DATA bactext_success_filter_names[] = {
    { BACNET_SUCCESS_FILTER_ALL, "all" },
    { BACNET_SUCCESS_FILTER_SUCCESS_ONLY, "success-only" },
    { BACNET_SUCCESS_FILTER_FAILURES_ONLY, "failures-only" },
    { 0, NULL }
};

const char *bactext_success_filter_name(unsigned index)
{
    return indtext_by_index_default(
        bactext_success_filter_names, index, ASHRAE_Reserved_String);
}

INDTEXT_DATA bactext_logging_type_names[] = {
    /* BACnetLoggingType enumerations */
    { LOGGING_TYPE_POLLED, "polled" },
    { LOGGING_TYPE_COV, "cov" },
    { LOGGING_TYPE_TRIGGERED, "triggered" },
    { 0, NULL }
};

const char *bactext_logging_type_name(unsigned index)
{
    return indtext_by_index_default(
        bactext_logging_type_names, index, ASHRAE_Reserved_String);
}

INDTEXT_DATA bactext_program_request_names[] = {
    { PROGRAM_REQUEST_READY, "ready" },
    { PROGRAM_REQUEST_LOAD, "load" },
    { PROGRAM_REQUEST_RUN, "run" },
    { PROGRAM_REQUEST_HALT, "halt" },
    { PROGRAM_REQUEST_RESTART, "restart" },
    { PROGRAM_REQUEST_UNLOAD, "unload" },
    { 0, NULL }
};

const char *bactext_program_request_name(unsigned index)
{
    return indtext_by_index_default(
        bactext_program_request_names, index, ASHRAE_Reserved_String);
}

INDTEXT_DATA bactext_program_state_names[] = {
    /* BACnetProgramState enumerations */
    { PROGRAM_STATE_IDLE, "idle" },
    { PROGRAM_STATE_LOADING, "loading" },
    { PROGRAM_STATE_RUNNING, "running" },
    { PROGRAM_STATE_WAITING, "waiting" },
    { PROGRAM_STATE_HALTED, "halted" },
    { PROGRAM_STATE_UNLOADING, "unloading" },
    { 0, NULL }
};

const char *bactext_program_state_name(unsigned index)
{
    return indtext_by_index_default(
        bactext_program_state_names, index, ASHRAE_Reserved_String);
}

INDTEXT_DATA bactext_program_error_names[] = {
    /* BACnetProgramError enumerations */
    { PROGRAM_ERROR_NORMAL, "normal" },
    { PROGRAM_ERROR_LOAD_FAILED, "load-failed" },
    { PROGRAM_ERROR_INTERNAL, "internal" },
    { PROGRAM_ERROR_PROGRAM, "program" },
    { PROGRAM_ERROR_OTHER, "other" },
    { 0, NULL }
};

const char *bactext_program_error_name(unsigned index)
{
    if (index < PROGRAM_ERROR_PROPRIETARY_MIN) {
        return indtext_by_index_default(
            bactext_program_error_names, index, ASHRAE_Reserved_String);
    } else if (index <= PROGRAM_ERROR_PROPRIETARY_MAX) {
        return Vendor_Proprietary_String;
    } else {
        return "Invalid BACnetProgramError";
    }
}

INDTEXT_DATA bactext_timer_state_names[] = {
    /* BACnetTimerState enumerations */
    { TIMER_STATE_IDLE, "idle" },
    { TIMER_STATE_RUNNING, "running" },
    { TIMER_STATE_EXPIRED, "expired" },
    { 0, NULL }
};

const char *bactext_timer_state_name(unsigned index)
{
    return indtext_by_index_default(
        bactext_timer_state_names, index, ASHRAE_Reserved_String);
}

INDTEXT_DATA bactext_timer_transition_names[] = {
    /* BACnetTimerTransition enumerations */
    { TIMER_TRANSITION_NONE, "none" },
    { TIMER_TRANSITION_IDLE_TO_RUNNING, "idle-to-running" },
    { TIMER_TRANSITION_RUNNING_TO_IDLE, "running-to-idle" },
    { TIMER_TRANSITION_RUNNING_TO_RUNNING, "running-to-running" },
    { TIMER_TRANSITION_RUNNING_TO_EXPIRED, "running-to-expired" },
    { TIMER_TRANSITION_FORCED_TO_EXPIRED, "forced-to-expired" },
    { TIMER_TRANSITION_EXPIRED_TO_IDLE, "expired-to-idle" },
    { TIMER_TRANSITION_EXPIRED_TO_RUNNING, "expired-to-running" },
    { 0, NULL }
};

const char *bactext_timer_transition_name(unsigned index)
{
    return indtext_by_index_default(
        bactext_timer_transition_names, index, ASHRAE_Reserved_String);
}

/**
 * @brief For a given enumerated object property string,
 *  find the enumeration value
 * @param object_type - object type identifier
 * @param property - object property identifier
 * @param search_name - text string for which is searched
 * @param found_index - if found, the value is set to this variable
 * @return true if the string is found and found_index is set
 * @return false if the string is not found and found_index is not set
 */
bool bactext_object_property_strtoul(
    BACNET_OBJECT_TYPE object_type,
    BACNET_PROPERTY_ID object_property,
    const char *search_name,
    unsigned *found_index)
{
    bool status = false;

    switch (object_property) {
        case PROP_PROPERTY_LIST:
            status = bactext_strtoul_index(
                bacnet_property_names, search_name, found_index);
            break;
        case PROP_OBJECT_TYPE:
            status = bactext_strtoul_index(
                bacnet_object_type_names, search_name, found_index);
            break;
        case PROP_EVENT_STATE:
            status = bactext_strtoul_index(
                bacnet_event_state_names, search_name, found_index);
            break;
        case PROP_UNITS:
            status = bactext_strtoul_index(
                bacnet_engineering_unit_names, search_name, found_index);
            break;
        case PROP_POLARITY:
            status = bactext_strtoul_index(
                bacnet_binary_polarity_names, search_name, found_index);
            break;
        case PROP_PRESENT_VALUE:
        case PROP_RELINQUISH_DEFAULT:
            switch (object_type) {
                case OBJECT_BINARY_INPUT:
                case OBJECT_BINARY_OUTPUT:
                case OBJECT_BINARY_VALUE:
                    status = bactext_strtoul_index(
                        bacnet_binary_present_value_names, search_name,
                        found_index);
                    break;
                case OBJECT_BINARY_LIGHTING_OUTPUT:
                    status = bactext_strtoul_index(
                        bacnet_binary_lighting_pv_names, search_name,
                        found_index);
                    break;
                default:
                    break;
            }
            break;
        case PROP_RELIABILITY:
            status = bactext_strtoul_index(
                bacnet_reliability_names, search_name, found_index);
            break;
        case PROP_SYSTEM_STATUS:
            status = bactext_strtoul_index(
                bacnet_device_status_names, search_name, found_index);
            break;
        case PROP_SEGMENTATION_SUPPORTED:
            status = bactext_strtoul_index(
                bacnet_segmentation_names, search_name, found_index);
            break;
        case PROP_NODE_TYPE:
            status = bactext_strtoul_index(
                bacnet_node_type_names, search_name, found_index);
            break;
        case PROP_TRANSITION:
            status = bactext_strtoul_index(
                bacnet_lighting_transition_names, search_name, found_index);
            break;
        case PROP_IN_PROGRESS:
            status = bactext_strtoul_index(
                bacnet_lighting_in_progress_names, search_name, found_index);
            break;
        case PROP_LOGGING_TYPE:
            status = bactext_strtoul_index(
                bactext_logging_type_names, search_name, found_index);
            break;
        case PROP_MODE:
        case PROP_ACCEPTED_MODES:
            status = bactext_strtoul_index(
                bactext_life_safety_mode_names, search_name, found_index);
            break;
        case PROP_OPERATION_EXPECTED:
            status = bactext_strtoul_index(
                bactext_life_safety_operation_names, search_name, found_index);
            break;
        case PROP_TRACKING_VALUE:
            switch (object_type) {
                case OBJECT_LIFE_SAFETY_POINT:
                case OBJECT_LIFE_SAFETY_ZONE:
                    status = bactext_strtoul_index(
                        bactext_life_safety_state_names, search_name,
                        found_index);
                    break;
                default:
                    break;
            }
            break;
        case PROP_PROGRAM_CHANGE:
            status = bactext_strtoul_index(
                bactext_program_request_names, search_name, found_index);
            break;
        case PROP_PROGRAM_STATE:
            status = bactext_strtoul_index(
                bactext_program_state_names, search_name, found_index);
            break;
        case PROP_REASON_FOR_HALT:
            status = bactext_strtoul_index(
                bactext_program_error_names, search_name, found_index);
            break;
        case PROP_NETWORK_NUMBER_QUALITY:
            status = bactext_strtoul_index(
                bactext_network_number_quality_names, search_name, found_index);
            break;
        case PROP_NETWORK_TYPE:
            status = bactext_strtoul_index(
                bactext_network_port_type_names, search_name, found_index);
            break;
        case PROP_PROTOCOL_LEVEL:
            status = bactext_strtoul_index(
                bactext_protocol_level_names, search_name, found_index);
            break;
        case PROP_EVENT_TYPE:
            status = bactext_strtoul_index(
                bacnet_event_type_names, search_name, found_index);
            break;
        case PROP_NOTIFY_TYPE:
            status = bactext_strtoul_index(
                bacnet_notify_type_names, search_name, found_index);
            break;
        case PROP_TIMER_STATE:
            status = bactext_strtoul_index(
                bactext_timer_state_names, search_name, found_index);
            break;
        case PROP_LAST_STATE_CHANGE:
            status = bactext_strtoul_index(
                bactext_timer_transition_names, search_name, found_index);
            break;
        default:
            status = bactext_strtoul(search_name, found_index);
            break;
    }

    return status;
}<|MERGE_RESOLUTION|>--- conflicted
+++ resolved
@@ -178,12 +178,10 @@
     { BACNET_APPLICATION_TAG_ACCESS_RULE, "BACnetAccessRule" },
     { BACNET_APPLICATION_TAG_CHANNEL_VALUE, "BACnetChannelValue" },
     { BACNET_APPLICATION_TAG_LOG_RECORD, "BACnetLogRecord" },
-<<<<<<< HEAD
     { BACNET_APPLICATION_TAG_PROPERTY_VALUE, "BACnetPropertyValue" },
-=======
+    { BACNET_APPLICATION_TAG_LOG_RECORD, "BACnetLogRecord" },
     { BACNET_APPLICATION_TAG_NO_VALUE, "BACnetNoValue" },
     { BACNET_APPLICATION_TAG_ABSTRACT_SYNTAX, "ABSTRACT-SYNTAX" },
->>>>>>> 4dd13cf1
     { 0, NULL }
 };
 
