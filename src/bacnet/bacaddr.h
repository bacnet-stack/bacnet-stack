--- conflicted
+++ resolved
@@ -127,13 +127,8 @@
     uint32_t device_id,
     const BACNET_ADDRESS *address);
 BACNET_STACK_EXPORT
-<<<<<<< HEAD
-bool bacnet_address_binding_to_ascii(
-    BACNET_ADDRESS_BINDING *value, char *buf, size_t buf_size);
-=======
 int bacnet_address_binding_to_ascii(
     const BACNET_ADDRESS_BINDING *value, char *buf, size_t buf_size);
->>>>>>> f28c8049
 BACNET_STACK_EXPORT
 bool bacnet_address_binding_from_ascii(
     BACNET_ADDRESS_BINDING *value, const char *arg);
