/**
 * @file
 * @author Steve Karg
 * @date 2004
 * @brief BACnet protocol stack version 0.0.0 - 255.255.255
 * @copyright SPDX-License-Identifier: MIT
 */
#ifndef BACNET_VERSION_H_
#define BACNET_VERSION_H_
/* BACnet Stack defines - first */
#include "bacnet/bacdef.h"

/* This BACnet protocol stack version 0.0.0 - 255.255.255 */
#ifndef BACNET_VERSION
#define BACNET_VERSION(x, y, z) (((x) << 16) + ((y) << 8) + (z))
#endif

<<<<<<< HEAD
#define BACNET_VERSION_TEXT "1.4.0.12"
=======
#define BACNET_VERSION_TEXT "1.4.0"
>>>>>>> bdfa46ff
#define BACNET_VERSION_CODE BACNET_VERSION(1, 4, 0)
#define BACNET_VERSION_MAJOR ((BACNET_VERSION_CODE >> 16) & 0xFF)
#define BACNET_VERSION_MINOR ((BACNET_VERSION_CODE >> 8) & 0xFF)
#define BACNET_VERSION_MAINTENANCE (BACNET_VERSION_CODE & 0xFF)

#endif<|MERGE_RESOLUTION|>--- conflicted
+++ resolved
@@ -15,11 +15,7 @@
 #define BACNET_VERSION(x, y, z) (((x) << 16) + ((y) << 8) + (z))
 #endif
 
-<<<<<<< HEAD
-#define BACNET_VERSION_TEXT "1.4.0.12"
-=======
-#define BACNET_VERSION_TEXT "1.4.0"
->>>>>>> bdfa46ff
+#define BACNET_VERSION_TEXT "1.4.0.13"
 #define BACNET_VERSION_CODE BACNET_VERSION(1, 4, 0)
 #define BACNET_VERSION_MAJOR ((BACNET_VERSION_CODE >> 16) & 0xFF)
 #define BACNET_VERSION_MINOR ((BACNET_VERSION_CODE >> 8) & 0xFF)
