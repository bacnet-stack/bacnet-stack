/**
 * @file
 * @brief BACnet bitstring, octectstring, and characterstring encode
 *  and decode functions
 * @author Steve Karg <skarg@users.sourceforge.net>
 * @date 2004
 * @copyright SPDX-License-Identifier: GPL-2.0-or-later WITH GCC-exception-2.0
 */
#include <stdarg.h>
#include <stdio.h>
#include <stdbool.h>
#include <stdint.h>
#include <stdlib.h>
#include <string.h>
#include <limits.h>
#include <ctype.h>
#include <errno.h>
/* BACnet Stack defines - first */
#include "bacnet/bacdef.h"
/* BACnet Stack API */
#include "bacnet/bacstr.h"

#ifndef BACNET_USE_OCTETSTRING /* Do we need any octet strings? */
#define BACNET_USE_OCTETSTRING 1
#endif

#ifndef BACNET_STRING_UTF8_VALIDATION
#define BACNET_STRING_UTF8_VALIDATION 1
#endif

/* check the limits of bitstring capacity */
#if ((MAX_BITSTRING_BYTES * 8) > (UINT8_MAX + 1))
#error "MAX_BITSTRING_BYTES cannot exceed 32!"
#endif
#if (((MAX_BITSTRING_BYTES * 8) > UINT8_MAX) && (UINT_MAX <= UINT8_MAX))
#error "MAX_BITSTRING_BYTES cannot exceed 31!"
#endif

/**
 * Initialize a bit string.
 *
 * @param bit_string  Pointer to the bit string structure.
 */
void bitstring_init(BACNET_BIT_STRING *bit_string)
{
    unsigned i;

    if (bit_string) {
        bit_string->bits_used = 0;
        for (i = 0; i < MAX_BITSTRING_BYTES; i++) {
            bit_string->value[i] = 0;
        }
    }
}

/**
 * Set bits in the bit string.
 *
 * @param bit_string  Pointer to the bit string structure.
 * @param bit_number  Number of the bit [0..(MAX_BITSTRING_BYTES*8)-1]
 * @param value       Value 0/1
 */
void bitstring_set_bit(
    BACNET_BIT_STRING *bit_string, uint8_t bit_number, bool value)
{
    unsigned byte_number = bit_number / 8;
    uint8_t bit_mask = 1;

    if (bit_string) {
        if (byte_number < MAX_BITSTRING_BYTES) {
            /* set max bits used */
            if (bit_string->bits_used < (bit_number + 1)) {
                bit_string->bits_used = bit_number + 1;
            }
            bit_mask = bit_mask << (bit_number - (byte_number * 8));
            if (value) {
                bit_string->value[byte_number] |= bit_mask;
            } else {
                bit_string->value[byte_number] &= (~(bit_mask));
            }
        }
    }
}

/**
 * Return the value of a single bit
 * out of the bit string.
 *
 * @param bit_string  Pointer to the bit string structure.
 * @param bit_number  Number of the bit [0..(MAX_BITSTRING_BYTES*8)-1]
 *
 * @return Value 0/1
 */
bool bitstring_bit(const BACNET_BIT_STRING *bit_string, uint8_t bit_number)
{
    bool value = false;
    unsigned byte_number = bit_number / 8;
    uint8_t bit_mask = 1;

    if (bit_string) {
        if (bit_number < (MAX_BITSTRING_BYTES * 8)) {
            bit_mask = bit_mask << (bit_number - (byte_number * 8));
            if (bit_string->value[byte_number] & bit_mask) {
                value = true;
            }
        }
    }

    return value;
}

/**
 * Return the number of bits used.
 *
 * @param bit_string  Pointer to the bit string structure.
 *
 * @return Bits used [0..(MAX_BITSTRING_BYTES*8)-1]
 */
uint8_t bitstring_bits_used(const BACNET_BIT_STRING *bit_string)
{
    return (bit_string ? bit_string->bits_used : 0);
}

/**
 * @brief Write the amount of bits used in the bit string structure.
 * @param bit_string  Pointer to the bit string structure.
 * @param bits_used Number of bits in this bitstring
 * @return true on success or false on error.
 */
bool bitstring_bits_used_set(BACNET_BIT_STRING *bit_string, uint8_t bits_used)
{
    bool status = false;

    if (bit_string) {
        bit_string->bits_used = bits_used;
        status = true;
    }

    return status;
}

/**
 * Returns the number of bytes that a bit string is using.
 *
 * @param bit_string  Pointer to the bit string structure.
 *
 * @return Bytes used [0..MAX_BITSTRING_BYTES]
 */
uint8_t bitstring_bytes_used(const BACNET_BIT_STRING *bit_string)
{
    uint8_t len = 0; /* return value */
    uint8_t used_bytes = 0;
    uint8_t last_bit = 0;

    if (bit_string && bit_string->bits_used) {
        last_bit = bit_string->bits_used - 1;
        used_bytes = last_bit / 8;
        /* add one for the first byte */
        used_bytes++;
        len = used_bytes;
    }

    return len;
}

/**
 * Returns an octet at the given bit position.
 *
 * @param bit_string  Pointer to the bit string structure.
 * @param octet_index Byte index of the octet [0..MAX_BITSTRING_BYTES-1]
 *
 * @return Value of the octet.
 */
uint8_t
bitstring_octet(const BACNET_BIT_STRING *bit_string, uint8_t octet_index)
{
    uint8_t octet = 0;

    if (bit_string) {
        if (octet_index < MAX_BITSTRING_BYTES) {
            octet = bit_string->value[octet_index];
        }
    }

    return octet;
}

/**
 * Set an octet at the given bit position.
 *
 * @param bit_string  Pointer to the bit string structure.
 * @param index Byte index of the octet [0..MAX_BITSTRING_BYTES-1]
 * @param octet Octet value
 *
 * @return true on success, false otherwise.
 */
bool bitstring_set_octet(
    BACNET_BIT_STRING *bit_string, uint8_t index, uint8_t octet)
{
    bool status = false;

    if (bit_string) {
        if (index < MAX_BITSTRING_BYTES) {
            bit_string->value[index] = octet;
            status = true;
        }
    }

    return status;
}

/**
 * Write the amount of bits used in the bit
 * string structure.
 *
 * @param bit_string  Pointer to the bit string structure.
 * @param bytes_used  Count of bytes used.
 * @param unused_bits Count of remaining unused bits in
 *                    the last byte.
 *
 * @return true on success or false on error.
 */
bool bitstring_set_bits_used(
    BACNET_BIT_STRING *bit_string, uint8_t bytes_used, uint8_t unused_bits)
{
    bool status = false;

    if (bit_string && bytes_used) {
        bit_string->bits_used = bytes_used * 8;
        bit_string->bits_used -= unused_bits;
        status = true;
    }

    return status;
}

/**
 * Return the capacity of the bit string.
 *
 * @param bit_string  Pointer to the bit string structure.
 *
 * @return Capacitiy in bits [0..(MAX_BITSTRING_BYTES*8)]
 */
unsigned bitstring_bits_capacity(const BACNET_BIT_STRING *bit_string)
{
    if (bit_string) {
        return min((MAX_BITSTRING_BYTES * 8), (UINT8_MAX + 1));
    } else {
        return 0;
    }
}

/**
 * Copy bits from one bit string to another.
 *
 * @param dest  Pointer to the destination bit string structure.
 * @param src  Pointer to the source bit string structure.
 *
 * @return true on success, false otherwise.
 */
bool bitstring_copy(BACNET_BIT_STRING *dest, const BACNET_BIT_STRING *src)
{
    unsigned i;
    bool status = false;

    if (dest && src) {
        dest->bits_used = src->bits_used;
        for (i = 0; i < MAX_BITSTRING_BYTES; i++) {
            dest->value[i] = src->value[i];
        }
        status = true;
    }

    return status;
}

/**
 * Returns true if the same length and contents.
 *
 * @param bitstring1  Pointer to the first bit string structure.
 * @param bitstring2  Pointer to the second bit string structure.
 *
 * @return true if the content of both bit strings are
 *         the same, false otherwise.
 */
bool bitstring_same(
    const BACNET_BIT_STRING *bitstring1, const BACNET_BIT_STRING *bitstring2)
{
    int i; /* loop counter */
    int bytes_used = 0;
    uint8_t compare_mask = 0;

    if (bitstring1 && bitstring2) {
        bytes_used = (int)(bitstring1->bits_used / 8);
        if ((bitstring1->bits_used == bitstring2->bits_used) &&
            (bytes_used <= MAX_BITSTRING_BYTES)) {
            /* compare fully used bytes */
            for (i = 0; i < bytes_used; i++) {
                if (bitstring1->value[i] != bitstring2->value[i]) {
                    return false;
                }
            }
            /* compare only the relevant bits of last partly used byte */
            compare_mask = 0xFF >> (8 - (bitstring1->bits_used % 8));
            if ((bitstring1->value[bytes_used] & compare_mask) !=
                (bitstring2->value[bytes_used] & compare_mask)) {
                return false;
            } else {
                return true;
            }
        }
    }

    return false;
}

/**
 * Converts an null terminated ASCII string to an bitstring.
 *
 * Expects "1,0,1,0,1,1" or "101011" as the bits
 *
 * @param bit_string  Pointer to the bit string structure.
 * @param ascii  Pointer to a zero terminated string, made up from
 *               '0' and '1' like "010010011", that shall be
 *               converted into a bit string.
 *
 * @return true if successfully converted and fits; false if too long.
 */
bool bitstring_init_ascii(BACNET_BIT_STRING *bit_string, const char *ascii)
{
    bool status = false; /* return value */
    unsigned index = 0; /* offset into buffer */
    uint8_t bit_number = 0;

    if (bit_string) {
        bitstring_init(bit_string);
        if (ascii[0] == 0) {
            /* nothing to decode, so success! */
            status = true;
        } else {
            while (ascii[index] != 0) {
                if (bit_number >= bitstring_bits_capacity(bit_string)) {
                    /* too long of a string */
                    status = false;
                    break;
                }
                if (ascii[index] == '1') {
                    bitstring_set_bit(bit_string, bit_number, true);
                    bit_number++;
                    status = true;
                } else if (ascii[index] == '0') {
                    bitstring_set_bit(bit_string, bit_number, false);
                    bit_number++;
                    status = true;
                } else {
                    /* skip non-numeric or alpha */
                    index++;
                    continue;
                }
                /* next character */
                index++;
            }
        }
    }

    return status;
}

#define CHARACTER_STRING_CAPACITY (MAX_CHARACTER_STRING_BYTES - 1)
/**
 * Initialize a BACnet character string.
 * Returns false if the string exceeds capacity.
 * Initialize by using value=NULL
 *
 * @param char_string  Pointer to the BACnet string
 * @param encoding  Encoding that shall be used
 *                  like CHARACTER_UTF8
 * @param value  C-string used to initialize the object
 * @param length  C-String length in characters.
 *
 * @return true on success, false if the string exceeds capacity.
 */
bool characterstring_init(
    BACNET_CHARACTER_STRING *char_string,
    uint8_t encoding,
    const char *value,
    size_t length)
{
    bool status = false; /* return value */
    size_t i; /* counter */

    if (char_string) {
        char_string->length = 0;
        char_string->encoding = encoding;
        /* save a byte at the end for NULL -
           note: assumes printable characters */
        if (length <= CHARACTER_STRING_CAPACITY) {
            if (value) {
                for (i = 0; i < MAX_CHARACTER_STRING_BYTES; i++) {
                    if (i < length) {
                        char_string->value[char_string->length] = value[i];
                        char_string->length++;
                    } else {
                        char_string->value[i] = 0;
                    }
                }
            } else {
                for (i = 0; i < MAX_CHARACTER_STRING_BYTES; i++) {
                    char_string->value[i] = 0;
                }
            }
            status = true;
        }
    }

    return status;
}

/**
 * Initialize a BACnet character string.
 * Returns false if the string exceeds capacity.
 * Initialize by using value=NULL
 *
 * @param char_string  Pointer to the BACnet string
 * @param value  C-string used to initialize the object
 * @param tmax  C-String length in characters.
 *
 * @return true/false
 */
bool characterstring_init_ansi_safe(
    BACNET_CHARACTER_STRING *char_string, const char *value, size_t tmax)
{
    return characterstring_init(
        char_string, CHARACTER_ANSI_X34, value,
        value ? bacnet_strnlen(value, tmax) : 0);
}

/**
 * Initialize a BACnet character string.
 * Returns false if the string exceeds capacity.
 * Initialize by using value=NULL
 *
 * @param char_string  Pointer to the BACnet string
 * @param value  C-string used to initialize the object
 *
 * @return true/false
 */
bool characterstring_init_ansi(
    BACNET_CHARACTER_STRING *char_string, const char *value)
{
    return characterstring_init(
        char_string, CHARACTER_ANSI_X34, value, value ? strlen(value) : 0);
}

/**
 * Copy a character string.
 *
 * @param dest  Pointer to the destination string.
 * @param src  Pointer to the source string.
 *
 * @return true/false
 */
bool characterstring_copy(
    BACNET_CHARACTER_STRING *dest, const BACNET_CHARACTER_STRING *src)
{
    if (dest && src) {
        return characterstring_init(
            dest, characterstring_encoding(src), characterstring_value(src),
            characterstring_length(src));
    }

    return false;
}

/**
 * Copy a character string into a C-string.
 *
 * @param dest  Pointer to the destination C-string buffer.
 * @param dest_max_len  Size of the destination C-string buffer.
 * @param src  Pointer to the source BACnet string.
 *
 * @return true/false
 */
bool characterstring_ansi_copy(
    char *dest, size_t dest_max_len, const BACNET_CHARACTER_STRING *src)
{
    size_t i; /* counter */

    if (dest && src) {
        if ((src->encoding == CHARACTER_ANSI_X34) &&
            (src->length < dest_max_len)) {
            for (i = 0; i < dest_max_len; i++) {
                if (i < src->length) {
                    dest[i] = src->value[i];
                } else {
                    dest[i] = 0;
                }
            }
            return true;
        }
    }

    return false;
}

/**
 * @brief Copy a BACnetCharacterString into a buffer with null padding
 * @param dest  Pointer to the destination buffer.
 * @param dest_max_len  Size of the destination buffer.
 * @param src  Pointer to the source BACnetCharacterString.
 * @return Length of the copied BACnetCharacterString, or 0 if the string
 *  exceeds the destination buffer size.
 */
size_t characterstring_copy_value(
    char *dest, size_t dest_max_len, const BACNET_CHARACTER_STRING *src)
{
    size_t i = 0, length = 0;

    if (dest && src) {
        if (src->length < dest_max_len) {
            length = src->length;
            for (i = 0; i < dest_max_len; i++) {
                if (i < src->length) {
                    dest[i] = src->value[i];
                } else {
                    dest[i] = 0;
                }
            }
        }
    }

    return length;
}

/**
 * Returns true if the character encoding and string
 * contents are the same.
 *
 * @param dest  Pointer to the first string to test.
 * @param src  Pointer to the second string to test.
 *
 * @return true if the character encoding and string contents are the same
 */
bool characterstring_same(
    const BACNET_CHARACTER_STRING *dest, const BACNET_CHARACTER_STRING *src)
{
    size_t i; /* counter */
    bool same_status = false;

    if (src && dest) {
        if ((src->encoding == dest->encoding) &&
            (src->length == dest->length) &&
            (src->length <= MAX_CHARACTER_STRING_BYTES)) {
            same_status = true;
            for (i = 0; i < src->length; i++) {
                if (src->value[i] != dest->value[i]) {
                    same_status = false;
                    break;
                }
            }
        }
    } else if (src) {
        if (src->length == 0) {
            same_status = true;
        }
    } else if (dest) {
        if (dest->length == 0) {
            same_status = true;
        }
    }

    return same_status;
}

/**
 * Returns true if the BACnet string and the C-string
 * contents are the same.
 *
 * @param dest  Pointer to the first string to test.
 * @param src  Pointer to the second string to test.
 *
 * @return true if the character encoding and string contents are the same
 */
bool characterstring_ansi_same(
    const BACNET_CHARACTER_STRING *src1, const char *src2)
{
    size_t i; /* counter */
    bool same_status = false;

    if (src1 && src2) {
        if ((src1->encoding == CHARACTER_ANSI_X34) &&
            (src1->length == strlen(src2)) &&
            (src1->length <= MAX_CHARACTER_STRING_BYTES)) {
            same_status = true;
            for (i = 0; i < src1->length; i++) {
                if (src2[i] != src1->value[i]) {
                    same_status = false;
                    break;
                }
            }
        }
    } else if (src2) {
        /* NULL matches an empty string in our world */
        if (strlen(src2) == 0) {
            same_status = true;
        }
    } else if (src1) {
        if (src1->length == 0) {
            same_status = true;
        }
    }

    return same_status;
}

/**
 * Returns number of UTF8 code points in a character string.
 *
 * @param dest  Pointer to the string to count the UTF8 code points.
 *
 * @return Length of the character string in utf8 codepoints
 */
size_t characterstring_utf8_length(const BACNET_CHARACTER_STRING *str)
{
    size_t count = 0;
    int i = 0;

    while ((i < MAX_CHARACTER_STRING_BYTES) && (str->value[i] != '\0')) {
        if ((str->value[i] & 0xc0) != 0x80) {
            count++;
        }

        i++;
    }

    return count;
}

/**
 * Append some characters to the end of the characterstring
 *
 * @param char_string  Pointer to the BACnet string to which
 *                     the content of the C-string shall be added.
 * @param value  Pointer to the C-String to be added.
 * @param length  Count of characters to add.
 *
 * @param src  Pointer to the first string to test.
 *
 * @return false if the string exceeds capacity.
 */
bool characterstring_append(
    BACNET_CHARACTER_STRING *char_string, const char *value, size_t length)
{
    size_t i; /* counter */
    bool status = false; /* return value */

    if (char_string) {
        if ((length + char_string->length) <= CHARACTER_STRING_CAPACITY) {
            for (i = 0; i < length; i++) {
                char_string->value[char_string->length] = value[i];
                char_string->length++;
            }
            status = true;
        }
    }

    return status;
}

/**
 * @brief This function sets a new length without changing
 * the value. If length exceeds capacity, no modification
 * happens and function returns false.
 *
 * @return true on success, false if the string exceeds
 * capacity.
 */
bool characterstring_truncate(
    BACNET_CHARACTER_STRING *char_string, size_t length)
{
    bool status = false; /* return value */

    if (char_string) {
        if (length <= CHARACTER_STRING_CAPACITY) {
            char_string->length = length;
            status = true;
        }
    }

    return status;
}

/**
 * @brief Returns the pointer to the C-string for the given BACnet string.
 *
 * @param char_string  Pointer to the character string.
 *
 * @return Pointer to a zero-terminated C-string.
 */
const char *characterstring_value(const BACNET_CHARACTER_STRING *char_string)
{
    const char *value = NULL;

    if (char_string) {
        value = char_string->value;
    }

    return value;
}

/**
 * @brief Returns the length for the given BACnet string.
 *
 * @param char_string  Pointer to the character string.
 *
 * @return Length of the character string, but
 *         maximum MAX_CHARACTER_STRING_BYTES.
 */
size_t characterstring_length(const BACNET_CHARACTER_STRING *char_string)
{
    size_t length = 0;

    if (char_string) {
        length = char_string->length;

        /* Length within bounds? */
        if (length > CHARACTER_STRING_CAPACITY) {
            length = CHARACTER_STRING_CAPACITY;
        }
    }

    return length;
}

/**
 * @brief Returns the possible capacity for the given BACnet string.
 *
 * @param char_string  Pointer to the character string.
 *
 * @return MAX_CHARACTER_STRING_BYTES
 */
size_t characterstring_capacity(const BACNET_CHARACTER_STRING *char_string)
{
    size_t length = 0;

    if (char_string) {
        length = CHARACTER_STRING_CAPACITY;
    }

    return length;
}

/**
 * @brief Returns the character encoding for the given BACnet string.
 *
 * @param char_string  Pointer to the character string.
 *
 * @return Encoding, like CHARACTER_ANSI_X34
 */
uint8_t characterstring_encoding(const BACNET_CHARACTER_STRING *char_string)
{
    uint8_t encoding = 0;

    if (char_string) {
        encoding = char_string->encoding;
    }

    return encoding;
}

/**
 * @brief Set the character encoding for the given BACnet string.
 *
 * @param char_string  Pointer to the character string.
 * @param Encoding, like CHARACTER_ANSI_X34
 *
 * @return true/false on error
 */
bool characterstring_set_encoding(
    BACNET_CHARACTER_STRING *char_string, uint8_t encoding)
{
    bool status = false;

    if (char_string) {
        char_string->encoding = encoding;
        status = true;
    }

    return status;
}

/**
 * @brief Returns true if string is printable.
 *
 * Used to assist in the requirement that
 * "The set of characters used in the Object_Name shall be
 * restricted to printable characters."
 *
 * Printable character: a character that represents a printable
 * symbol as opposed to a device control character. These
 * include, but are not limited to, upper- and lowercase letters,
 * punctuation marks, and mathematical symbols. The exact set
 * depends upon the character set being used. In ANSI X3.4 the
 * printable characters are represented by single octets in the range
 * X'20' - X'7E'.
 *
 * @param char_string  Pointer to the character string.
 *
 * @return true/false on error
 */
bool characterstring_printable(const BACNET_CHARACTER_STRING *char_string)
{
    bool status = false; /* return value */
    size_t i; /* counter */
    size_t imax;
    char chr;

    if (char_string) {
        if (char_string->encoding == CHARACTER_ANSI_X34) {
            status = true;
            imax = char_string->length;
            if (imax > CHARACTER_STRING_CAPACITY) {
                imax = CHARACTER_STRING_CAPACITY;
            }
            for (i = 0; i < imax; i++) {
                chr = char_string->value[i];
                if ((chr < 0x20) || (chr > 0x7E)) {
                    status = false;
                    break;
                }
            }
        } else {
            status = true;
        }
    }

    return status;
}

#if BACNET_STRING_UTF8_VALIDATION
/* Basic UTF-8 manipulation routines
 * by Jeff Bezanson
 * placed in the public domain Fall 2005 */
static const char trailingBytesForUTF8[256] = {
    0, 0, 0, 0, 0, 0, 0, 0, 0, 0, 0, 0, 0, 0, 0, 0, 0, 0, 0, 0, 0, 0, 0, 0,
    0, 0, 0, 0, 0, 0, 0, 0, 0, 0, 0, 0, 0, 0, 0, 0, 0, 0, 0, 0, 0, 0, 0, 0,
    0, 0, 0, 0, 0, 0, 0, 0, 0, 0, 0, 0, 0, 0, 0, 0, 0, 0, 0, 0, 0, 0, 0, 0,
    0, 0, 0, 0, 0, 0, 0, 0, 0, 0, 0, 0, 0, 0, 0, 0, 0, 0, 0, 0, 0, 0, 0, 0,
    0, 0, 0, 0, 0, 0, 0, 0, 0, 0, 0, 0, 0, 0, 0, 0, 0, 0, 0, 0, 0, 0, 0, 0,
    0, 0, 0, 0, 0, 0, 0, 0, 0, 0, 0, 0, 0, 0, 0, 0, 0, 0, 0, 0, 0, 0, 0, 0,
    0, 0, 0, 0, 0, 0, 0, 0, 0, 0, 0, 0, 0, 0, 0, 0, 0, 0, 0, 0, 0, 0, 0, 0,
    0, 0, 0, 0, 0, 0, 0, 0, 0, 0, 0, 0, 0, 0, 0, 0, 0, 0, 0, 0, 0, 0, 0, 0,
    1, 1, 1, 1, 1, 1, 1, 1, 1, 1, 1, 1, 1, 1, 1, 1, 1, 1, 1, 1, 1, 1, 1, 1,
    1, 1, 1, 1, 1, 1, 1, 1, 2, 2, 2, 2, 2, 2, 2, 2, 2, 2, 2, 2, 2, 2, 2, 2,
    3, 3, 3, 3, 3, 3, 3, 3, 4, 4, 4, 4, 5, 5, 5, 5
};

/**
 * @brief Based on the valid_utf8 routine from the PCRE library by Philip Hazel
 * length is in bytes, since without knowing whether the string is valid
 * it's hard to know how many characters there are!
 *
 * @param str  Pointer to the character string.
 * @param length  Count of bytes to check. The count of bytes
 *                does not necessarily match the count of chars.
 *
 * @return true if the string is valid, false otherwise.
 */
bool utf8_isvalid(const char *str, size_t length)
{
    const unsigned char *p, *pend;
    unsigned char c;
    size_t ab;

    /* An empty string is valid. */
    if (length == 0) {
        return true;
    }
    /* Check pointer. */
    if (!str) {
        return false;
    }
    /* Check characters. */
    pend = (const unsigned char *)str + length;
    for (p = (const unsigned char *)str; p < pend; p++) {
        c = *p;
        /* null in middle of string */
        if (c == 0) {
            return false;
        }
        /* ASCII character */
        if (c < 128) {
            continue;
        }
        if ((c & 0xc0) != 0xc0) {
            return false;
        }
        ab = (size_t)trailingBytesForUTF8[c];
        if (length < ab) {
            return false;
        }
        length -= ab;

        p++;
        /* Check top bits in the second byte */
        if ((*p & 0xc0) != 0x80) {
            return false;
        }
        /* Check for overlong sequences for each different length */
        switch (ab) {
                /* Check for xx00 000x */
            case 1:
                if ((c & 0x3e) == 0) {
                    return false;
                }
                continue; /* We know there aren't any more bytes to check */

                /* Check for 1110 0000, xx0x xxxx */
            case 2:
                if (c == 0xe0 && (*p & 0x20) == 0) {
                    return false;
                }
                break;

                /* Check for 1111 0000, xx00 xxxx */
            case 3:
                if (c == 0xf0 && (*p & 0x30) == 0) {
                    return false;
                }
                break;

                /* Check for 1111 1000, xx00 0xxx */
            case 4:
                if (c == 0xf8 && (*p & 0x38) == 0) {
                    return false;
                }
                break;

                /* Check for leading 0xfe or 0xff,
                   and then for 1111 1100, xx00 00xx */
            case 5:
                if (c == 0xfe || c == 0xff || (c == 0xfc && (*p & 0x3c) == 0)) {
                    return false;
                }
                break;
            default:
                break;
        }

        /* Check for valid bytes after the 2nd, if any; all must start 10 */
        while (--ab > 0) {
            if ((*(++p) & 0xc0) != 0x80) {
                return false;
            }
        }
    }

    return true;
}
#else
bool utf8_isvalid(const char *str, size_t length)
{
    (void)str;
    (void)length;
    return true;
}
#endif

/**
 * Check if the character string is valid or not.
 *
 * @param char_string  Pointer to the character string.
 *
 * @return true if the string is valid, false otherwise.
 */
bool characterstring_valid(const BACNET_CHARACTER_STRING *char_string)
{
    bool valid = false; /* return value */

    if (char_string) {
        if (char_string->encoding < MAX_CHARACTER_STRING_ENCODING) {
            if (char_string->encoding == CHARACTER_UTF8) {
                /*UTF8 check*/
                if (utf8_isvalid(char_string->value, char_string->length)) {
                    valid = true;
                }
            } else {
                /*non UTF8*/
                valid = true;
            }
        }
    }
    return valid;
}

#if BACNET_USE_OCTETSTRING
/**
 * @brief Initialize an octet string with the given bytes or
 * zeros, if NULL for the value is provided.
 *
 * @param octet_string  Pointer to the octet string.
 * @param value  Pointer to the bytes to be copied to the octet
 *               string or NULL to initialize the octet string.
 * @param length  Count of bytes used to fill the octet string.
 *
 * @return true on success, false if the string exceeds capacity.
 */
bool octetstring_init(
    BACNET_OCTET_STRING *octet_string, const uint8_t *value, size_t length)
{
    bool status = false; /* return value */
    size_t i; /* counter */
    uint8_t *pb = NULL;

    if (octet_string && (length <= MAX_OCTET_STRING_BYTES)) {
        octet_string->length = 0;
        if (value) {
            pb = octet_string->value;
            for (i = 0; i < MAX_OCTET_STRING_BYTES; i++) {
                if (i < length) {
                    *pb = value[i];
                } else {
                    *pb = 0;
                }
                pb++;
            }
            octet_string->length = length;
        } else {
            memset(octet_string->value, 0, MAX_OCTET_STRING_BYTES);
        }
        status = true;
    }

    return status;
}

/** @brief Converts an null terminated ASCII Hex string to an octet string.
 *
 * @param octet_string  Pointer to the octet string.
 * @param ascii_hex  Pointer to the HEX-ASCII string.
 *
 * @return true if successfully converted and fits; false if too long */
bool octetstring_init_ascii_hex(
    BACNET_OCTET_STRING *octet_string, const char *ascii_hex)
{
    bool status = false; /* return value */
    unsigned index = 0; /* offset into buffer */
    uint8_t value = 0;
    char hex_pair_string[3] = "";

    if (octet_string && ascii_hex) {
        octet_string->length = 0;
        if (ascii_hex[0] == 0) {
            /* nothing to decode, so success! */
            status = true;
        } else {
            while (ascii_hex[index] != 0) {
                if (!isalnum((int)ascii_hex[index])) {
                    /* skip non-numeric or alpha */
                    index++;
                    continue;
                }
                if (ascii_hex[index + 1] == 0) {
                    /* not a hex pair */
                    status = false;
                    break;
                }
                hex_pair_string[0] = ascii_hex[index];
                hex_pair_string[1] = ascii_hex[index + 1];
                value = (uint8_t)strtol(hex_pair_string, NULL, 16);
                if (octet_string->length <= MAX_OCTET_STRING_BYTES) {
                    octet_string->value[octet_string->length] = value;
                    octet_string->length++;
                    /* at least one pair was decoded */
                    status = true;
                } else {
                    /* too long */
                    status = false;
                    break;
                }
                /* set up for next pair */
                index += 2;
            }
        }
    }

    return status;
}

/**
 * @brief Converts an null terminated ASCII Hex EPICS formatted string
 *  to an octet string.
 * @details format: X'c0:a8:00:0f'
 * @param octet_string  Pointer to the octet string.
 * @param arg  Pointer to the HEX-ASCII EPICS format string
 * @return true if successfully converted and fits; false if too long
 */
bool octetstring_init_ascii_epics(
    BACNET_OCTET_STRING *octet_string, const char *arg)
{
    bool status = false; /* return value */

    if (!octet_string) {
        return false;
    }
    if (!arg) {
        return false;
    }
    if (bacnet_strnicmp(arg, "X'", 2) == 0) {
        status = octetstring_init_ascii_hex(octet_string, arg + 2);
    }

    return status;
}

/**
 * Copy an octet string from source to destination.
 *
 * @param dest  Pointer to the destination octet string.
 * @param src   Pointer to the source octet string.
 *
 * @return true on success, false otherwise.
 */
bool octetstring_copy(BACNET_OCTET_STRING *dest, const BACNET_OCTET_STRING *src)
{
    return octetstring_init(
        dest, octetstring_value((BACNET_OCTET_STRING *)src),
        octetstring_length(src));
}

/**
 * @brief Copy bytes from the octet string to a byte buffer.
 *
 * @param dest    Pointer to the byte buffer.
 * @param length  Bytes to be copied from the
 *                octet string to the buffer.
 * @param src     Pointer to the octet string.
 *
 * @return Returns the number of bytes copied, or 0 if
 * the dest cannot hold entire octetstring value.
 */
size_t octetstring_copy_value(
    uint8_t *dest, size_t length, const BACNET_OCTET_STRING *src)
{
    size_t bytes_copied = 0;
    size_t i; /* counter */

    if (src && dest) {
        if (src->length <= length) {
            for (i = 0; i < src->length; i++) {
                dest[i] = src->value[i];
            }
            bytes_copied = src->length;
        }
    }

    return bytes_copied;
}

/**
 * @brief Append bytes to the end of the octet string.
 *
 * @param octet_string  Pointer to the octet string.
 * @param value    Pointer to the byte buffer to be appended.
 * @param length  Bytes to be appended.
 *
 * @return false if the string exceeds capacity.
 */
bool octetstring_append(
    BACNET_OCTET_STRING *octet_string, const uint8_t *value, size_t length)
{
    size_t i; /* counter */
    bool status = false; /* return value */

    if (octet_string) {
        if ((length + octet_string->length) <= MAX_OCTET_STRING_BYTES) {
            for (i = 0; i < length; i++) {
                octet_string->value[octet_string->length] = value[i];
                octet_string->length++;
            }
            status = true;
        }
    }

    return status;
}

/**
 * @brief This function sets a new length without changing the value.
 * If length exceeds capacity, no modification happens and the
 * function returns false.
 *
 * @param octet_string  Pointer to the octet string.
 * @param length  New length the octet string is truncated to.
 *
 * @return tur on success, false otherwise.
 */
bool octetstring_truncate(BACNET_OCTET_STRING *octet_string, size_t length)
{
    bool status = false; /* return value */

    if (octet_string) {
        if (length <= MAX_OCTET_STRING_BYTES) {
            octet_string->length = length;
            status = true;
        }
    }

    return status;
}

/**
 * @brief Returns a pointer to the value (data) of
 * the given octet string.
 *
 * @param octet_string  Pointer to the octet string.
 *
 * @return Value as a pointer to a byte array or NULL on error.
 */
uint8_t *octetstring_value(BACNET_OCTET_STRING *octet_string)
{
    uint8_t *value = NULL;

    if (octet_string) {
        value = octet_string->value;
    }

    return value;
}

/**
 * @brief Returns the length in bytes of
 * the given octet string.
 *
 * @param octet_string  Pointer to the octet string.
 *
 * @return Length in bytes. Returns always 0 on error.
 */
size_t octetstring_length(const BACNET_OCTET_STRING *octet_string)
{
    size_t length = 0;

    if (octet_string) {
        length = octet_string->length;
        /* Force length to be within bounds. */
        if (length > MAX_OCTET_STRING_BYTES) {
            length = MAX_OCTET_STRING_BYTES;
        }
    }

    return length;
}

/**
 * @brief Returns the maximum capacity of an octet string.
 *
 * @param octet_string  Pointer to the octet string.
 *
 * @return Capacity in bytes. Returns always 0 on error.
 */
size_t octetstring_capacity(const BACNET_OCTET_STRING *octet_string)
{
    size_t length = 0;

    if (octet_string) {
        length = MAX_OCTET_STRING_BYTES;
    }

    return length;
}

/**
 * @brief Returns true if the same length and contents.
 *
 * @param octet_string1  Pointer to the first octet string.
 * @param octet_string2  Pointer to the second octet string.
 *
 * @return true if the octet strings are the same, false otherwise.
 */
bool octetstring_value_same(
    const BACNET_OCTET_STRING *octet_string1,
    const BACNET_OCTET_STRING *octet_string2)
{
    size_t i = 0; /* loop counter */

    if (octet_string1 && octet_string2) {
        if ((octet_string1->length == octet_string2->length) &&
            (octet_string1->length <= MAX_OCTET_STRING_BYTES)) {
            for (i = 0; i < octet_string1->length; i++) {
                if (octet_string1->value[i] != octet_string2->value[i]) {
                    return false;
                }
            }
            return true;
        }
    }

    return false;
}
#endif

static int bacnet_strnicmp_internal(
    const char *a, const char *b, size_t length, bool case_insensitive)
{
    int twin_a, twin_b;

    if (a == NULL) {
        return -1;
    }
    if (b == NULL) {
        return 1;
    }
    if (length == 0) {
        length = strlen(a);
    }
    do {
        twin_a = *(const unsigned char *)a;
        twin_b = *(const unsigned char *)b;
        if (case_insensitive) {
            twin_a = tolower(toupper(twin_a));
            twin_b = tolower(toupper(twin_b));
        }
        a++;
        b++;
        length--;
    } while ((twin_a == twin_b) && (twin_a != '\0') && (length > 0));

    return twin_a - twin_b;
}

/**
 * @brief Compare two strings, case sensitive
 * @param a - first string
 * @param b - second string
 * @return 0 if the strings are equal, non-zero if not
 */
int bacnet_strcmp(const char *a, const char *b)
{
    return bacnet_strnicmp_internal(a, b, 0, false);
}

/**
 * @brief Compare two strings, case insensitive
 * @param a - first string
 * @param b - second string
 * @return 0 if the strings are equal, non-zero if not
 * @note The stricmp() function is not included in the C standard.
 */
int bacnet_stricmp(const char *a, const char *b)
{
    return bacnet_strnicmp_internal(a, b, 0, true);
}

/**
 * @brief Compare two strings, case sensitive, with length limit
 * @details The strncmp() function compares, at most, the first n characters
 *  of string1 and string2 with sensitivity to case.
 *
 *  The function operates on null terminated strings.
 *  The string arguments to the function are expected to contain
 *  a null character (\0) marking the end of the string.
 *
 * @param a - first string
 * @param b - second string
 * @param length - maximum length to compare
 * @return 0 if the strings are equal, non-zero if not
 */
int bacnet_strncmp(const char *a, const char *b, size_t length)
{
    return bacnet_strnicmp_internal(a, b, length, false);
}

/**
 * @brief Compare two strings, case insensitive, with length limit
 * @details The strnicmp() function compares, at most, the first n characters
 *  of string1 and string2 without sensitivity to case.
 *
 *  The function operates on null terminated strings.
 *  The string arguments to the function are expected to contain
 *  a null character (\0) marking the end of the string.
 *
 * @param a - first string
 * @param b - second string
 * @param length - maximum length to compare
 * @return 0 if the strings are equal, non-zero if not
 * @note The strnicmp() function is not included in the C standard.
 */
int bacnet_strnicmp(const char *a, const char *b, size_t length)
{
    return bacnet_strnicmp_internal(a, b, length, true);
}

/**
 * @brief Return the length of a string, within a maximum length
 * @note The strnlen function is non-standard and not available in
 * all libc implementations.  This function is a workaround for that.
 * @details The strnlen function computes the smaller of the number
 * of characters in the array pointed to by s, not including any
 * terminating null character, or the value of the maxlen argument.
 * The strnlen function examines no more than maxlen bytes of the
 * array pointed to by s.
 * @param s - string to check
 * @param maxlen - maximum length to check
 * @return The strnlen function returns the number of bytes that
 * precede the first null character in the array pointed to by s,
 * if s contains a null character within the first maxlen characters;
 * otherwise, it returns maxlen.
 */
size_t bacnet_strnlen(const char *str, size_t maxlen)
{
    const char *p = memchr(str, 0, maxlen);
    if (p == NULL) {
        return maxlen;
    }
    return (p - str);
}

/**
 * @brief Attempt to convert a numeric string into a unsigned long value
 * @param str - string to convert
 * @param long_value - where to put the converted value
 * @return true if converted and value is set
 * @return false if not converted and value is not set
 */
bool bacnet_strtoul(const char *str, unsigned long *long_value)
{
    char *endptr;
    unsigned long value;

    errno = 0;
    value = strtoul(str, &endptr, 0);
    if (endptr == str) {
        /* Conversion was not possible */
        return false;
    }
    if (errno == ERANGE) {
        /* Conversion is outside the range of representable values
           so errno set to [ERANGE] */
        return false;
    }
    if (*endptr != '\0') {
        /* Extra text found */
        return false;
    }
    if (long_value) {
        *long_value = value;
    }

    return true;
}

/**
 * @brief Attempt to convert a numeric string into a signed long integer
 * @param str - string to convert
 * @param long_value - where to put the converted value
 * @return true if converted and value is set
 * @return false if not converted and value is not set
 */
bool bacnet_strtol(const char *str, long *long_value)
{
    char *endptr;
    long value;

    errno = 0;
    value = strtol(str, &endptr, 0);
    if (endptr == str) {
        /* No digits found */
        return false;
    }
    if (errno == ERANGE) {
        /* Conversion is outside the range of representable values
           so errno set to [ERANGE] */
        return false;
    }
    if (*endptr != '\0') {
        /* Extra text found */
        return false;
    }
    if (long_value) {
        *long_value = value;
    }

    return true;
}

/**
 * @brief Attempt to convert a numeric string into a finite floating point value
 * @param str - string to convert
 * @param float_value - where to put the converted value
 * @return true if converted and finite value is set
 * @return false if not converted and finite value is not set
 */
bool bacnet_strtof(const char *str, float *float_value)
{
    char *endptr;
    float value;

    errno = 0;
    value = strtof(str, &endptr);
    if (endptr == str) {
        /* No digits found */
        return false;
    }
    if (errno == ERANGE) {
        /* Conversion is outside the range of representable values
           so errno set to [ERANGE] */
        return false;
    }
    if (*endptr != '\0') {
        /* Extra text found */
        return false;
    }
    if (float_value) {
        *float_value = value;
    }

    return true;
}

/**
 * @brief Attempt to convert a numeric string into a finite double precision
 *  floating point value
 * @param str - string to convert
 * @param double_value - where to put the converted value
 * @return true if converted and finite value is set
 * @return false if not converted and finite value is not set
 */
bool bacnet_strtod(const char *str, double *double_value)
{
    char *endptr;
    double value;

    errno = 0;
    value = strtod(str, &endptr);
    if (endptr == str) {
        /* No digits found */
        return false;
    }
    if (errno == ERANGE) {
        /* Conversion is outside the range of representable values
           so errno set to [ERANGE] */
        return false;
    }
    if (*endptr != '\0') {
        /* Extra text found */
        return false;
    }
    if (double_value) {
        *double_value = value;
    }

    return true;
}

/**
 * @brief Attempt to convert a numeric string into a finite double precision
 *  floating point value
 * @param str - string to convert
 * @param long_double_value - where to put the converted value
 * @return true if converted and finite value is set
 * @return false if not converted and finite value is not set
 */
bool bacnet_strtold(const char *str, long double *long_double_value)
{
    char *endptr;
    long double value;

    errno = 0;
    value = strtold(str, &endptr);
    if (endptr == str) {
        /* No digits found */
        return false;
    }
    if (errno == ERANGE) {
        /* Conversion is outside the range of representable values
           so errno set to [ERANGE] */
        return false;
    }
    if (*endptr != '\0') {
        /* Extra text found */
        return false;
    }
    if (long_double_value) {
        *long_double_value = value;
    }

    return true;
}

/**
 * @brief Attempt to convert a numeric string into a uint8_t value
 * @param str - string to convert
 * @param uint32_value - where to put the converted value
 * @return true if converted and value is set
 * @return false if not converted and value is not set
 */
bool bacnet_string_to_uint8(const char *str, uint8_t *uint8_value)
{
    char *endptr;
    unsigned long value;

    errno = 0;
    value = strtoul(str, &endptr, 0);
    if (endptr == str) {
        /* No digits found */
        return false;
    }
    if (errno == ERANGE) {
        /* Conversion is outside the range of representable values
           so errno set to [ERANGE] */
        return false;
    }
    if (value > UINT8_MAX) {
        /* If the value is outside the range of this datatype */
        return false;
    }
    if (*endptr != '\0') {
        /* Extra text found */
        return false;
    }
    if (uint8_value) {
        *uint8_value = (uint8_t)value;
    }

    return true;
}

/**
 * @brief Attempt to convert a numeric string into a uint16_t value
 * @param str - string to convert
 * @param uint32_value - where to put the converted value
 * @return true if converted and value is set
 * @return false if not converted and value is not set
 */
bool bacnet_string_to_uint16(const char *str, uint16_t *uint16_value)
{
    char *endptr;
    unsigned long value;

    errno = 0;
    value = strtoul(str, &endptr, 0);
    if (endptr == str) {
        /* No digits found */
        return false;
    }
    if (errno == ERANGE) {
        /* Conversion is outside the range of representable values
           so errno set to [ERANGE] */
        return false;
    }
    if (value > UINT16_MAX) {
        /* If the value is outside the range of this datatype */
        return false;
    }
    if (*endptr != '\0') {
        /* Extra text found */
        return false;
    }
    if (uint16_value) {
        *uint16_value = (uint16_t)value;
    }

    return true;
}

/**
 * @brief Attempt to convert a numeric string into a uint32_t value
 * @param str - string to convert
 * @param uint32_value - where to put the converted value
 * @return true if converted and value is set
 * @return false if not converted and value is not set
 */
bool bacnet_string_to_uint32(const char *str, uint32_t *uint32_value)
{
    char *endptr;
    unsigned long value;

    errno = 0;
    value = strtoul(str, &endptr, 0);
    if (endptr == str) {
        /* No digits found */
        return false;
    }
    if (errno == ERANGE) {
        /* Conversion is outside the range of representable values
           so errno set to [ERANGE] */
        return false;
    }
    if (value > UINT32_MAX) {
        /* If the value is outside the range of this datatype */
        return false;
    }
    if (*endptr != '\0') {
        /* Extra text found */
        return false;
    }
    if (uint32_value) {
        *uint32_value = (uint32_t)value;
    }

    return true;
}

/**
 * @brief Attempt to convert a numeric string into an int32_t value
 * @param str - string to convert
 * @param int32_value - where to put the converted value
 * @return true if converted and value is set
 * @return false if not converted and value is not set
 */
bool bacnet_string_to_int32(const char *str, int32_t *int32_value)
{
    char *endptr;
    long value;

    errno = 0;
    value = strtol(str, &endptr, 0);
    if (endptr == str) {
        /* No digits found */
        return false;
    }
    if (errno == ERANGE) {
        /* Conversion is outside the range of representable values
           so errno set to [ERANGE] */
        return false;
    }
    if (value < INT32_MIN || value > INT32_MAX) {
        /* The correct value is outside the range of this data type */
        return false;
    }
    if (*endptr != '\0') {
        /* Extra text found */
        return false;
    }
    if (int32_value) {
        *int32_value = (int32_t)value;
    }
    return true;
}

/**
 * @brief Attempt to convert a numeric string into an bool value
 * @param str - string to convert
 * @param bool_value - where to put the converted value
 * @return true if converted and value is set
 * @return false if not converted and value is not set
 */
bool bacnet_string_to_bool(const char *str, bool *bool_value)
{
    bool status = false;
    long long_value = 0;

    if (bacnet_stricmp(str, "true") == 0 ||
        bacnet_stricmp(str, "active") == 0) {
        status = true;
        if (bool_value) {
            *bool_value = true;
        }
    } else if (
        bacnet_stricmp(str, "false") == 0 ||
        bacnet_stricmp(str, "inactive") == 0) {
        status = true;
        if (bool_value) {
            *bool_value = false;
        }
    } else {
        status = bacnet_strtol(str, &long_value);
        if (!status) {
            return false;
        }
        if (bool_value) {
            if (long_value) {
                *bool_value = true;
            } else {
                *bool_value = false;
            }
        }
    }

    return status;
}

/**
 * @brief Attempt to convert a numeric string into a unsigned long value
 * @param str - string to convert
 * @param unsigned_int - where to put the converted value
 * @return true if converted and value is set
 * @return false if not converted and value is not set
 */
bool bacnet_string_to_unsigned(
    const char *str, BACNET_UNSIGNED_INTEGER *unsigned_int)
{
    char *endptr;
#ifdef UINT64_MAX
    unsigned long long value;
#else
    unsigned long value;
#endif

    errno = 0;
#ifdef UINT64_MAX
    value = strtoull(str, &endptr, 0);
#else
    value = strtoul(str, &endptr, 0);
#endif
    if (endptr == str) {
        /* No digits found */
        return false;
    }
    if (errno == ERANGE) {
        /* Conversion is outside the range of representable values
           so errno set to [ERANGE] */
        return false;
    }
    if (*endptr != '\0') {
        /* Extra text found */
        return false;
    }
    if (unsigned_int) {
        *unsigned_int = (BACNET_UNSIGNED_INTEGER)value;
    }

    return true;
<<<<<<< HEAD
=======
}

/**
 * @brief General purpose print formatter which returns the formatted string
 * @param buffer - destination string
 * @param count - length of the destination string
 * @param format - format string
 * @return character string buffer
 */
char *
bacnet_snprintf_to_ascii(char *buffer, size_t size, const char *format, ...)
{
    va_list args;

    va_start(args, format);
    /* The vsnprintf function always writes a null terminator,
       even if it truncates the output. */
    (void)vsnprintf(buffer, size, format, args);
    va_end(args);

    return buffer;
}

/**
 * @brief Convert a value into a string and return the base-10 string
 * @param value Number to be converted.
 * @param buffer Buffer that holds the result of the conversion.
 * @param size Length of the buffer in units of the character type.
 * @param precision Number of decimal places
 * @return character string buffer
 */
char *bacnet_dtoa(double value, char *buffer, size_t size, unsigned precision)
{
    return bacnet_snprintf_to_ascii(buffer, size, "%.*f", precision, value);
}

/**
 * @brief Convert a value into a string and return the base-10 string
 * @param value Number to be converted.
 * @param buffer Buffer that holds the result of the conversion.
 * @param size Length of the buffer in units of the character type.
 * @return character string buffer
 */
char *bacnet_itoa(int value, char *buffer, size_t size)
{
    return bacnet_snprintf_to_ascii(buffer, size, "%d", value);
}

/**
 * @brief Convert a value into a string and return the base-10 string
 * @param value Number to be converted.
 * @param buffer Buffer that holds the result of the conversion.
 * @param size Length of the buffer in units of the character type.
 * @return character string buffer
 */
char *bacnet_ltoa(long value, char *buffer, size_t size)
{
    return bacnet_snprintf_to_ascii(buffer, size, "%ld", value);
}

/**
 * @brief Convert a value into a string and return the base-10 string
 * @param value Number to be converted.
 * @param buffer Buffer that holds the result of the conversion.
 * @param size Length of the buffer in units of the character type.
 * @return character string buffer
 */
char *bacnet_utoa(unsigned value, char *buffer, size_t size)
{
    return bacnet_snprintf_to_ascii(buffer, size, "%u", value);
}

/**
 * @brief Convert a value into a string and return the base-10 string
 * @param value Number to be converted.
 * @param buffer Buffer that holds the result of the conversion.
 * @param size Length of the buffer in units of the character type.
 * @return character string buffer
 */
char *bacnet_ultoa(unsigned long value, char *buffer, size_t size)
{
    return bacnet_snprintf_to_ascii(buffer, size, "%lu", value);
}

/**
 * @brief trim characters from the left side of a string
 * @param str - string to trim
 * @param trimmedchars - characters to trim from the string
 * @return the trimmed string
 */
char *bacnet_ltrim(char *str, const char *trimmedchars)
{
    if (str[0] == 0) {
        return str;
    }
    while (strchr(trimmedchars, *str)) {
        str++;
    }
    return str;
}

/**
 * @brief trim characters from the right side of a string
 * @param str - string to trim
 * @param trimmedchars - characters to trim from the string
 * @return the trimmed string
 */
char *bacnet_rtrim(char *str, const char *trimmedchars)
{
    char *end;

    if (str[0] == 0) {
        return str;
    }
    end = str + strlen(str) - 1;
    while (strchr(trimmedchars, *end)) {
        *end = 0;
        if (end == str) {
            break;
        }
        end--;
    }
    return str;
}

/**
 * @brief trim characters from the right side and left side of a string
 * @param str - string to trim
 * @param trimmedchars - characters to trim from the string
 * @return the trimmed string
 */
char *bacnet_trim(char *str, const char *trimmedchars)
{
    return bacnet_ltrim(bacnet_rtrim(str, trimmedchars), trimmedchars);
}

/**
 * @brief Parse a token from a string.
 * @details From a string, a buffer to receive the "token" that gets scanned,
 *  the length of the buffer, and a string of "break" characters that stop
 *  the scan. The function will copy the string into the buffer up to any
 *  of the break characters, or until the buffer is full, and will always
 *  leave the buffer null-terminated. The function will return a pointer
 *  to the first non-breaking character after the one that stopped the scan.
 * @param s string to parse
 * @param tok buffer that receives the "token" that gets scanned
 * @param toklen length of the buffer
 * @param brk string of break characters that will stop the scan
 * @return a pointer to the first non-breaking character after the one that
 *  stopped the scan or NULL on error or end of string.
 * @note public domain by Ray Gardner, modified by Bob Stout and Steve Karg
 */
char *bacnet_stptok(const char *s, char *tok, size_t toklen, const char *brk)
{
    char *lim; /* limit of token */
    const char *b; /* current break character */

    /* check for invalid pointers */
    if (!s || !tok || !brk) {
        return NULL;
    }

    /* check for empty string */
    if (!*s) {
        return NULL;
    }

    lim = tok + toklen - 1;
    while (*s && tok < lim) {
        for (b = brk; *b; b++) {
            if (*s == *b) {
                *tok = 0;
                for (++s, b = brk; *s && *b; ++b) {
                    if (*s == *b) {
                        ++s;
                        b = brk;
                    }
                }
                if (!*s) {
                    return NULL;
                }
                return (char *)s;
            }
        }
        *tok++ = *s++;
    }
    *tok = 0;

    if (!*s) {
        return NULL;
    }

    return (char *)s;
}

/**
 * @brief General purpose print formatter snprintf() function with offset
 * @param buffer - destination string
 * @param size - length of the destination string, or zero for length
 * @param offset - offset into the buffer to start the string
 * @param format - format string
 * @return total number of characters written from the beginning of buffer
 */
int bacnet_snprintf(
    char *buffer, size_t size, int offset, const char *format, ...)
{
    int length = 0, write_length = 0;
    va_list args;
    char *write_buffer = NULL;
    size_t write_size = 0;

    if (offset < 0) {
        return offset;
    }
    if (offset < size) {
        write_size = size - offset;
        if (buffer) {
            write_buffer = buffer + offset;
        }
    } else if (size == 0) {
        write_size = 0;
        /* when size is zero, nothing is written to the buffer */
    } else {
        return size;
    }
    va_start(args, format);
    length = vsnprintf(write_buffer, write_size, format, args);
    va_end(args);
    write_length = offset + length;
    if (size != 0) {
        /* limit the return value to the size of the buffer */
        if (write_length > size) {
            write_length = size;
        }
    }

    return write_length;
>>>>>>> 73fbb400
}<|MERGE_RESOLUTION|>--- conflicted
+++ resolved
@@ -1821,8 +1821,6 @@
     }
 
     return true;
-<<<<<<< HEAD
-=======
 }
 
 /**
@@ -2060,5 +2058,412 @@
     }
 
     return write_length;
->>>>>>> 73fbb400
+}
+
+/**
+ * @brief Attempt to convert a numeric string into a unsigned long value
+ * @param str - string to convert
+ * @param long_value - where to put the converted value
+ * @return true if converted and value is set
+ * @return false if not converted and value is not set
+ */
+bool bacnet_strtoul(const char *str, unsigned long *long_value)
+{
+    char *endptr;
+    unsigned long value;
+
+    errno = 0;
+    value = strtoul(str, &endptr, 0);
+    if (endptr == str) {
+        /* Conversion was not possible */
+        return false;
+    }
+    if (errno == ERANGE) {
+        /* Conversion is outside the range of representable values
+           so errno set to [ERANGE] */
+        return false;
+    }
+    if (*endptr != '\0') {
+        /* Extra text found */
+        return false;
+    }
+    if (long_value) {
+        *long_value = value;
+    }
+
+    return true;
+}
+
+/**
+ * @brief Attempt to convert a numeric string into a signed long integer
+ * @param str - string to convert
+ * @param long_value - where to put the converted value
+ * @return true if converted and value is set
+ * @return false if not converted and value is not set
+ */
+bool bacnet_strtol(const char *str, long *long_value)
+{
+    char *endptr;
+    long value;
+
+    errno = 0;
+    value = strtol(str, &endptr, 0);
+    if (endptr == str) {
+        /* No digits found */
+        return false;
+    }
+    if (errno == ERANGE) {
+        /* Conversion is outside the range of representable values
+           so errno set to [ERANGE] */
+        return false;
+    }
+    if (*endptr != '\0') {
+        /* Extra text found */
+        return false;
+    }
+    if (long_value) {
+        *long_value = value;
+    }
+
+    return true;
+}
+
+/**
+ * @brief Attempt to convert a numeric string into a finite floating point value
+ * @param str - string to convert
+ * @param float_value - where to put the converted value
+ * @return true if converted and finite value is set
+ * @return false if not converted and finite value is not set
+ */
+bool bacnet_strtof(const char *str, float *float_value)
+{
+    char *endptr;
+    float value;
+
+    errno = 0;
+    value = strtof(str, &endptr);
+    if (endptr == str) {
+        /* No digits found */
+        return false;
+    }
+    if (errno == ERANGE) {
+        /* Conversion is outside the range of representable values
+           so errno set to [ERANGE] */
+        return false;
+    }
+    if (*endptr != '\0') {
+        /* Extra text found */
+        return false;
+    }
+    if (float_value) {
+        *float_value = value;
+    }
+
+    return true;
+}
+
+/**
+ * @brief Attempt to convert a numeric string into a finite double precision
+ *  floating point value
+ * @param str - string to convert
+ * @param double_value - where to put the converted value
+ * @return true if converted and finite value is set
+ * @return false if not converted and finite value is not set
+ */
+bool bacnet_strtod(const char *str, double *double_value)
+{
+    char *endptr;
+    double value;
+
+    errno = 0;
+    value = strtod(str, &endptr);
+    if (endptr == str) {
+        /* No digits found */
+        return false;
+    }
+    if (errno == ERANGE) {
+        /* Conversion is outside the range of representable values
+           so errno set to [ERANGE] */
+        return false;
+    }
+    if (*endptr != '\0') {
+        /* Extra text found */
+        return false;
+    }
+    if (double_value) {
+        *double_value = value;
+    }
+
+    return true;
+}
+
+/**
+ * @brief Attempt to convert a numeric string into a finite double precision
+ *  floating point value
+ * @param str - string to convert
+ * @param long_double_value - where to put the converted value
+ * @return true if converted and finite value is set
+ * @return false if not converted and finite value is not set
+ */
+bool bacnet_strtold(const char *str, long double *long_double_value)
+{
+    char *endptr;
+    long double value;
+
+    errno = 0;
+    value = strtold(str, &endptr);
+    if (endptr == str) {
+        /* No digits found */
+        return false;
+    }
+    if (errno == ERANGE) {
+        /* Conversion is outside the range of representable values
+           so errno set to [ERANGE] */
+        return false;
+    }
+    if (*endptr != '\0') {
+        /* Extra text found */
+        return false;
+    }
+    if (long_double_value) {
+        *long_double_value = value;
+    }
+
+    return true;
+}
+
+/**
+ * @brief Attempt to convert a numeric string into a uint8_t value
+ * @param str - string to convert
+ * @param uint32_value - where to put the converted value
+ * @return true if converted and value is set
+ * @return false if not converted and value is not set
+ */
+bool bacnet_string_to_uint8(const char *str, uint8_t *uint8_value)
+{
+    char *endptr;
+    unsigned long value;
+
+    errno = 0;
+    value = strtoul(str, &endptr, 0);
+    if (endptr == str) {
+        /* No digits found */
+        return false;
+    }
+    if (errno == ERANGE) {
+        /* Conversion is outside the range of representable values
+           so errno set to [ERANGE] */
+        return false;
+    }
+    if (value > UINT8_MAX) {
+        /* If the value is outside the range of this datatype */
+        return false;
+    }
+    if (*endptr != '\0') {
+        /* Extra text found */
+        return false;
+    }
+    if (uint8_value) {
+        *uint8_value = (uint8_t)value;
+    }
+
+    return true;
+}
+
+/**
+ * @brief Attempt to convert a numeric string into a uint16_t value
+ * @param str - string to convert
+ * @param uint32_value - where to put the converted value
+ * @return true if converted and value is set
+ * @return false if not converted and value is not set
+ */
+bool bacnet_string_to_uint16(const char *str, uint16_t *uint16_value)
+{
+    char *endptr;
+    unsigned long value;
+
+    errno = 0;
+    value = strtoul(str, &endptr, 0);
+    if (endptr == str) {
+        /* No digits found */
+        return false;
+    }
+    if (errno == ERANGE) {
+        /* Conversion is outside the range of representable values
+           so errno set to [ERANGE] */
+        return false;
+    }
+    if (value > UINT16_MAX) {
+        /* If the value is outside the range of this datatype */
+        return false;
+    }
+    if (*endptr != '\0') {
+        /* Extra text found */
+        return false;
+    }
+    if (uint16_value) {
+        *uint16_value = (uint16_t)value;
+    }
+
+    return true;
+}
+
+/**
+ * @brief Attempt to convert a numeric string into a uint32_t value
+ * @param str - string to convert
+ * @param uint32_value - where to put the converted value
+ * @return true if converted and value is set
+ * @return false if not converted and value is not set
+ */
+bool bacnet_string_to_uint32(const char *str, uint32_t *uint32_value)
+{
+    char *endptr;
+    unsigned long value;
+
+    errno = 0;
+    value = strtoul(str, &endptr, 0);
+    if (endptr == str) {
+        /* No digits found */
+        return false;
+    }
+    if (errno == ERANGE) {
+        /* Conversion is outside the range of representable values
+           so errno set to [ERANGE] */
+        return false;
+    }
+    if (value > UINT32_MAX) {
+        /* If the value is outside the range of this datatype */
+        return false;
+    }
+    if (*endptr != '\0') {
+        /* Extra text found */
+        return false;
+    }
+    if (uint32_value) {
+        *uint32_value = (uint32_t)value;
+    }
+
+    return true;
+}
+
+/**
+ * @brief Attempt to convert a numeric string into an int32_t value
+ * @param str - string to convert
+ * @param int32_value - where to put the converted value
+ * @return true if converted and value is set
+ * @return false if not converted and value is not set
+ */
+bool bacnet_string_to_int32(const char *str, int32_t *int32_value)
+{
+    char *endptr;
+    long value;
+
+    errno = 0;
+    value = strtol(str, &endptr, 0);
+    if (endptr == str) {
+        /* No digits found */
+        return false;
+    }
+    if (errno == ERANGE) {
+        /* Conversion is outside the range of representable values
+           so errno set to [ERANGE] */
+        return false;
+    }
+    if (value < INT32_MIN || value > INT32_MAX) {
+        /* The correct value is outside the range of this data type */
+        return false;
+    }
+    if (*endptr != '\0') {
+        /* Extra text found */
+        return false;
+    }
+    if (int32_value) {
+        *int32_value = (int32_t)value;
+    }
+    return true;
+}
+
+/**
+ * @brief Attempt to convert a numeric string into an bool value
+ * @param str - string to convert
+ * @param bool_value - where to put the converted value
+ * @return true if converted and value is set
+ * @return false if not converted and value is not set
+ */
+bool bacnet_string_to_bool(const char *str, bool *bool_value)
+{
+    bool status = false;
+    long long_value = 0;
+
+    if (bacnet_stricmp(str, "true") == 0 ||
+        bacnet_stricmp(str, "active") == 0) {
+        status = true;
+        if (bool_value) {
+            *bool_value = true;
+        }
+    } else if (
+        bacnet_stricmp(str, "false") == 0 ||
+        bacnet_stricmp(str, "inactive") == 0) {
+        status = true;
+        if (bool_value) {
+            *bool_value = false;
+        }
+    } else {
+        status = bacnet_strtol(str, &long_value);
+        if (!status) {
+            return false;
+        }
+        if (bool_value) {
+            if (long_value) {
+                *bool_value = true;
+            } else {
+                *bool_value = false;
+            }
+        }
+    }
+
+    return status;
+}
+
+/**
+ * @brief Attempt to convert a numeric string into a unsigned long value
+ * @param str - string to convert
+ * @param unsigned_int - where to put the converted value
+ * @return true if converted and value is set
+ * @return false if not converted and value is not set
+ */
+bool bacnet_string_to_unsigned(
+    const char *str, BACNET_UNSIGNED_INTEGER *unsigned_int)
+{
+    char *endptr;
+#ifdef UINT64_MAX
+    unsigned long long value;
+#else
+    unsigned long value;
+#endif
+
+    errno = 0;
+#ifdef UINT64_MAX
+    value = strtoull(str, &endptr, 0);
+#else
+    value = strtoul(str, &endptr, 0);
+#endif
+    if (endptr == str) {
+        /* No digits found */
+        return false;
+    }
+    if (errno == ERANGE) {
+        /* Conversion is outside the range of representable values
+           so errno set to [ERANGE] */
+        return false;
+    }
+    if (*endptr != '\0') {
+        /* Extra text found */
+        return false;
+    }
+    if (unsigned_int) {
+        *unsigned_int = (BACNET_UNSIGNED_INTEGER)value;
+    }
+
+    return true;
 }