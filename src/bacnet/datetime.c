/*####COPYRIGHTBEGIN####
 -------------------------------------------
 Copyright (C) 2007 Steve Karg <skarg@users.sourceforge.net>

 This program is free software; you can redistribute it and/or
 modify it under the terms of the GNU General Public License
 as published by the Free Software Foundation; either version 2
 of the License, or (at your option) any later version.

 This program is distributed in the hope that it will be useful,
 but WITHOUT ANY WARRANTY; without even the implied warranty of
 MERCHANTABILITY or FITNESS FOR A PARTICULAR PURPOSE.  See the
 GNU General Public License for more details.

 You should have received a copy of the GNU General Public License
 along with this program; if not, write to:
 The Free Software Foundation, Inc.
 59 Temple Place - Suite 330
 Boston, MA  02111-1307, USA.

 As a special exception, if other files instantiate templates or
 use macros or inline functions from this file, or you compile
 this file and link it with other works to produce a work based
 on this file, this file does not by itself cause the resulting
 work to be covered by the GNU General Public License. However
 the source code for this file must still be made available in
 accordance with section (3) of the GNU General Public License.

 This exception does not invalidate any other reasons why a work
 based on this file might be covered by the GNU General Public
 License.
 -------------------------------------------
####COPYRIGHTEND####*/
#include <stdint.h>
#include <stdbool.h>
#include <string.h>
#include <stdio.h>
#include <stdlib.h>
#include <ctype.h>
#include "bacnet/basic/sys/days.h"
#include "bacnet/datetime.h"
#include "bacnet/bacdcode.h"

/** @file datetime.c  Manipulate BACnet Date and Time values */

/* BACnet Date */
/* year = years since 1900 through 2155 */
/* month 1=Jan */
/* day = day of month 1..31 */
/* wday 1=Monday...7=Sunday */

/* Wildcards:
  A value of X'FF' in any of the four octets
  shall indicate that the value is unspecified.
  If all four octets = X'FF', the corresponding
  time or date may be interpreted as "any" or "don't care"
*/

/**
 * Determines if a given date is valid
 *
 * @param year - years after Christ birth (1900..2155 AD)
 * @param month - months (1=Jan...12=Dec)
 * @param day - day of month (1-31)
 * @return true if the date is valid
 */
bool datetime_ymd_is_valid(uint16_t year, uint8_t month, uint8_t day)
{
    bool status = false; /* true if value date */
    uint8_t monthdays = 0; /* days in a month */

    monthdays = days_per_month(year, month);
    if ((year >= BACNET_DATE_YEAR_EPOCH) && (monthdays > 0) && (day >= 1) &&
        (day <= monthdays)) {
        status = true;
    }

    return status;
}

/**
 * Determines if a given date is valid
 *
 * @param bdate - BACnet date structure
 * @return true if the date is valid
 */
bool datetime_date_is_valid(BACNET_DATE *bdate)
{
    bool status = false; /* true if value date */

    if (bdate) {
        status = datetime_ymd_is_valid(bdate->year, bdate->month, bdate->day);
    }

    return status;
}

/**
 * Converts date to day of the year
 *
 * @param year - years after Christ birth (1900..2155 AD)
 * @param month - months (1=Jan...12=Dec)
 * @param day - day of month (1-31)
 * @return number of days since Jan 1 (inclusive) of the given year
 */
uint32_t datetime_ymd_day_of_year(uint16_t year, uint8_t month, uint8_t day)
{
    uint32_t days = 0; /* return value */
    uint8_t months = 0; /* loop counter for months */

    if (datetime_ymd_is_valid(year, month, day)) {
        for (months = 1; months < month; months++) {
            days += days_per_month(year, months);
        }
        days += day;
    }

    return (days);
}

/**
 * Converts date to day of the year
 *
 * @param days - number of days since Jan 1 (inclusive) of the given year
 * @param year - years after Christ birth (1900..2155 AD)
 * @param bdate - BACnet date structure
 */
void datetime_day_of_year_into_date(
    uint32_t days, uint16_t year, BACNET_DATE *bdate)
{
    uint8_t month = 0;
    uint8_t day = 0;

    days_of_year_to_month_day(days, year, &month, &day);
    datetime_set_date(bdate, year, month, day);
}

/**
 * Converts date to day of the year
 *
 * @param bdate - BACnet date structure
 * @return number of days since Jan 1 (inclusive) of the given year
 */
uint32_t datetime_day_of_year(BACNET_DATE *bdate)
{
    uint32_t days = 0;

    if (bdate) {
        days = datetime_ymd_day_of_year(bdate->year, bdate->month, bdate->day);
    }

    return days;
}

/**
 * Converts days since BACnet epoch
 *
 * @param year - years after Christ birth (1900..2155 AD)
 * @param month - months (1=Jan...12=Dec)
 * @param day - day of month (1-31)
 * @return number of days since epoch, or 0 if out of range
 */
uint32_t datetime_ymd_to_days_since_epoch(
    uint16_t year, uint8_t month, uint8_t day)
{
    uint32_t days = 0; /* return value */
    uint16_t years = 0; /* loop counter for years */

    if (datetime_ymd_is_valid(year, month, day)) {
        for (years = BACNET_DATE_YEAR_EPOCH; years < year; years++) {
            days += 365;
            if (days_is_leap_year(years)) {
                days++;
            }
        }
        days += datetime_ymd_day_of_year(year, month, day);
        /* 'days since' is one less */
        days -= 1;
    }

    return (days);
}

/**
 * Converts date to days since BACnet epoch
 *
 * @param bdate - BACnet date structure
 * @return number of days since epoch, or 0 if out of range
 */
uint32_t datetime_days_since_epoch(BACNET_DATE *bdate)
{
    uint32_t days = 0;

    if (bdate) {
        days = datetime_ymd_to_days_since_epoch(
            bdate->year, bdate->month, bdate->day);
    }

    return days;
}

/**
 * Converts days since BACnet epoch to YMD date
 *
 * @param days - number of days since epoch, or 0 if out of range
 * @param pYear - [out] years after Christ birth (1900..2155 AD)
 * @param pMonth - [out] months (1=Jan...12=Dec)
 * @param pDay - [out] day of month (1-31)
 */
void datetime_ymd_from_days_since_epoch(
    uint32_t days, uint16_t *pYear, uint8_t *pMonth, uint8_t *pDay)
{
    uint16_t year = BACNET_DATE_YEAR_EPOCH;
    uint8_t month = 1;
    uint8_t day = 1;

    while (days >= 365) {
        if ((days_is_leap_year(year)) && (days == 365)) {
            break;
        }
        days -= 365;
        if (days_is_leap_year(year)) {
            --days;
        }
        year++;
    }

    while (days >= (uint32_t)days_per_month(year, month)) {
        days -= days_per_month(year, month);
        month++;
    }

    day = (uint8_t)(day + days);

    if (pYear) {
        *pYear = year;
    }
    if (pMonth) {
        *pMonth = month;
    }
    if (pDay) {
        *pDay = day;
    }

    return;
}

/**
 * Converts days since BACnet epoch to date
 *
 * @param days - number of days since epoch, or 0 if out of range
 * @param bdate - BACnet date structure
 */
void datetime_days_since_epoch_into_date(uint32_t days, BACNET_DATE *bdate)
{
    uint16_t year = 0;
    uint8_t month = 0;
    uint8_t day = 0;

    datetime_ymd_from_days_since_epoch(days, &year, &month, &day);
    datetime_set_date(bdate, year, month, day);
}

/**
 * Determines the day of week based on BACnet epoch: Jan 1, 1900 was a Monday
 *
 * @param year - years after Christ birth (1900..2155 AD)
 * @param month - months (1=Jan...12=Dec)
 * @param day - day of month (1-31)
 * @return BACnet day of week where 1=Monday...7=Sunday
 */
uint8_t datetime_day_of_week(uint16_t year, uint8_t month, uint8_t day)
{
    uint8_t dow = (uint8_t)BACNET_DAY_OF_WEEK_EPOCH;

    dow += (datetime_ymd_to_days_since_epoch(year, month, day) % 7);

    return dow;
}

/**
 * Determines if a given time is valid
 *
 * @param btime - pointer to a BACNET_TIME structure
 * @return true if the time is valid
 */
bool datetime_time_is_valid(BACNET_TIME *btime)
{
    bool status = false;

    if (btime) {
        if ((btime->hour < 24) && (btime->min < 60) && (btime->sec < 60) &&
            (btime->hundredths < 100)) {
            status = true;
        }
    }

    return status;
}

/**
 * Determines if a given date and time is valid for calendar
 *
 * @param bdate - pointer to a BACNET_DATE structure
 * @param btime - pointer to a BACNET_TIME structure
 *
 * @return true if the date and time are valid
 */
bool datetime_is_valid(BACNET_DATE *bdate, BACNET_TIME *btime)
{
    return datetime_date_is_valid(bdate) && datetime_time_is_valid(btime);
}

/**
 * If the date1 is the same as date2, return is 0.
 * If date1 is after date2, returns positive.
 * if date1 is before date2, returns negative.
 *
 * @param date1 - Pointer to a BACNET_DATE structure
 * @param date2 - Pointer to a BACNET_DATE structure
 *
 * @return -/0/+
 */
int datetime_compare_date(BACNET_DATE *date1, BACNET_DATE *date2)
{
    int diff = 0;

    if (date1 && date2) {
        diff = (int)date1->year - (int)date2->year;
        if (diff == 0) {
            diff = (int)date1->month - (int)date2->month;
            if (diff == 0) {
                diff = (int)date1->day - (int)date2->day;
            }
        }
    }

    return diff;
}

/**
 * If the time1 is the same as time2, return is 0.
 * If time1 is after time2, returns positive.
 * if time1 is before time2, returns negative.
 *
 * @param time1 - Pointer to a BACNET_TIME structure
 * @param time2 - Pointer to a BACNET_TIME structure
 *
 * @return -/0/+
 */
int datetime_compare_time(BACNET_TIME *time1, BACNET_TIME *time2)
{
    int diff = 0;

    if (time1 && time2) {
        diff = (int)time1->hour - (int)time2->hour;
        if (diff == 0) {
            diff = (int)time1->min - (int)time2->min;
            if (diff == 0) {
                diff = (int)time1->sec - (int)time2->sec;
                if (diff == 0) {
                    diff = (int)time1->hundredths - (int)time2->hundredths;
                }
            }
        }
    }

    return diff;
}

/**
 * If the datetime1 is the same datetime2, return is 0.
 * If datetime1 is after datetime2, returns positive.
 * if datetime1 is before datetime2, returns negative.
 *
 * @param datetime1 - Pointer to a BACNET_DATE_TIME structure
 * @param datetime2 - Pointer to a BACNET_DATE_TIME structure
 *
 * @return -/0/+
 */
int datetime_compare(BACNET_DATE_TIME *datetime1, BACNET_DATE_TIME *datetime2)
{
    int diff = 0;

    diff = datetime_compare_date(&datetime1->date, &datetime2->date);
    if (diff == 0) {
        diff = datetime_compare_time(&datetime1->time, &datetime2->time);
    }

    return diff;
}

int datetime_wildcard_compare_date(BACNET_DATE *date1, BACNET_DATE *date2)
{
    int diff = 0;

    if (date1 && date2) {
        if ((date1->year != 1900 + 0xFF) && (date2->year != 1900 + 0xFF)) {
            diff = (int)date1->year - (int)date2->year;
        }
        if (diff == 0) {
            if ((date1->month != 0xFF) && (date2->month != 0xFF)) {
                diff = (int)date1->month - (int)date2->month;
            }
            if (diff == 0) {
                if ((date1->day != 0xFF) && (date2->day != 0xFF)) {
                    diff = (int)date1->day - (int)date2->day;
                }
                /* we ignore weekday in comparison */
            }
        }
    }

    return diff;
}

int datetime_wildcard_compare_time(BACNET_TIME *time1, BACNET_TIME *time2)
{
    int diff = 0;

    if (time1 && time2) {
        if ((time1->hour != 0xFF) && (time2->hour != 0xFF)) {
            diff = (int)time1->hour - (int)time2->hour;
        }
        if (diff == 0) {
            if ((time1->min != 0xFF) && (time2->min != 0xFF)) {
                diff = (int)time1->min - (int)time2->min;
            }
            if (diff == 0) {
                if ((time1->sec != 0xFF) && (time2->sec != 0xFF)) {
                    diff = (int)time1->sec - (int)time2->sec;
                }
                if (diff == 0) {
                    if ((time1->hundredths != 0xFF) &&
                        (time2->hundredths != 0xFF)) {
                        diff = (int)time1->hundredths - (int)time2->hundredths;
                    }
                }
            }
        }
    }

    return diff;
}

int datetime_wildcard_compare(
    BACNET_DATE_TIME *datetime1, BACNET_DATE_TIME *datetime2)
{
    int diff = 0;

    diff = datetime_wildcard_compare_date(&datetime1->date, &datetime2->date);
    if (diff == 0) {
        diff =
            datetime_wildcard_compare_time(&datetime1->time, &datetime2->time);
    }

    return diff;
}

void datetime_copy_date(BACNET_DATE *dest_date, BACNET_DATE *src_date)
{
    if (dest_date && src_date) {
        dest_date->year = src_date->year;
        dest_date->month = src_date->month;
        dest_date->day = src_date->day;
        dest_date->wday = src_date->wday;
    }
}

void datetime_copy_time(BACNET_TIME *dest_time, BACNET_TIME *src_time)
{
    if (dest_time && src_time) {
        dest_time->hour = src_time->hour;
        dest_time->min = src_time->min;
        dest_time->sec = src_time->sec;
        dest_time->hundredths = src_time->hundredths;
    }
}

void datetime_copy(
    BACNET_DATE_TIME *dest_datetime, BACNET_DATE_TIME *src_datetime)
{
    datetime_copy_time(&dest_datetime->time, &src_datetime->time);
    datetime_copy_date(&dest_datetime->date, &src_datetime->date);
}

void datetime_set_date(
    BACNET_DATE *bdate, uint16_t year, uint8_t month, uint8_t day)
{
    if (bdate) {
        bdate->year = year;
        bdate->month = month;
        bdate->day = day;
        bdate->wday = datetime_day_of_week(year, month, day);
    }
}

void datetime_set_time(BACNET_TIME *btime,
    uint8_t hour,
    uint8_t minute,
    uint8_t seconds,
    uint8_t hundredths)
{
    if (btime) {
        btime->hour = hour;
        btime->min = minute;
        btime->sec = seconds;
        btime->hundredths = hundredths;
    }
}

void datetime_set(
    BACNET_DATE_TIME *bdatetime, BACNET_DATE *bdate, BACNET_TIME *btime)
{
    if (bdate && btime && bdatetime) {
        bdatetime->time.hour = btime->hour;
        bdatetime->time.min = btime->min;
        bdatetime->time.sec = btime->sec;
        bdatetime->time.hundredths = btime->hundredths;
        bdatetime->date.year = bdate->year;
        bdatetime->date.month = bdate->month;
        bdatetime->date.day = bdate->day;
        bdatetime->date.wday = bdate->wday;
    }
}

void datetime_set_values(BACNET_DATE_TIME *bdatetime,
    uint16_t year,
    uint8_t month,
    uint8_t day,
    uint8_t hour,
    uint8_t minute,
    uint8_t seconds,
    uint8_t hundredths)
{
    if (bdatetime) {
        bdatetime->date.year = year;
        bdatetime->date.month = month;
        bdatetime->date.day = day;
        bdatetime->date.wday = datetime_day_of_week(year, month, day);
        bdatetime->time.hour = hour;
        bdatetime->time.min = minute;
        bdatetime->time.sec = seconds;
        bdatetime->time.hundredths = hundredths;
    }
}

uint32_t datetime_hms_to_seconds_since_midnight(
    uint8_t hours, uint8_t minutes, uint8_t seconds)
{
    return ((hours * 60 * 60) + (minutes * 60) + seconds);
}

uint16_t datetime_hm_to_minutes_since_midnight(uint8_t hours, uint8_t minutes)
{
    return ((hours * 60) + minutes);
}

void datetime_hms_from_seconds_since_midnight(
    uint32_t seconds, uint8_t *pHours, uint8_t *pMinutes, uint8_t *pSeconds)
{
    uint8_t hour = 0;
    uint8_t minute = 0;

    hour = (uint8_t)(seconds / (60 * 60));
    seconds -= (hour * 60 * 60);
    minute = (uint8_t)(seconds / 60);
    seconds -= (minute * 60);

    if (pHours) {
        *pHours = hour;
    }
    if (pMinutes) {
        *pMinutes = minute;
    }
    if (pSeconds) {
        *pSeconds = (uint8_t)seconds;
    }
}

/**
 * @brief Converts the number of seconds since midnight into BACnet Time
 * @param seconds since midnight
 * @param btime [in] BACNET_TIME containing the time to convert
 */
void datetime_seconds_since_midnight_into_time(
    uint32_t seconds, BACNET_TIME *btime)
{
    if (btime) {
        datetime_hms_from_seconds_since_midnight(
            seconds, &btime->hour, &btime->min, &btime->sec);
        btime->hundredths = 0;
    }
}

/** Calculates the number of seconds since midnight
 *
 * @param btime [in] BACNET_TIME containing the time to convert
 *
 * @return seconds since midnight
 */
uint32_t datetime_seconds_since_midnight(BACNET_TIME *btime)
{
    uint32_t seconds = 0;

    if (btime) {
        seconds = datetime_hms_to_seconds_since_midnight(
            btime->hour, btime->min, btime->sec);
    }

    return seconds;
}

/** Calculates the number of minutes since midnight
 *
 * @param btime [in] BACNET_TIME containing the time to convert
 *
 * @return minutes since midnight
 */
uint16_t datetime_minutes_since_midnight(BACNET_TIME *btime)
{
    uint32_t minutes = 0;

    if (btime) {
        minutes =
            datetime_hm_to_minutes_since_midnight(btime->hour, btime->min);
    }

    return minutes;
}

/** Utility to add or subtract minutes to a BACnet DateTime structure
 *
 * @param bdatetime [in] the starting date and time
 * @param minutes [in] number of minutes to add or subtract from the time
 */
void datetime_add_minutes(BACNET_DATE_TIME *bdatetime, int32_t minutes)
{
    uint32_t bdatetime_minutes = 0;
    uint32_t bdatetime_days = 0;
    int32_t days = 0;

    /* convert bdatetime to seconds and days */
    bdatetime_minutes =
        datetime_hms_to_seconds_since_midnight(
            bdatetime->time.hour, bdatetime->time.min, bdatetime->time.sec) /
        60;
    bdatetime_days = datetime_days_since_epoch(&bdatetime->date);

    /* more minutes than in a day? */
    days = minutes / (24 * 60);
    bdatetime_days += days;
    minutes -= (days * 24 * 60);
    /* less minutes - previous day? */
    if (minutes < 0) {
        /* convert to positive for easier math */
        minutes *= -1;
        if ((uint32_t)minutes > bdatetime_minutes) {
            /* previous day */
            bdatetime_days -= 1;
            bdatetime_minutes += ((24 * 60) - minutes);
        } else {
            bdatetime_minutes -= minutes;
            days = bdatetime_minutes / (24 * 60);
            bdatetime_days += days;
            bdatetime_minutes -= (days * 24 * 60);
        }
    } else {
        /* more days than current datetime? */
        bdatetime_minutes += minutes;
        days = bdatetime_minutes / (24 * 60);
        bdatetime_days += days;
        bdatetime_minutes -= (days * 24 * 60);
    }

    /* convert bdatetime from seconds and days */
    datetime_hms_from_seconds_since_midnight(bdatetime_minutes * 60,
        &bdatetime->time.hour, &bdatetime->time.min, NULL);
    datetime_days_since_epoch_into_date(bdatetime_days, &bdatetime->date);
}

/**
 * @brief Calculates the number of seconds since epoch from datetime
 * @param bdatetime [in] the starting date and time
 * @return seconds since epoch
 */
bacnet_time_t datetime_seconds_since_epoch(BACNET_DATE_TIME *bdatetime)
{
    bacnet_time_t seconds = 0;
    uint32_t days = 0;

    if (bdatetime) {
        days = datetime_days_since_epoch(&bdatetime->date);
        seconds = datetime_hms_to_seconds_since_midnight(24, 0, 0);
        seconds *= days;
        seconds += datetime_seconds_since_midnight(&bdatetime->time);
    }

    return seconds;
}

/**
 * @brief Calculates the datetime from number of seconds since epoch
 * @param bdatetime [out] the starting date and time
 * @param seconds since epoch
 */
void datetime_since_epoch_seconds(
    BACNET_DATE_TIME *bdatetime, bacnet_time_t seconds)
{
    uint32_t seconds_after_midnight = 0;
    uint32_t days = 0;
    uint32_t day_seconds = 0;

    if (bdatetime) {
        day_seconds = datetime_hms_to_seconds_since_midnight(24, 0, 0);
        days = seconds / day_seconds;
        seconds_after_midnight = seconds - (days * day_seconds);
        datetime_seconds_since_midnight_into_time(
            seconds_after_midnight, &bdatetime->time);
        datetime_days_since_epoch_into_date(days, &bdatetime->date);
    }
}

/**
 * @brief Calculates the number of seconds since epoch
 * @param bdatetime [in] the starting date and time
 * @return maximum number of seconds since epoch
 */
bacnet_time_t datetime_seconds_since_epoch_max(void)
{
#ifdef UINT64_MAX
    return UINT64_MAX;
#else
    return UINT32_MAX;
#endif
}

/* Returns true if year is a wildcard */
bool datetime_wildcard_year(BACNET_DATE *bdate)
{
    bool wildcard_present = false;

    if (bdate) {
        if (bdate->year == (BACNET_DATE_YEAR_EPOCH + 0xFF)) {
            wildcard_present = true;
        }
    }

    return wildcard_present;
}

/* Sets the year as a wildcard */
void datetime_wildcard_year_set(BACNET_DATE *bdate)
{
    if (bdate) {
        bdate->year = BACNET_DATE_YEAR_EPOCH + 0xFF;
    }
}

/* Returns true if month is a wildcard */
bool datetime_wildcard_month(BACNET_DATE *bdate)
{
    bool wildcard_present = false;

    if (bdate) {
        if (bdate->month == 0xFF) {
            wildcard_present = true;
        }
    }

    return wildcard_present;
}

/* Sets the month as a wildcard */
void datetime_wildcard_month_set(BACNET_DATE *bdate)
{
    if (bdate) {
        bdate->month = 0xFF;
    }
}

/* Returns true if day is a wildcard */
bool datetime_wildcard_day(BACNET_DATE *bdate)
{
    bool wildcard_present = false;

    if (bdate) {
        if (bdate->day == 0xFF) {
            wildcard_present = true;
        }
    }

    return wildcard_present;
}

/* Sets the day as a wildcard */
void datetime_wildcard_day_set(BACNET_DATE *bdate)
{
    if (bdate) {
        bdate->day = 0xFF;
    }
}

/* Returns true if weekday is a wildcard */
bool datetime_wildcard_weekday(BACNET_DATE *bdate)
{
    bool wildcard_present = false;

    if (bdate) {
        if (bdate->wday == 0xFF) {
            wildcard_present = true;
        }
    }

    return wildcard_present;
}

/* Sets the weekday as a wildcard */
void datetime_wildcard_weekday_set(BACNET_DATE *bdate)
{
    if (bdate) {
        bdate->wday = 0xFF;
    }
}

/* Returns true if hour is a wildcard */
bool datetime_wildcard_hour(BACNET_TIME *btime)
{
    bool wildcard_present = false;

    if (btime) {
        if (btime->hour == 0xFF) {
            wildcard_present = true;
        }
    }

    return wildcard_present;
}

/* Sets the hour as a wildcard */
void datetime_wildcard_hour_set(BACNET_TIME *btime)
{
    if (btime) {
        btime->hour = 0xFF;
    }
}

/* Returns true if minute is a wildcard */
bool datetime_wildcard_minute(BACNET_TIME *btime)
{
    bool wildcard_present = false;

    if (btime) {
        if (btime->min == 0xFF) {
            wildcard_present = true;
        }
    }

    return wildcard_present;
}

/* Sets the minute as a wildcard */
void datetime_wildcard_minute_set(BACNET_TIME *btime)
{
    if (btime) {
        btime->min = 0xFF;
    }
}

/* Returns true if seconds is wildcard */
bool datetime_wildcard_second(BACNET_TIME *btime)
{
    bool wildcard_present = false;

    if (btime) {
        if (btime->sec == 0xFF) {
            wildcard_present = true;
        }
    }

    return wildcard_present;
}

/* Sets the seconds as a wildcard */
void datetime_wildcard_second_set(BACNET_TIME *btime)
{
    if (btime) {
        btime->sec = 0xFF;
    }
}

/* Returns true if hundredths is a wildcard */
bool datetime_wildcard_hundredths(BACNET_TIME *btime)
{
    bool wildcard_present = false;

    if (btime) {
        if (btime->hundredths == 0xFF) {
            wildcard_present = true;
        }
    }

    return wildcard_present;
}

/* Sets the hundredths as a wildcard */
void datetime_wildcard_hundredths_set(BACNET_TIME *btime)
{
    if (btime) {
        btime->hundredths = 0xFF;
    }
}

bool datetime_wildcard(BACNET_DATE_TIME *bdatetime)
{
    bool wildcard_present = false;

    if (bdatetime) {
        if (datetime_wildcard_year(&bdatetime->date) &&
            datetime_wildcard_month(&bdatetime->date) &&
            datetime_wildcard_day(&bdatetime->date) &&
            datetime_wildcard_weekday(&bdatetime->date) &&
            datetime_wildcard_hour(&bdatetime->time) &&
            datetime_wildcard_minute(&bdatetime->time) &&
            datetime_wildcard_second(&bdatetime->time) &&
            datetime_wildcard_hundredths(&bdatetime->time)) {
            wildcard_present = true;
        }
    }

    return wildcard_present;
}

/* Returns true if any type of wildcard is present except for day of week
 * on it's own.  Also checks for special day and month values.  Used in
 * trendlog object.
 */
bool datetime_wildcard_present(BACNET_DATE_TIME *bdatetime)
{
    bool wildcard_present = false;

    if (bdatetime) {
        if (datetime_wildcard_year(&bdatetime->date) ||
            (bdatetime->date.month > 12) || (bdatetime->date.day > 31) ||
            datetime_wildcard_hour(&bdatetime->time) ||
            datetime_wildcard_minute(&bdatetime->time) ||
            datetime_wildcard_second(&bdatetime->time) ||
            datetime_wildcard_hundredths(&bdatetime->time)) {
            wildcard_present = true;
        }
    }

    return wildcard_present;
}

void datetime_date_wildcard_set(BACNET_DATE *bdate)
{
    if (bdate) {
        bdate->year = BACNET_DATE_YEAR_EPOCH + 0xFF;
        bdate->month = 0xFF;
        bdate->day = 0xFF;
        bdate->wday = 0xFF;
    }
}

void datetime_time_wildcard_set(BACNET_TIME *btime)
{
    if (btime) {
        btime->hour = 0xFF;
        btime->min = 0xFF;
        btime->sec = 0xFF;
        btime->hundredths = 0xFF;
    }
}

void datetime_wildcard_set(BACNET_DATE_TIME *bdatetime)
{
    if (bdatetime) {
        datetime_date_wildcard_set(&bdatetime->date);
        datetime_time_wildcard_set(&bdatetime->time);
    }
}

/**
 * @brief Converts UTC to local time
 * @param local_time - the BACnet Date and Time structure to hold local time
 * @param utc_time - the BACnet Date and Time structure to hold UTC time
 * @param utc_offset_minutes - number of minutes offset from UTC
 *  Values are positive East of UTC and negative West of UTC
 *  For example, -6*60 represents 6.00 hours West of UTC
 * @param dst_adjust_minutes - number of minutes to adjust local time
 *  Values are positive East of UTC and negative West of UTC
 * @return true if the time is converted
 */
bool datetime_utc_to_local(BACNET_DATE_TIME *local_time,
    BACNET_DATE_TIME *utc_time,
    int16_t utc_offset_minutes,
    int8_t dst_adjust_minutes)
{
    bool status = false;

    if (local_time && utc_time) {
        datetime_copy(local_time, utc_time);
        utc_offset_minutes *= -1;
        datetime_add_minutes(local_time, utc_offset_minutes);
        if (dst_adjust_minutes != 0) {
            dst_adjust_minutes *= -1;
            datetime_add_minutes(local_time, dst_adjust_minutes);
        }
        status = true;
    }

    return status;
}

/**
 * @brief Converts UTC to local time
 * @param utc_time - the BACnet Date and Time structure to hold UTC time
 * @param local_time - the BACnet Date and Time structure to hold local time
 * @param utc_offset_minutes - number of minutes offset from UTC
 *  Values are positive East of UTC and negative West of UTC
 *  For example, -6*60 represents 6.00 hours West of UTC
 * @param dst_adjust_minutes - number of minutes to adjust local time
 *  Values are positive East of UTC and negative West of UTC
 * @return true if the time is converted
 */
bool datetime_local_to_utc(BACNET_DATE_TIME *utc_time,
    BACNET_DATE_TIME *local_time,
    int16_t utc_offset_minutes,
    int8_t dst_adjust_minutes)
{
    bool status = false;

    if (local_time && utc_time) {
        datetime_copy(utc_time, local_time);
        datetime_add_minutes(utc_time, utc_offset_minutes);
        if (dst_adjust_minutes != 0) {
            datetime_add_minutes(utc_time, dst_adjust_minutes);
        }
        status = true;
    }

    return status;
}

/**
 * @brief Encode a BACnetDateTime complex data type
 *  From clause 21. FORMAL DESCRIPTION OF APPLICATION PROTOCOL DATA UNITS
 *
 *  BACnetDateTime ::= SEQUENCE {
 *      date Date, -- see Clause 20.2.12 for restrictions
 *      time Time -- see Clause 20.2.13 for restrictions
 *  }
 *
 * @param apdu  buffer to be encoded, or NULL for length
 * @param value The value to be encoded.
 * @return the number of apdu bytes encoded
 */
int bacapp_encode_datetime(uint8_t *apdu, BACNET_DATE_TIME *value)
{
    int len = 0;
    int apdu_len = 0;

    if (value) {
        len = encode_application_date(apdu, &value->date);
        if (apdu) {
            apdu += len;
        }
        apdu_len += len;
        len = encode_application_time(apdu, &value->time);
        apdu_len += len;
    }

    return apdu_len;
}

/**
 * @brief Encode a context tagged BACnetDateTime complex data type
 * @param apdu  buffer to be encoded, or NULL for length
 * @param tag_number - context tag number to be encoded
 * @param value The value to be encoded.
 * @return the number of apdu bytes encoded
 */
int bacapp_encode_context_datetime(
    uint8_t *apdu, uint8_t tag_number, BACNET_DATE_TIME *value)
{
    int len = 0;
    int apdu_len = 0;

    if (value) {
        len = encode_opening_tag(apdu, tag_number);
        apdu_len += len;
        if (apdu) {
            apdu += len;
        }
        len = bacapp_encode_datetime(apdu, value);
        apdu_len += len;
        if (apdu) {
            apdu += len;
        }
        len = encode_closing_tag(apdu, tag_number);
        apdu_len += len;
    }

    return apdu_len;
}

/**
 * @brief Decodes a BACnetDateTime value from APDU buffer
 * @param apdu - the APDU buffer
 * @param apdu_size - the APDU buffer size
 * @param value - parameter to store the value after decoding
 * @return length of the APDU buffer decoded, or BACNET_STATUS_ERROR
 */
int bacnet_datetime_decode(
    uint8_t *apdu, uint32_t apdu_size, BACNET_DATE_TIME *value)
{
    int len = 0;
    int apdu_len = 0;
    BACNET_DATE *bdate = NULL;
    BACNET_TIME *btime = NULL;

    if (value) {
        bdate = &value->date;
    }
    len = bacnet_date_application_decode(
        &apdu[apdu_len], apdu_size - apdu_len, bdate);
    if (len <= 0) {
        return BACNET_STATUS_ERROR;
    }
    apdu_len += len;
    if (value) {
        btime = &value->time;
    }
    len = bacnet_time_application_decode(
        &apdu[apdu_len], apdu_size - apdu_len, btime);
    if (len <= 0) {
        return BACNET_STATUS_ERROR;
    }
    apdu_len += len;

    return apdu_len;
}

int bacapp_decode_datetime(uint8_t *apdu, BACNET_DATE_TIME *value)
{
    return bacnet_datetime_decode(apdu, MAX_APDU, value);
}

/**
 * @brief Decodes a context tagged BACnetDateTime value from APDU buffer
 * @param apdu - the APDU buffer
 * @param apdu_size - the APDU buffer size
 * @param tag_number - context tag number to be encoded
 * @param value - parameter to store the value after decoding
 * @return length of the APDU buffer decoded, or BACNET_STATUS_ERROR
 */
int bacnet_datetime_context_decode(uint8_t *apdu,
    uint32_t apdu_size,
    uint8_t tag_number,
    BACNET_DATE_TIME *value)
{
    int apdu_len = 0;
    int len;

    if (!bacnet_is_opening_tag_number(
            &apdu[apdu_len], apdu_size - apdu_len, tag_number, &len)) {
        return BACNET_STATUS_ERROR;
    }
    apdu_len += len;
    len = bacnet_datetime_decode(&apdu[apdu_len], apdu_size - apdu_len, value);
    if (len < 0) {
        return BACNET_STATUS_ERROR;
    }
    apdu_len += len;
    if (!bacnet_is_closing_tag_number(
            &apdu[apdu_len], apdu_size - apdu_len, tag_number, &len)) {
        return BACNET_STATUS_ERROR;
    }
    apdu_len += len;

    return apdu_len;
}

<<<<<<< HEAD
int bacapp_daterange_encode(uint8_t *apdu, BACNET_DATE_RANGE *value)
{
    int len = 0;
    int apdu_len = 0;

    len = encode_application_date(apdu, &value->startdate);
    if (len < 0) {
        return -1;
    }
    apdu_len += len;
    if (apdu) {
        apdu += len;
    }

    len = encode_application_date(apdu, &value->enddate);
    if (len < 0) {
        return -1;
    }
    apdu_len += len;

    return apdu_len;
}

int bacapp_daterange_decode(uint8_t *apdu, BACNET_DATE_RANGE *value)
{
    int len = 0;
    int section_len;

    if (-1 == (section_len = decode_application_date(&apdu[len], &value->startdate))) {
        return -1;
    }
    len += section_len;

    if (-1 == (section_len = decode_application_date(&apdu[len], &value->enddate))) {
        return -1;
    }
    len += section_len;

    return len;
}

int bacapp_daterange_context_encode(
    uint8_t *apdu, uint8_t tag_number, BACNET_DATE_RANGE *value)
{
    int len = 0;
    int apdu_len = 0;

    if (apdu && value) {
        len = encode_opening_tag(&apdu[apdu_len], tag_number);
        apdu_len += len;

        len = bacapp_daterange_encode(&apdu[apdu_len], value);
        apdu_len += len;

        len = encode_closing_tag(&apdu[apdu_len], tag_number);
        apdu_len += len;
    }
    return apdu_len;
}

int bacapp_daterange_context_decode(
    uint8_t *apdu, uint8_t tag_number, BACNET_DATE_RANGE *value)
{
    int apdu_len = 0;
    int len;

    if (decode_is_opening_tag_number(&apdu[apdu_len], tag_number)) {
        apdu_len++;
    } else {
        return -1;
    }

    if (-1 == (len = bacapp_daterange_decode(&apdu[apdu_len], value))) {
        return -1;
    } else {
        apdu_len += len;
    }

    if (decode_is_closing_tag_number(&apdu[apdu_len], tag_number)) {
        apdu_len++;
    } else {
        return -1;
    }
    return apdu_len;
=======
int bacapp_decode_context_datetime(
    uint8_t *apdu, uint8_t tag_number, BACNET_DATE_TIME *value)
{
    return bacnet_datetime_context_decode(apdu, MAX_APDU, tag_number, value);
>>>>>>> 7ad82f19
}

/**
 * @brief Parse an ascii string for the date 2021/12/31 or 2021/12/31:1
 * @param bdate - #BACNET_DATE structure
 * @param argv - C string with date formatted 2021/12/31 or 2021/12/31:1
 *  or year/month/day or year/month/day:weekday
 * @return true if parsed successfully
 */
bool datetime_date_init_ascii(BACNET_DATE *bdate, const char *ascii)
{
    bool status = false;
    int year, month, day, wday;
    int count = 0;

    count = sscanf(ascii, "%4d/%3d/%3d:%3d", &year, &month, &day, &wday);
    if (count == 3) {
        datetime_set_date(bdate, (uint16_t)year, (uint8_t)month, (uint8_t)day);
        status = true;
    } else if (count == 4) {
        bdate->year = (uint16_t)year;
        bdate->month = (uint8_t)month;
        bdate->day = (uint8_t)day;
        bdate->wday = (uint8_t)wday;
        status = true;
    }

    return status;
}

/**
 * @brief Parse an ascii string for the time formatted 23:59:59.99
 * @param btime - #BACNET_TIME structure
 * @param ascii - C string with time formatted 23:59:59.99 or 23:59:59 or
 *  or 23:59 or hours:minutes:seconds.hundredths
 * @return true if parsed successfully
 */
bool datetime_time_init_ascii(BACNET_TIME *btime, const char *ascii)
{
    bool status = false;
    int hour, min, sec, hundredths;
    int count = 0;

    count = sscanf(ascii, "%3d:%3d:%3d.%3d", &hour, &min, &sec, &hundredths);
    if (count == 4) {
        btime->hour = (uint8_t)hour;
        btime->min = (uint8_t)min;
        btime->sec = (uint8_t)sec;
        btime->hundredths = (uint8_t)hundredths;
        status = true;
    } else if (count == 3) {
        btime->hour = (uint8_t)hour;
        btime->min = (uint8_t)min;
        btime->sec = (uint8_t)sec;
        btime->hundredths = 0;
        status = true;
    } else if (count == 2) {
        btime->hour = (uint8_t)hour;
        btime->min = (uint8_t)min;
        btime->sec = 0;
        btime->hundredths = 0;
        status = true;
    }

    return status;
}

/**
 * @brief Parse an ascii string for the date+time 2021/12/31 23:59:59.99
 * @param bdate - #BACNET_DATE_TIME structure
 * @param argv - C string with date+time formatted 2021/12/31 23:59:59.99
 * @return true if parsed successfully
 */
bool datetime_init_ascii(BACNET_DATE_TIME *bdatetime, const char *ascii)
{
    bool status = false;
    int year, month, day;
    int hour = 0, min = 0, sec = 0, hundredths = 0;
    int count = 0;

    count = sscanf(ascii, "%4d/%3d/%3d %3d:%3d:%3d.%3d", &year, &month, &day,
        &hour, &min, &sec, &hundredths);
    if (count >= 3) {
        datetime_set_date(
            &bdatetime->date, (uint16_t)year, (uint8_t)month, (uint8_t)day);
        bdatetime->time.hour = (uint8_t)hour;
        bdatetime->time.min = (uint8_t)min;
        bdatetime->time.sec = (uint8_t)sec;
        bdatetime->time.hundredths = (uint8_t)hundredths;
        status = true;
    }

    return status;
}<|MERGE_RESOLUTION|>--- conflicted
+++ resolved
@@ -1182,7 +1182,32 @@
     return apdu_len;
 }
 
-<<<<<<< HEAD
+/**
+ * @brief Decodes a context tagged BACnetDateTime value from APDU buffer
+ * @param apdu - the APDU buffer
+ * @param tag_number - context tag number to be encoded
+ * @param value - parameter to store the value after decoding
+ * @return length of the APDU buffer decoded, or BACNET_STATUS_ERROR
+ * @deprecated - use bacnet_datetime_context_decode() instead
+ */
+int bacapp_decode_context_datetime(
+    uint8_t *apdu, uint8_t tag_number, BACNET_DATE_TIME *value)
+{
+    return bacnet_datetime_context_decode(apdu, MAX_APDU, tag_number, value);
+}
+
+/**
+ * @brief Encode BACnetDateRange complex data type
+ *
+ * BACnetDateRange ::= SEQUENCE { -- see Clause 20.2.12 for restrictions
+ *   start-date Date,
+ *   end-date Date
+ * }
+ *
+ * @param apdu - apdu buffer; NULL to only measure capacity needed
+ * @param value - value to encode
+ * @return number of bytes emitted, BACNET_STATUS_ERROR on error
+ */
 int bacapp_daterange_encode(uint8_t *apdu, BACNET_DATE_RANGE *value)
 {
     int len = 0;
@@ -1190,7 +1215,7 @@
 
     len = encode_application_date(apdu, &value->startdate);
     if (len < 0) {
-        return -1;
+        return BACNET_STATUS_ERROR;
     }
     apdu_len += len;
     if (apdu) {
@@ -1199,80 +1224,145 @@
 
     len = encode_application_date(apdu, &value->enddate);
     if (len < 0) {
-        return -1;
+        return BACNET_STATUS_ERROR;
     }
     apdu_len += len;
 
     return apdu_len;
 }
 
+/**
+ * @brief Decode BACnetDateRange complex data type
+ * @param apdu - apdu buffer; NULL to only measure capacity needed
+ * @param apdu_size - apdu buffer size
+ * @param value - value to decode
+ * @return number of bytes emitted, BACNET_STATUS_ERROR on error
+ */
+int bacnet_daterange_decode(
+    uint8_t *apdu, uint32_t apdu_size, BACNET_DATE_RANGE *value)
+{
+    int len = 0;
+    int apdu_len = 0;
+
+    if (!apdu || !value) {
+        return BACNET_STATUS_ERROR;
+    }
+    len = bacnet_date_application_decode(
+        &apdu[apdu_len], apdu_size - apdu_len, &value->startdate);
+    if (len <= 0) {
+        return BACNET_STATUS_ERROR;
+    }
+    apdu_len += len;
+    len = bacnet_date_application_decode(
+        &apdu[apdu_len], apdu_size - apdu_len, &value->enddate);
+    if (len <= 0) {
+        return BACNET_STATUS_ERROR;
+    }
+    apdu_len += len;
+
+    return apdu_len;
+}
+
+/**
+ * @brief Decode BACnetDateRange complex data type
+ * @param apdu - apdu buffer to decode
+ * @param value - value for decoded data
+ * @return number of bytes decoded, or BACNET_STATUS_ERROR on error
+ * @deprecated - use bacnet_daterange_decode() instead
+ */
 int bacapp_daterange_decode(uint8_t *apdu, BACNET_DATE_RANGE *value)
 {
-    int len = 0;
-    int section_len;
-
-    if (-1 == (section_len = decode_application_date(&apdu[len], &value->startdate))) {
-        return -1;
-    }
-    len += section_len;
-
-    if (-1 == (section_len = decode_application_date(&apdu[len], &value->enddate))) {
-        return -1;
-    }
-    len += section_len;
-
-    return len;
-}
-
+    return bacnet_daterange_decode(apdu, MAX_APDU, value);
+}
+
+/**
+ * Encode daterange with context tag
+ *
+ * @param apdu - apdu buffer; NULL to only measure capacity needed
+ * @param tag_number - context tag number
+ * @param value - value to encode
+ * @return number of bytes decoded, or BACNET_STATUS_ERROR on error
+ */
 int bacapp_daterange_context_encode(
     uint8_t *apdu, uint8_t tag_number, BACNET_DATE_RANGE *value)
 {
     int len = 0;
     int apdu_len = 0;
 
-    if (apdu && value) {
-        len = encode_opening_tag(&apdu[apdu_len], tag_number);
+    if (value) {
+        len = encode_opening_tag(apdu, tag_number);
         apdu_len += len;
-
-        len = bacapp_daterange_encode(&apdu[apdu_len], value);
+        if (apdu) {
+            apdu += len;
+        }
+        len = bacapp_daterange_encode(apdu, value);
+        if (len <= 0) {
+            return BACNET_STATUS_ERROR;
+        }
         apdu_len += len;
-
-        len = encode_closing_tag(&apdu[apdu_len], tag_number);
+        if (apdu) {
+            apdu += len;
+        }
+        len = encode_closing_tag(apdu, tag_number);
         apdu_len += len;
     }
+
     return apdu_len;
 }
 
+/**
+ * Decode BACnetDateRange complex data with context tag
+ *
+ * @param apdu - apdu buffer to decode
+ * @param apdu_size - apdu buffer size
+ * @param tag_number - context tag number
+ * @param value - value to encode
+ * @return number of bytes decoded, BACNET_STATUS_ERROR on error
+ */
+int bacnet_daterange_context_decode(uint8_t *apdu,
+    uint32_t apdu_size,
+    uint8_t tag_number,
+    BACNET_DATE_RANGE *value)
+{
+    int apdu_len = 0;
+    int len = 0;
+
+    if (!apdu || !value) {
+        return -1;
+    }
+    if (bacnet_is_opening_tag_number(
+            &apdu[apdu_len], apdu_size - apdu_len, tag_number, &len)) {
+        apdu_len += len;
+    } else {
+        return BACNET_STATUS_ERROR;
+    }
+    len = bacnet_daterange_decode(&apdu[apdu_len], apdu_size - apdu_len, value);
+    if (len <= 0) {
+        return BACNET_STATUS_ERROR;
+    } else {
+        apdu_len += len;
+    }
+    if (bacnet_is_closing_tag_number(
+            &apdu[apdu_len], apdu_size - apdu_len, tag_number, &len)) {
+        apdu_len += len;
+    } else {
+        return BACNET_STATUS_ERROR;
+    }
+    return apdu_len;
+}
+
+/**
+ * @brief Decode BACnetDateRange with context tag
+ * @param apdu - apdu buffer; NULL to only measure capacity needed
+ * @param tag_number - context tag number
+ * @param value - value to encode
+ * @return number of bytes emitted, BACNET_STATUS_ERROR on error
+ * @deprecated - use bacnet_daterange_context_decode() instead
+ */
 int bacapp_daterange_context_decode(
     uint8_t *apdu, uint8_t tag_number, BACNET_DATE_RANGE *value)
 {
-    int apdu_len = 0;
-    int len;
-
-    if (decode_is_opening_tag_number(&apdu[apdu_len], tag_number)) {
-        apdu_len++;
-    } else {
-        return -1;
-    }
-
-    if (-1 == (len = bacapp_daterange_decode(&apdu[apdu_len], value))) {
-        return -1;
-    } else {
-        apdu_len += len;
-    }
-
-    if (decode_is_closing_tag_number(&apdu[apdu_len], tag_number)) {
-        apdu_len++;
-    } else {
-        return -1;
-    }
-    return apdu_len;
-=======
-int bacapp_decode_context_datetime(
-    uint8_t *apdu, uint8_t tag_number, BACNET_DATE_TIME *value)
-{
-    return bacnet_datetime_context_decode(apdu, MAX_APDU, tag_number, value);
->>>>>>> 7ad82f19
+    return bacnet_daterange_context_decode(apdu, MAX_APDU, tag_number, value);
 }
 
 /**
