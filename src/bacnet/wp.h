/**
 * @file
 * @brief API for BACnet WriteProperty service encoder and decoder
 * @author Steve Karg <skarg@users.sourceforge.net>
 * @date 2004
 * @copyright SPDX-License-Identifier: MIT
 */
#ifndef BACNET_WRITE_PROPERTY_H
#define BACNET_WRITE_PROPERTY_H

#include <stdint.h>
#include <stdbool.h>
/* BACnet Stack defines - first */
#include "bacnet/bacdef.h"
/* BACnet Stack API */
#include "bacnet/bacdcode.h"
#include "bacnet/bacapp.h"

/** @note: write property can have application tagged data, or context tagged
   data, or even complex data types (i.e. opening and closing tag around data).
   It could also have more than one value or element.  */

typedef struct BACnet_Write_Property_Data {
    /* number type first to avoid enum cast warning on = { 0 } */
    uint32_t object_instance;
    BACNET_OBJECT_TYPE object_type;
    BACNET_PROPERTY_ID object_property;
    /* use BACNET_ARRAY_ALL when not setting */
    BACNET_ARRAY_INDEX array_index;
    uint8_t application_data[MAX_APDU];
    int application_data_len;
    uint8_t priority; /* use BACNET_NO_PRIORITY if no priority */
    BACNET_ERROR_CLASS error_class;
    BACNET_ERROR_CODE error_code;
} BACNET_WRITE_PROPERTY_DATA;

/** Attempts to write a new value to one property for this object type
 *  of a given instance.
 * A function template; @see device.c for assignment to object types.
 * @ingroup ObjHelpers
 *
 * @param wp_data [in] Pointer to the BACnet_Write_Property_Data structure,
 *                     which is packed with the information from the WP request.
 * @return The length of the apdu encoded or -1 for error or
 *         -2 for abort message.
 */
typedef bool (*write_property_function)(BACNET_WRITE_PROPERTY_DATA *wp_data);
<<<<<<< HEAD

typedef bool (*bacnet_property_unsigned_setter)(
    uint32_t object_instance, BACNET_UNSIGNED_INTEGER value);
=======
>>>>>>> 3329dff3

#ifdef __cplusplus
extern "C" {
#endif /* __cplusplus */

/* encode service */
BACNET_STACK_EXPORT
size_t writeproperty_apdu_encode(
    uint8_t *apdu, const BACNET_WRITE_PROPERTY_DATA *data);
BACNET_STACK_EXPORT
size_t writeproperty_service_request_encode(
    uint8_t *apdu, size_t apdu_size, const BACNET_WRITE_PROPERTY_DATA *data);
BACNET_STACK_EXPORT
int wp_encode_apdu(
    uint8_t *apdu,
    uint8_t invoke_id,
    const BACNET_WRITE_PROPERTY_DATA *wp_data);
<<<<<<< HEAD

/* decode the service request only */
BACNET_STACK_EXPORT
int wp_decode_service_request(
    const uint8_t *apdu,
    unsigned apdu_len,
    BACNET_WRITE_PROPERTY_DATA *wp_data);

BACNET_STACK_EXPORT
bool write_property_type_valid(
    BACNET_WRITE_PROPERTY_DATA *wp_data,
    const BACNET_APPLICATION_DATA_VALUE *value,
    uint8_t expected_tag);
BACNET_STACK_EXPORT
bool write_property_string_valid(
    BACNET_WRITE_PROPERTY_DATA *wp_data,
    const BACNET_APPLICATION_DATA_VALUE *value,
    size_t len_max);
BACNET_STACK_EXPORT
bool write_property_empty_string_valid(
    BACNET_WRITE_PROPERTY_DATA *wp_data,
    const BACNET_APPLICATION_DATA_VALUE *value,
    size_t len_max);

BACNET_STACK_EXPORT
void write_property_unsigned_decode(
    BACNET_WRITE_PROPERTY_DATA *wp_data,
    BACNET_APPLICATION_DATA_VALUE *value,
    bacnet_property_unsigned_setter setter,
    BACNET_UNSIGNED_INTEGER maximum);
=======

/* decode the service request only */
BACNET_STACK_EXPORT
int wp_decode_service_request(
    const uint8_t *apdu,
    unsigned apdu_len,
    BACNET_WRITE_PROPERTY_DATA *wp_data);

BACNET_STACK_EXPORT
bool write_property_type_valid(
    BACNET_WRITE_PROPERTY_DATA *wp_data,
    const BACNET_APPLICATION_DATA_VALUE *value,
    uint8_t expected_tag);
BACNET_STACK_EXPORT
bool write_property_string_valid(
    BACNET_WRITE_PROPERTY_DATA *wp_data,
    const BACNET_APPLICATION_DATA_VALUE *value,
    size_t len_max);
BACNET_STACK_EXPORT
bool write_property_empty_string_valid(
    BACNET_WRITE_PROPERTY_DATA *wp_data,
    const BACNET_APPLICATION_DATA_VALUE *value,
    size_t len_max);
>>>>>>> 3329dff3

#ifdef __cplusplus
}
#endif /* __cplusplus */
/** @defgroup DSWP Data Sharing - Write Property Service (DS-WP)
 * @ingroup DataShare
 * 15.9 WriteProperty Service <br>
 * The WriteProperty service is used by a client BACnet-user to modify the
 * value of a single specified property of a BACnet object. This service
 * potentially allows write access to any property of any object, whether a
 * BACnet-defined object or not. Some implementors may wish to restrict write
 * access to certain properties of certain objects. In such cases, an attempt
 * to modify a restricted property shall result in the return of an error of
 * 'Error Class' PROPERTY and 'Error Code' WRITE_ACCESS_DENIED.
 */
#endif<|MERGE_RESOLUTION|>--- conflicted
+++ resolved
@@ -45,12 +45,6 @@
  *         -2 for abort message.
  */
 typedef bool (*write_property_function)(BACNET_WRITE_PROPERTY_DATA *wp_data);
-<<<<<<< HEAD
-
-typedef bool (*bacnet_property_unsigned_setter)(
-    uint32_t object_instance, BACNET_UNSIGNED_INTEGER value);
-=======
->>>>>>> 3329dff3
 
 #ifdef __cplusplus
 extern "C" {
@@ -68,7 +62,6 @@
     uint8_t *apdu,
     uint8_t invoke_id,
     const BACNET_WRITE_PROPERTY_DATA *wp_data);
-<<<<<<< HEAD
 
 /* decode the service request only */
 BACNET_STACK_EXPORT
@@ -93,38 +86,6 @@
     const BACNET_APPLICATION_DATA_VALUE *value,
     size_t len_max);
 
-BACNET_STACK_EXPORT
-void write_property_unsigned_decode(
-    BACNET_WRITE_PROPERTY_DATA *wp_data,
-    BACNET_APPLICATION_DATA_VALUE *value,
-    bacnet_property_unsigned_setter setter,
-    BACNET_UNSIGNED_INTEGER maximum);
-=======
-
-/* decode the service request only */
-BACNET_STACK_EXPORT
-int wp_decode_service_request(
-    const uint8_t *apdu,
-    unsigned apdu_len,
-    BACNET_WRITE_PROPERTY_DATA *wp_data);
-
-BACNET_STACK_EXPORT
-bool write_property_type_valid(
-    BACNET_WRITE_PROPERTY_DATA *wp_data,
-    const BACNET_APPLICATION_DATA_VALUE *value,
-    uint8_t expected_tag);
-BACNET_STACK_EXPORT
-bool write_property_string_valid(
-    BACNET_WRITE_PROPERTY_DATA *wp_data,
-    const BACNET_APPLICATION_DATA_VALUE *value,
-    size_t len_max);
-BACNET_STACK_EXPORT
-bool write_property_empty_string_valid(
-    BACNET_WRITE_PROPERTY_DATA *wp_data,
-    const BACNET_APPLICATION_DATA_VALUE *value,
-    size_t len_max);
->>>>>>> 3329dff3
-
 #ifdef __cplusplus
 }
 #endif /* __cplusplus */
