/**
 * @file
 * @brief BACnet ReadRange-Request encode and decode helper functions
 * @author Peter Mc Shane <petermcs@users.sourceforge.net>
 * @author Steve Karg <skarg@users.sourceforge.net>
 * @date 2009
 * @copyright SPDX-License-Identifier: GPL-2.0-or-later WITH GCC-exception-2.0
 */
#include <stdint.h>
/* BACnet Stack defines - first */
#include "bacnet/bacdef.h"
/* BACnet Stack API */
#include "bacnet/bacdcode.h"
#include "bacnet/readrange.h"

/*
 * ReadRange-Request ::= SEQUENCE {
 *     objectIdentifier   [0] BACnetObjectIdentifier,
 *     propertyIdentifier [1] BACnetPropertyIdentifier,
 *     propertyArrayIndex [2] Unsigned OPTIONAL, -- used only with array
 *     datatype range CHOICE {
 *         byPosition [3] SEQUENCE {
 *             referenceIndex Unsigned,
 *             count          INTEGER
 *         },
 *         -- context tag 4 is deprecated
 *         -- context tag 5 is deprecated
 *         bySequenceNumber [6] SEQUENCE {
 *             referenceIndex Unsigned,
 *             count          INTEGER
 *         },
 *         byTime [7] SEQUENCE {
 *             referenceTime BACnetDateTime,
 *             count         INTEGER
 *         }
 *     } OPTIONAL
 * }
 */

/**
 * @brief Encode ReadRange-Request APDU
 * @param apdu  Pointer to the buffer, or NULL for length
 * @param data  Pointer to the data to encode.
 * @return number of bytes encoded, or zero on error.
 */
int read_range_encode(uint8_t *apdu, const BACNET_READ_RANGE_DATA *data)
{
    int len = 0; /* length of each encoding */
    int apdu_len = 0; /* total length of the apdu, return value */

    if (!data) {
        return 0;
    }
    /* objectIdentifier   [0] BACnetObjectIdentifier */
    len = encode_context_object_id(
        apdu, 0, data->object_type, data->object_instance);
    apdu_len += len;
    if (apdu) {
        apdu += len;
    }
    /* propertyIdentifier [1] BACnetPropertyIdentifier */
    len = encode_context_enumerated(apdu, 1, data->object_property);
    apdu_len += len;
    if (apdu) {
        apdu += len;
    }
    /* propertyArrayIndex [2] Unsigned OPTIONAL */
    if (data->array_index != BACNET_ARRAY_ALL) {
        len = encode_context_unsigned(apdu, 2, data->array_index);
        apdu_len += len;
        if (apdu) {
            apdu += len;
        }
    }
    switch (data->RequestType) {
        case RR_BY_POSITION:
            /* byPosition [3] SEQUENCE */
            len = encode_opening_tag(apdu, 3);
            apdu_len += len;
            if (apdu) {
                apdu += len;
            }
            len = encode_application_unsigned(apdu, data->Range.RefIndex);
            apdu_len += len;
            if (apdu) {
                apdu += len;
            }
            len = encode_application_signed(apdu, data->Count);
            apdu_len += len;
            if (apdu) {
                apdu += len;
            }
            len = encode_closing_tag(apdu, 3);
            apdu_len += len;
            break;
        case RR_BY_SEQUENCE:
            /* bySequenceNumber [6] SEQUENCE */
            len = encode_opening_tag(apdu, 6);
            apdu_len += len;
            if (apdu) {
                apdu += len;
            }
            len = encode_application_unsigned(apdu, data->Range.RefSeqNum);
            apdu_len += len;
            if (apdu) {
                apdu += len;
            }
            len = encode_application_signed(apdu, data->Count);
            apdu_len += len;
            if (apdu) {
                apdu += len;
            }
            len = encode_closing_tag(apdu, 6);
            apdu_len += len;
            break;
        case RR_BY_TIME:
            /* byTime [7] SEQUENCE */
            len = encode_opening_tag(apdu, 7);
            apdu_len += len;
            if (apdu) {
                apdu += len;
            }
            len = encode_application_date(apdu, &data->Range.RefTime.date);
            apdu_len += len;
            if (apdu) {
                apdu += len;
            }
            len = encode_application_time(apdu, &data->Range.RefTime.time);
            apdu_len += len;
            if (apdu) {
                apdu += len;
            }
            len = encode_application_signed(apdu, data->Count);
            apdu_len += len;
            if (apdu) {
                apdu += len;
            }
            len = encode_closing_tag(apdu, 7);
            apdu_len += len;
            break;
        case RR_READ_ALL:
            /* read the whole list - omit the range parameter */
            break;
        default:
            break;
    }

    return apdu_len;
}

/**
 * @brief Encode ReadRange-Request service APDU
 * @param apdu  Pointer to the buffer for encoding into
 * @param apdu_size number of bytes available in the buffer
 * @param data  Pointer to the service data used for encoding values
 * @return number of bytes encoded, or zero if unable to encode or too large
 */
size_t read_range_request_encode(
    uint8_t *apdu, size_t apdu_size, const BACNET_READ_RANGE_DATA *data)
{
    size_t apdu_len = 0; /* total length of the apdu, return value */

    apdu_len = read_range_encode(NULL, data);
    if (apdu_len > apdu_size) {
        apdu_len = 0;
    } else {
        apdu_len = read_range_encode(apdu, data);
    }

    return apdu_len;
}

/**
 *  Build a ReadRange request packet.
 *
 *  @param apdu  Pointer to the APDU buffer.
 *  @param invoke_id  Invoke ID
 *  @param rrdata  Pointer to the data used for encoding.
 *
 *  @return Bytes encoded.
 */
int rr_encode_apdu(
    uint8_t *apdu, uint8_t invoke_id, const BACNET_READ_RANGE_DATA *data)
{
    int len = 0; /* length of each encoding */
    int apdu_len = 0; /* total length of the apdu, return value */

    if (apdu) {
        apdu[0] = PDU_TYPE_CONFIRMED_SERVICE_REQUEST;
        apdu[1] = encode_max_segs_max_apdu(0, MAX_APDU);
        apdu[2] = invoke_id;
        apdu[3] = SERVICE_CONFIRMED_READ_RANGE; /* service choice */
    }
    len = 4;
    apdu_len += len;
    if (apdu) {
        apdu += len;
    }
    len = read_range_encode(apdu, data);
    apdu_len += len;

    return apdu_len;
}

/**
 * Decode the received ReadRange request
 *
 *  @param apdu Pointer to the APDU buffer.
 *  @param apdu_size number of bytes in the APDU buffer.
 *  @param data Pointer to the data filled while decoding.
 *  @return Bytes decoded, or #BACNET_STATUS_ERROR
 */
int rr_decode_service_request(
    const uint8_t *apdu, unsigned apdu_size, BACNET_READ_RANGE_DATA *data)
{
    int len = 0, apdu_len = 0;
    uint32_t value32 = 0;
    int32_t signed_value = 0;
    BACNET_OBJECT_TYPE object_type = OBJECT_NONE;
    uint32_t enum_value = 0;
    BACNET_UNSIGNED_INTEGER unsigned_value = 0;
    BACNET_DATE *bdate = NULL;
    BACNET_TIME *btime = NULL;

    /* check for value pointers */
    if (!apdu) {
        return BACNET_STATUS_ERROR;
    }
    /* objectIdentifier   [0] BACnetObjectIdentifier */
    len = bacnet_object_id_context_decode(
        &apdu[apdu_len], apdu_size - apdu_len, 0, &object_type, &value32);
    if (len > 0) {
        apdu_len += len;
        if (data) {
            data->object_type = object_type;
            data->object_instance = value32;
        }
    } else {
        return BACNET_STATUS_ERROR;
    }
    /* propertyIdentifier [1] BACnetPropertyIdentifier */
    len = bacnet_enumerated_context_decode(
        &apdu[apdu_len], apdu_size - apdu_len, 1, &enum_value);
    if (len > 0) {
        apdu_len += len;
        if (data) {
            data->object_property = (BACNET_PROPERTY_ID)enum_value;
            data->Overhead = RR_OVERHEAD; /* Start with the fixed overhead */
        }
    } else {
        return BACNET_STATUS_ERROR;
    }
    /* propertyArrayIndex [2] Unsigned OPTIONAL */
    len = bacnet_unsigned_context_decode(
        &apdu[apdu_len], apdu_size - apdu_len, 2, &unsigned_value);
    if (len > 0) {
        apdu_len += len;
        if (data) {
            data->array_index = (BACNET_ARRAY_INDEX)unsigned_value;
            data->Overhead += RR_INDEX_OVERHEAD;
        }
    } else if (len == 0) {
        /* OPTIONAL missing - skip adding len */
        if (data) {
            data->array_index = BACNET_ARRAY_ALL;
        }
    } else {
        return BACNET_STATUS_ERROR;
    }
    if (bacnet_is_opening_tag_number(
            &apdu[apdu_len], apdu_size - apdu_len, 3, &len)) {
        /*
            byPosition [3] SEQUENCE {
                referenceIndex  Unsigned,
                count           INTEGER
            }
        */
        apdu_len += len;
        if (data) {
            data->RequestType = RR_BY_POSITION;
        }
        len = bacnet_unsigned_application_decode(
            &apdu[apdu_len], apdu_size - apdu_len, &unsigned_value);
        if (len > 0) {
            apdu_len += len;
            if (data) {
                data->Range.RefIndex = (uint32_t)unsigned_value;
            }
        } else {
            return BACNET_STATUS_ERROR;
        }
        len = bacnet_signed_application_decode(
            &apdu[apdu_len], apdu_size - apdu_len, &signed_value);
        if (len > 0) {
            apdu_len += len;
            if (data) {
                data->Count = signed_value;
            }
        } else {
            return BACNET_STATUS_ERROR;
        }
        if (bacnet_is_closing_tag_number(
                &apdu[apdu_len], apdu_size - apdu_len, 3, &len)) {
            apdu_len += len;
        } else {
            return BACNET_STATUS_ERROR;
        }
    } else if (bacnet_is_opening_tag_number(
                   &apdu[apdu_len], apdu_size - apdu_len, 6, &len)) {
        /*
            bySequenceNumber [6] SEQUENCE {
                referenceIndex  Unsigned,
                count           INTEGER
            }
        */
        apdu_len += len;
        if (data) {
            data->RequestType = RR_BY_SEQUENCE;
        }
        len = bacnet_unsigned_application_decode(
            &apdu[apdu_len], apdu_size - apdu_len, &unsigned_value);
        if (len > 0) {
            apdu_len += len;
            if (data) {
                data->Range.RefSeqNum = (uint32_t)unsigned_value;
                data->Overhead += RR_1ST_SEQ_OVERHEAD;
            }
        } else {
            return BACNET_STATUS_ERROR;
        }
        len = bacnet_signed_application_decode(
            &apdu[apdu_len], apdu_size - apdu_len, &signed_value);
        if (len > 0) {
            apdu_len += len;
            if (data) {
                data->Count = signed_value;
            }
        } else {
            return BACNET_STATUS_ERROR;
        }
        if (bacnet_is_closing_tag_number(
                &apdu[apdu_len], apdu_size - apdu_len, 6, &len)) {
            apdu_len += len;
        } else {
            return BACNET_STATUS_ERROR;
        }
    } else if (bacnet_is_opening_tag_number(
                   &apdu[apdu_len], apdu_size - apdu_len, 7, &len)) {
        /*
            byTime [7] SEQUENCE {
                referenceTime   BACnetDateTime,
                count           INTEGER
            }
        */
        apdu_len += len;
        if (data) {
            data->RequestType = RR_BY_TIME;
            bdate = &data->Range.RefTime.date;
            btime = &data->Range.RefTime.time;
        }
        len = bacnet_date_application_decode(
            &apdu[apdu_len], apdu_size - apdu_len, bdate);
        if (len > 0) {
            apdu_len += len;
        } else {
            return BACNET_STATUS_ERROR;
        }
        len = bacnet_time_application_decode(
            &apdu[apdu_len], apdu_size - apdu_len, btime);
        if (len > 0) {
            apdu_len += len;
        } else {
            return BACNET_STATUS_ERROR;
        }
        len = bacnet_signed_application_decode(
            &apdu[apdu_len], apdu_size - apdu_len, &signed_value);
        if (len > 0) {
            apdu_len += len;
            if (data) {
                data->Count = signed_value;
            }
        } else {
            return BACNET_STATUS_ERROR;
        }
        if (bacnet_is_closing_tag_number(
                &apdu[apdu_len], apdu_size - apdu_len, 7, &len)) {
            apdu_len += len;
        } else {
            return BACNET_STATUS_ERROR;
        }
    } else {
        /* OPTIONAL range missing - skip adding len */
        if (data) {
            data->RequestType = RR_READ_ALL;
        }
    }

    return apdu_len;
}

/*
 * ReadRange-ACK ::= SEQUENCE {
 *      objectIdentifier    [0] BACnetObjectIdentifier,
 *      propertyIdentifier  [1] BACnetPropertyIdentifier,
 *      propertyArrayIndex  [2] Unsigned OPTIONAL,
 *      -- used only with array datatype
 *      resultFlags         [3] BACnetResultFlags,
 *      itemCount           [4] Unsigned,
 *      itemData            [5] SEQUENCE OF ABSTRACT-SYNTAX.&TYPE,
 *      firstSequenceNumber [6] Unsigned32 OPTIONAL
 *      -- used only if 'Item Count' > 0 and
 *      -- the request was either of type 'By Sequence Number' or 'By Time'
 * }
 */

/**
 * @brief Encode ReadRange-ACK service APDU
 * @param apdu  Pointer to the buffer, or NULL for length
 * @param data  Pointer to the data to encode.
 * @return number of bytes encoded, or zero on error.
 */
int readrange_ack_encode(uint8_t *apdu, const BACNET_READ_RANGE_DATA *data)
{
    int apdu_len = 0; /* total length of the apdu, return value */
    int len = 0;

    if (!data) {
        return 0;
    }
    len = encode_context_object_id(
        apdu, 0, data->object_type, data->object_instance);
    apdu_len += len;
    if (apdu) {
        apdu += len;
    }
    len = encode_context_enumerated(apdu, 1, data->object_property);
    apdu_len += len;
    if (apdu) {
        apdu += len;
    }
    /* context 2 array index is optional */
    if (data->array_index != BACNET_ARRAY_ALL) {
        len = encode_context_unsigned(apdu, 2, data->array_index);
        apdu_len += len;
        if (apdu) {
            apdu += len;
        }
    }
    /* Context 3 BACnet Result Flags */
    len = encode_context_bitstring(apdu, 3, &data->ResultFlags);
    apdu_len += len;
    if (apdu) {
        apdu += len;
    }
    /* Context 4 Item Count */
    len = encode_context_unsigned(apdu, 4, data->ItemCount);
    apdu_len += len;
    if (apdu) {
        apdu += len;
    }
    /* Context 5 Property list - reading the standard it looks like an
     * empty list still requires an opening and closing tag as the
     * tagged parameter is not optional
     */
    len = encode_opening_tag(apdu, 5);
    apdu_len += len;
    if (apdu) {
        apdu += len;
    }
<<<<<<< HEAD
    if (data->ItemCount != 0) {
=======
    if (data->application_data_len > 0) {
>>>>>>> 31af2507
        for (len = 0; len < data->application_data_len; len++) {
            if (apdu) {
                apdu[len] = data->application_data[len];
            }
        }
        apdu_len += len;
        if (apdu) {
            apdu += len;
        }
    }
    len = encode_closing_tag(apdu, 5);
    apdu_len += len;
    if (apdu) {
        apdu += len;
    }
    if ((data->ItemCount != 0) && (data->RequestType != RR_BY_POSITION) &&
        (data->RequestType != RR_READ_ALL)) {
        /* Context 6 Sequence number of first item */
        len = encode_context_unsigned(apdu, 6, data->FirstSequence);
        apdu_len += len;
    }

    return apdu_len;
}

/**
 * @brief Encode the ReadRange-ACK service
 * @param apdu  Pointer to the buffer for encoding into, or NULL for length
 * @param apdu_size number of bytes available in the buffer
 * @param data  Pointer to the service data to be encoded
 * @return number of bytes encoded, or zero if unable to encode or too large
 */
size_t readrange_ack_service_encode(
    uint8_t *apdu, size_t apdu_size, const BACNET_READ_RANGE_DATA *data)
{
    size_t apdu_len = 0; /* total length of the apdu, return value */

    apdu_len = readrange_ack_encode(NULL, data);
    if (apdu_len > apdu_size) {
        apdu_len = 0;
    } else {
        apdu_len = readrange_ack_encode(apdu, data);
    }

    return apdu_len;
}

/**
 * Build a ReadRange response packet
 *
 * @param apdu  Pointer to the buffer.
 * @param invoke_id original invoke id for request
 * @param data  Pointer to the property data to be encoded
 * @return number of bytes encoded
 */
int rr_ack_encode_apdu(
    uint8_t *apdu, uint8_t invoke_id, const BACNET_READ_RANGE_DATA *data)
{
    int apdu_len = 0; /* total length of the apdu, return value */
    int len = 0;

    if (apdu) {
        apdu[0] = PDU_TYPE_COMPLEX_ACK; /* complex ACK service */
        apdu[1] = invoke_id; /* original invoke id from request */
        apdu[2] = SERVICE_CONFIRMED_READ_RANGE; /* service choice */
    }
    len = 3;
    apdu_len += len;
    if (apdu) {
        apdu += len;
    }
    len = readrange_ack_encode(apdu, data);
    apdu_len += len;

    return apdu_len;
}

/**
 * Decode the received ReadRange response
 *
 *  @param apdu Pointer to the APDU buffer.
 *  @param apdu_size Number of bytes in the APDU buffer.
 *  @param data Pointer to the data filled while decoding (can be NULL).
 *  @return number of bytes decoded, or #BACNET_STATUS_ERROR
 */
int rr_ack_decode_service_request(
    uint8_t *apdu, int apdu_size, BACNET_READ_RANGE_DATA *data)
{
    int apdu_len = 0;
    int len = 0;
    int data_len = 0;
    BACNET_OBJECT_TYPE object_type = OBJECT_NONE;
    uint32_t value32 = 0;
    BACNET_UNSIGNED_INTEGER unsigned_value;
    BACNET_BIT_STRING *bitstring = NULL;

    /* Check apdu_len against the len during decode. */
    if (!apdu) {
        return BACNET_STATUS_ERROR;
    }
    /* objectIdentifier    [0] BACnetObjectIdentifier */
    len = bacnet_object_id_context_decode(
        &apdu[apdu_len], apdu_size - apdu_len, 0, &object_type, &value32);
    if (len > 0) {
        apdu_len += len;
        if (data) {
            data->object_type = object_type;
            data->object_instance = value32;
        }
    } else {
        return BACNET_STATUS_ERROR;
    }
    /* propertyIdentifier [1] BACnetPropertyIdentifier */
    len = bacnet_enumerated_context_decode(
        &apdu[apdu_len], apdu_size - apdu_len, 1, &value32);
    if (len > 0) {
        apdu_len += len;
        if (data) {
            data->object_property = (BACNET_PROPERTY_ID)value32;
        }
    } else {
        return BACNET_STATUS_ERROR;
    }
    /* propertyArrayIndex [2] Unsigned OPTIONAL */
    len = bacnet_unsigned_context_decode(
        &apdu[apdu_len], apdu_size - apdu_len, 2, &unsigned_value);
    if (len > 0) {
        apdu_len += len;
        if (data) {
            data->array_index = (BACNET_ARRAY_INDEX)unsigned_value;
        }
    } else if (len == 0) {
        /* OPTIONAL missing - skip adding len */
        if (data) {
            data->array_index = BACNET_ARRAY_ALL;
        }
    } else {
        return BACNET_STATUS_ERROR;
    }
    /* resultFlags [3] BACnetResultFlags */
    if (data) {
        bitstring = &data->ResultFlags;
    }
    len = bacnet_bitstring_context_decode(
        &apdu[apdu_len], apdu_size - apdu_len, 3, bitstring);
    if (len > 0) {
        apdu_len += len;
    } else {
        return BACNET_STATUS_ERROR;
    }
    /* itemCount [4] Unsigned */
    len = bacnet_unsigned_context_decode(
        &apdu[apdu_len], apdu_size - apdu_len, 4, &unsigned_value);
    if (len > 0) {
        apdu_len += len;
        if (data) {
            data->ItemCount = (uint32_t)unsigned_value;
        }
    } else {
        return BACNET_STATUS_ERROR;
    }
    /* itemData [5] SEQUENCE OF ABSTRACT-SYNTAX.&TYPE */
    if (!bacnet_is_opening_tag_number(
            &apdu[apdu_len], apdu_size - apdu_len, 5, &len)) {
        return BACNET_STATUS_ERROR;
    }
    /* determine the length of the data blob
       note: APDU must include the opening tag in order to find
       the matching closing tag */
    data_len =
        bacnet_enclosed_data_length(&apdu[apdu_len], apdu_size - apdu_len);
    if (data_len == BACNET_STATUS_ERROR) {
        return BACNET_STATUS_ERROR;
    }
    /* count the opening tag number length AFTER getting the data length */
    apdu_len += len;
    /* sanity check */
    if (data_len > MAX_APDU) {
        /* not enough size in application_data to store the data chunk */
        return BACNET_STATUS_ERROR;
    } else if (data) {
        /* don't decode the application tag number or its data here */
        data->application_data = &apdu[apdu_len];
        data->application_data_len = data_len;
    }
    apdu_len += data_len;
    if (!bacnet_is_closing_tag_number(
            &apdu[apdu_len], apdu_size - apdu_len, 5, &len)) {
        return BACNET_STATUS_ERROR;
    }
    /* count the closing tag number length */
    apdu_len += len;
    /* firstSequenceNumber [6] Unsigned32 OPTIONAL
        -- used only if 'Item Count' > 0 and
        -- the request was either of type 'By Sequence Number'
        -- or 'By Time' */
    if (apdu_len < apdu_size) {
        len = bacnet_unsigned_context_decode(
            &apdu[apdu_len], apdu_size - apdu_len, 6, &unsigned_value);
        if (len > 0) {
            apdu_len += len;
            if (data) {
                data->FirstSequence = (uint32_t)unsigned_value;
            }
        } else if (len == 0) {
            /* OPTIONAL missing - skip adding len */
            if (data) {
                data->FirstSequence = 0;
            }
        } else {
            return BACNET_STATUS_ERROR;
        }
    }

    return apdu_len;
}<|MERGE_RESOLUTION|>--- conflicted
+++ resolved
@@ -467,11 +467,7 @@
     if (apdu) {
         apdu += len;
     }
-<<<<<<< HEAD
-    if (data->ItemCount != 0) {
-=======
     if (data->application_data_len > 0) {
->>>>>>> 31af2507
         for (len = 0; len < data->application_data_len; len++) {
             if (apdu) {
                 apdu[len] = data->application_data[len];
