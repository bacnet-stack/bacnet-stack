--- conflicted
+++ resolved
@@ -391,11 +391,6 @@
     PROP_WEEKLY_SCHEDULE,
     PROP_EXCEPTION_SCHEDULE,
     PROP_TAGS,
-<<<<<<< HEAD
-    PROP_ISSUER_CERTIFICATE_FILES,
-    PROP_SC_HUB_FUNCTION_ACCEPT_URIS,
-=======
->>>>>>> 3329dff3
     -1
 };
 
