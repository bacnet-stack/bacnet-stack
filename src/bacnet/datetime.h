/**
 * @file
 * @brief API for BACnetDate, BACnetTime, BACnetDateTime, BACnetDateRange 
 * complex data type encode and decode
 * @author Steve Karg <skarg@users.sourceforge.net>
 * @author Greg Shue <greg.shue@outlook.com>
 * @author Ondřej Hruška <ondra@ondrovo.com>
 * @date 2012
 * @section LICENSE
 *
 * SPDX-License-Identifier: MIT
 */
#ifndef BACNET_DATE_TIME_H
#define BACNET_DATE_TIME_H

#include <stdint.h>
#include <stdbool.h>
#include "bacnet/bacnet_stack_exports.h"
#include "bacnet/basic/sys/platform.h"

/* define our epic beginnings */
#define BACNET_DATE_YEAR_EPOCH 1900
/* 1/1/1900 is a Monday */
#define BACNET_DAY_OF_WEEK_EPOCH BACNET_WEEKDAY_MONDAY

typedef enum BACnet_Weekday {
    BACNET_WEEKDAY_MONDAY = 1,
    BACNET_WEEKDAY_TUESDAY = 2,
    BACNET_WEEKDAY_WEDNESDAY = 3,
    BACNET_WEEKDAY_THURSDAY = 4,
    BACNET_WEEKDAY_FRIDAY = 5,
    BACNET_WEEKDAY_SATURDAY = 6,
    BACNET_WEEKDAY_SUNDAY = 7
} BACNET_WEEKDAY;

/* date */
typedef struct BACnet_Date {
    uint16_t year; /* AD */
    uint8_t month; /* 1=Jan */
    uint8_t day; /* 1..31 */
    uint8_t wday; /* 1=Monday-7=Sunday */
} BACNET_DATE;

/* time */
typedef struct BACnet_Time {
    uint8_t hour;
    uint8_t min;
    uint8_t sec;
    uint8_t hundredths;
} BACNET_TIME;

typedef struct BACnet_DateTime {
    BACNET_DATE date;
    BACNET_TIME time;
} BACNET_DATE_TIME;

/* range of dates */
typedef struct BACnet_Date_Range {
    BACNET_DATE startdate;
    BACNET_DATE enddate;
} BACNET_DATE_RANGE;

/* week and days */
typedef struct BACnet_Weeknday {
    uint8_t month; /* 1=Jan 13=odd 14=even FF=any */
    uint8_t weekofmonth; /* 1=days 1-7, 2=days 8-14, 3=days 15-21, 4=days 22-28,
                            5=days 29-31, 6=last 7 days, FF=any week */
    uint8_t dayofweek; /* 1=Monday-7=Sunday, FF=any */
} BACNET_WEEKNDAY;

#ifdef UINT64_MAX
typedef uint64_t bacnet_time_t;
#else
typedef uint32_t bacnet_time_t;
#endif

#ifdef __cplusplus
extern "C" {
#endif /* __cplusplus */

/* utility initialization functions */
BACNET_STACK_EXPORT
void datetime_set_date(
    BACNET_DATE *bdate, uint16_t year, uint8_t month, uint8_t day);
BACNET_STACK_EXPORT
void datetime_set_time(BACNET_TIME *btime,
    uint8_t hour,
    uint8_t minute,
    uint8_t seconds,
    uint8_t hundredths);
BACNET_STACK_EXPORT
void datetime_set(
    BACNET_DATE_TIME *bdatetime, BACNET_DATE *bdate, BACNET_TIME *btime);
BACNET_STACK_EXPORT
void datetime_set_values(BACNET_DATE_TIME *bdatetime,
    uint16_t year,
    uint8_t month,
    uint8_t day,
    uint8_t hour,
    uint8_t minute,
    uint8_t seconds,
    uint8_t hundredths);
BACNET_STACK_EXPORT
uint32_t datetime_hms_to_seconds_since_midnight(
    uint8_t hours, uint8_t minutes, uint8_t seconds);
BACNET_STACK_EXPORT
uint16_t datetime_hm_to_minutes_since_midnight(uint8_t hours, uint8_t minutes);
BACNET_STACK_EXPORT
void datetime_hms_from_seconds_since_midnight(
    uint32_t seconds, uint8_t *pHours, uint8_t *pMinutes, uint8_t *pSeconds);
/* utility test for validity */
BACNET_STACK_EXPORT
bool datetime_is_valid(BACNET_DATE *bdate, BACNET_TIME *btime);
BACNET_STACK_EXPORT
bool datetime_time_is_valid(BACNET_TIME *btime);
BACNET_STACK_EXPORT
bool datetime_date_is_valid(BACNET_DATE *bdate);
/* date and time calculations and summaries */
BACNET_STACK_EXPORT
void datetime_ymd_from_days_since_epoch(
    uint32_t days, uint16_t *pYear, uint8_t *pMonth, uint8_t *pDay);
BACNET_STACK_EXPORT
uint32_t datetime_days_since_epoch(BACNET_DATE *bdate);
BACNET_STACK_EXPORT
void datetime_days_since_epoch_into_date(uint32_t days, BACNET_DATE *bdate);
BACNET_STACK_EXPORT
uint32_t datetime_day_of_year(BACNET_DATE *bdate);
BACNET_STACK_EXPORT
uint32_t datetime_ymd_to_days_since_epoch(
    uint16_t year, uint8_t month, uint8_t day);
BACNET_STACK_EXPORT
void datetime_day_of_year_into_date(
    uint32_t days, uint16_t year, BACNET_DATE *bdate);
BACNET_STACK_EXPORT
bool datetime_is_leap_year(uint16_t year);
BACNET_STACK_EXPORT
uint8_t datetime_month_days(uint16_t year, uint8_t month);
BACNET_STACK_EXPORT
uint8_t datetime_day_of_week(uint16_t year, uint8_t month, uint8_t day);
BACNET_STACK_EXPORT
bool datetime_ymd_is_valid(uint16_t year, uint8_t month, uint8_t day);
BACNET_STACK_EXPORT
uint32_t datetime_ymd_day_of_year(uint16_t year, uint8_t month, uint8_t day);

BACNET_STACK_EXPORT
void datetime_seconds_since_midnight_into_time(
    uint32_t seconds, BACNET_TIME *btime);
BACNET_STACK_EXPORT
uint32_t datetime_seconds_since_midnight(BACNET_TIME *btime);
BACNET_STACK_EXPORT
uint16_t datetime_minutes_since_midnight(BACNET_TIME *btime);

/* utility comparison functions:
   if the date/times are the same, return is 0
   if date1 is before date2, returns negative
   if date1 is after date2, returns positive */
BACNET_STACK_EXPORT
int datetime_compare_date(BACNET_DATE *date1, BACNET_DATE *date2);
BACNET_STACK_EXPORT
int datetime_compare_time(BACNET_TIME *time1, BACNET_TIME *time2);
BACNET_STACK_EXPORT
int datetime_compare(BACNET_DATE_TIME *datetime1, BACNET_DATE_TIME *datetime2);

/* full comparison functions:
 * taking into account FF fields in date and time structures,
 * do a full comparison of two values */
BACNET_STACK_EXPORT
int datetime_wildcard_compare_date(BACNET_DATE *date1, BACNET_DATE *date2);
BACNET_STACK_EXPORT
int datetime_wildcard_compare_time(BACNET_TIME *time1, BACNET_TIME *time2);
BACNET_STACK_EXPORT
int datetime_wildcard_compare(
    BACNET_DATE_TIME *datetime1, BACNET_DATE_TIME *datetime2);

/* utility copy functions */
BACNET_STACK_EXPORT
void datetime_copy_date(BACNET_DATE *dest, BACNET_DATE *src);
BACNET_STACK_EXPORT
void datetime_copy_time(BACNET_TIME *dest, BACNET_TIME *src);
BACNET_STACK_EXPORT
void datetime_copy(BACNET_DATE_TIME *dest, BACNET_DATE_TIME *src);

/* utility add or subtract minutes function */
BACNET_STACK_EXPORT
void datetime_add_minutes(BACNET_DATE_TIME *bdatetime, int32_t minutes);

BACNET_STACK_EXPORT
bacnet_time_t datetime_seconds_since_epoch(BACNET_DATE_TIME *bdatetime);
BACNET_STACK_EXPORT
void datetime_since_epoch_seconds(
    BACNET_DATE_TIME *bdatetime, bacnet_time_t seconds);
BACNET_STACK_EXPORT
bacnet_time_t datetime_seconds_since_epoch_max(void);

/* date and time wildcards */
BACNET_STACK_EXPORT
bool datetime_wildcard_year(BACNET_DATE *bdate);
BACNET_STACK_EXPORT
void datetime_wildcard_year_set(BACNET_DATE *bdate);
BACNET_STACK_EXPORT
bool datetime_wildcard_month(BACNET_DATE *bdate);
BACNET_STACK_EXPORT
void datetime_wildcard_month_set(BACNET_DATE *bdate);
BACNET_STACK_EXPORT
bool datetime_wildcard_day(BACNET_DATE *bdate);
BACNET_STACK_EXPORT
void datetime_wildcard_day_set(BACNET_DATE *bdate);
BACNET_STACK_EXPORT
bool datetime_wildcard_weekday(BACNET_DATE *bdate);
BACNET_STACK_EXPORT
void datetime_wildcard_weekday_set(BACNET_DATE *bdate);
BACNET_STACK_EXPORT
bool datetime_wildcard_hour(BACNET_TIME *btime);
BACNET_STACK_EXPORT
void datetime_wildcard_hour_set(BACNET_TIME *btime);
BACNET_STACK_EXPORT
bool datetime_wildcard_minute(BACNET_TIME *btime);
BACNET_STACK_EXPORT
void datetime_wildcard_minute_set(BACNET_TIME *btime);
BACNET_STACK_EXPORT
bool datetime_wildcard_second(BACNET_TIME *btime);
BACNET_STACK_EXPORT
void datetime_wildcard_second_set(BACNET_TIME *btime);
BACNET_STACK_EXPORT
bool datetime_wildcard_hundredths(BACNET_TIME *btime);
BACNET_STACK_EXPORT
void datetime_wildcard_hundredths_set(BACNET_TIME *btime);
BACNET_STACK_EXPORT
bool datetime_wildcard(BACNET_DATE_TIME *bdatetime);
BACNET_STACK_EXPORT
bool datetime_wildcard_present(BACNET_DATE_TIME *bdatetime);
BACNET_STACK_EXPORT
void datetime_wildcard_set(BACNET_DATE_TIME *bdatetime);
BACNET_STACK_EXPORT
void datetime_date_wildcard_set(BACNET_DATE *bdate);
BACNET_STACK_EXPORT
void datetime_time_wildcard_set(BACNET_TIME *btime);

BACNET_STACK_EXPORT
bool datetime_local_to_utc(BACNET_DATE_TIME *utc_time,
    BACNET_DATE_TIME *local_time,
    int16_t utc_offset_minutes,
    int8_t dst_adjust_minutes);
BACNET_STACK_EXPORT
bool datetime_utc_to_local(BACNET_DATE_TIME *local_time,
    BACNET_DATE_TIME *utc_time,
    int16_t utc_offset_minutes,
    int8_t dst_adjust_minutes);

BACNET_STACK_EXPORT
bool datetime_date_init_ascii(BACNET_DATE *bdate, const char *ascii);
BACNET_STACK_EXPORT
bool datetime_time_init_ascii(BACNET_TIME *btime, const char *ascii);
BACNET_STACK_EXPORT
bool datetime_init_ascii(BACNET_DATE_TIME *bdatetime, const char *ascii);

BACNET_STACK_EXPORT
int bacapp_encode_datetime(uint8_t *apdu, BACNET_DATE_TIME *value);
BACNET_STACK_EXPORT
int bacapp_encode_context_datetime(
    uint8_t *apdu, uint8_t tag_number, BACNET_DATE_TIME *value);
BACNET_STACK_EXPORT
int bacnet_datetime_decode(
    uint8_t *apdu, uint32_t apdu_size, BACNET_DATE_TIME *value);
BACNET_STACK_EXPORT
int bacnet_datetime_context_decode(
    uint8_t *apdu, uint32_t apdu_size,  uint8_t tag_number,
    BACNET_DATE_TIME *value);

BACNET_STACK_DEPRECATED("Use bacnet_datetime_decode() instead")
BACNET_STACK_EXPORT
int bacapp_decode_datetime(
    uint8_t *apdu, BACNET_DATE_TIME *value);
BACNET_STACK_DEPRECATED("Use bacnet_datetime_context_decode() instead")
BACNET_STACK_EXPORT
int bacapp_decode_context_datetime(uint8_t *apdu,
    uint8_t tag_number,
    BACNET_DATE_TIME *value);

<<<<<<< HEAD
/**
 * Encode daterange
 *
 * @param apdu - apdu buffer; NULL to only measure capacity needed
 * @param value - value to encode
 * @return number of bytes emitted, <= 0 on error
 */
BACNET_STACK_EXPORT
int bacapp_daterange_encode(uint8_t *apdu, BACNET_DATE_RANGE *value);

/**
 * Decode daterange
 *
 * @param apdu - apdu buffer with data
 * @param value - value to decode
 * @return number of bytes consumed, <= 0 on error
 */
BACNET_STACK_EXPORT
int bacapp_daterange_decode(uint8_t *apdu, BACNET_DATE_RANGE *value);

/**
 * Encode daterange with context tag
 *
 * @param apdu - apdu buffer; NULL to only measure capacity needed
 * @param tag_number - context tag number
 * @param value - value to encode
 * @return number of bytes emitted, <= 0 on error
 */
BACNET_STACK_EXPORT
int bacapp_daterange_context_encode(
    uint8_t *apdu, uint8_t tag_number, BACNET_DATE_RANGE *value);

/**
 * Decode daterange with context tag
 *
 * @param apdu - apdu buffer
 * @param tag_number - context tag number to expect
 * @param value - value to decode
 * @return number of bytes consumed, <= 0 on error
 */
BACNET_STACK_EXPORT
int bacapp_daterange_context_decode(
    uint8_t *apdu, uint8_t tag_number, BACNET_DATE_RANGE *value);
=======
BACNET_STACK_EXPORT
int bacnet_daterange_encode(uint8_t *apdu, BACNET_DATE_RANGE *value);
BACNET_STACK_EXPORT
int bacnet_daterange_decode(uint8_t *apdu, 
    uint32_t apdu_size, 
    BACNET_DATE_RANGE *value);
BACNET_STACK_EXPORT
int bacnet_daterange_context_encode(
    uint8_t *apdu, uint8_t tag_number, BACNET_DATE_RANGE *value);
BACNET_STACK_EXPORT
int bacnet_daterange_context_decode(uint8_t *apdu,
    uint32_t apdu_size,
    uint8_t tag_number,
    BACNET_DATE_RANGE *value);
>>>>>>> 340bd095

/* implementation agnostic functions - create your own! */
BACNET_STACK_EXPORT
bool datetime_local(BACNET_DATE *bdate,
    BACNET_TIME *btime,
    int16_t *utc_offset_minutes,
    bool *dst_active);
BACNET_STACK_EXPORT
void datetime_init(void);

#ifdef __cplusplus
}
#endif /* __cplusplus */
#endif<|MERGE_RESOLUTION|>--- conflicted
+++ resolved
@@ -277,51 +277,6 @@
     uint8_t tag_number,
     BACNET_DATE_TIME *value);
 
-<<<<<<< HEAD
-/**
- * Encode daterange
- *
- * @param apdu - apdu buffer; NULL to only measure capacity needed
- * @param value - value to encode
- * @return number of bytes emitted, <= 0 on error
- */
-BACNET_STACK_EXPORT
-int bacapp_daterange_encode(uint8_t *apdu, BACNET_DATE_RANGE *value);
-
-/**
- * Decode daterange
- *
- * @param apdu - apdu buffer with data
- * @param value - value to decode
- * @return number of bytes consumed, <= 0 on error
- */
-BACNET_STACK_EXPORT
-int bacapp_daterange_decode(uint8_t *apdu, BACNET_DATE_RANGE *value);
-
-/**
- * Encode daterange with context tag
- *
- * @param apdu - apdu buffer; NULL to only measure capacity needed
- * @param tag_number - context tag number
- * @param value - value to encode
- * @return number of bytes emitted, <= 0 on error
- */
-BACNET_STACK_EXPORT
-int bacapp_daterange_context_encode(
-    uint8_t *apdu, uint8_t tag_number, BACNET_DATE_RANGE *value);
-
-/**
- * Decode daterange with context tag
- *
- * @param apdu - apdu buffer
- * @param tag_number - context tag number to expect
- * @param value - value to decode
- * @return number of bytes consumed, <= 0 on error
- */
-BACNET_STACK_EXPORT
-int bacapp_daterange_context_decode(
-    uint8_t *apdu, uint8_t tag_number, BACNET_DATE_RANGE *value);
-=======
 BACNET_STACK_EXPORT
 int bacnet_daterange_encode(uint8_t *apdu, BACNET_DATE_RANGE *value);
 BACNET_STACK_EXPORT
@@ -336,7 +291,6 @@
     uint32_t apdu_size,
     uint8_t tag_number,
     BACNET_DATE_RANGE *value);
->>>>>>> 340bd095
 
 /* implementation agnostic functions - create your own! */
 BACNET_STACK_EXPORT
