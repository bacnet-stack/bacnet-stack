/**
 * @file
 * @brief BACnet Change-of-Value encode and decode functions
 * @author Steve Karg <skarg@users.sourceforge.net>
 * @date 2012
 * @copyright SPDX-License-Identifier: MIT
 */
#ifndef BACNET_COV_H
#define BACNET_COV_H

#include <stdint.h>
#include <stdbool.h>
/* BACnet Stack defines - first */
#include "bacnet/bacdef.h"
/* BACnet Stack API */
#include "bacnet/bacapp.h"

typedef struct BACnet_COV_Data {
    uint32_t subscriberProcessIdentifier;
    uint32_t initiatingDeviceIdentifier;
    BACNET_OBJECT_ID monitoredObjectIdentifier;
    uint32_t timeRemaining; /* seconds */
    /* simple linked list of values */
    BACNET_PROPERTY_VALUE *listOfValues;
} BACNET_COV_DATA;

struct BACnet_Subscribe_COV_Data;
typedef struct BACnet_Subscribe_COV_Data {
    uint32_t subscriberProcessIdentifier;
    BACNET_OBJECT_ID monitoredObjectIdentifier;
    bool cancellationRequest; /* true if this is a cancellation request */
    bool issueConfirmedNotifications; /* optional */
    uint32_t lifetime; /* seconds, optional */
    bool covSubscribeToProperty; /* true to use per-property subscription */
    BACNET_PROPERTY_REFERENCE monitoredProperty;
    bool covIncrementPresent; /* true if present */
    float covIncrement; /* optional */
    BACNET_ERROR_CLASS error_class;
    BACNET_ERROR_CODE error_code;
    struct BACnet_Subscribe_COV_Data *next;
} BACNET_SUBSCRIBE_COV_DATA;

/* generic callback for COV notifications */
typedef void (*BACnet_COV_Notification_Callback)(BACNET_COV_DATA *cov_data);
struct BACnet_COV_Notification;
typedef struct BACnet_COV_Notification {
    struct BACnet_COV_Notification *next;
    BACnet_COV_Notification_Callback callback;
} BACNET_COV_NOTIFICATION;

#ifdef __cplusplus
extern "C" {
#endif /* __cplusplus */

BACNET_STACK_EXPORT
size_t cov_notify_service_request_encode(
    uint8_t *apdu, size_t apdu_size, const BACNET_COV_DATA *data);

BACNET_STACK_EXPORT
int cov_notify_encode_apdu(uint8_t *apdu, const BACNET_COV_DATA *data);

BACNET_STACK_EXPORT
int ucov_notify_encode_apdu(
    uint8_t *apdu, unsigned max_apdu_len, const BACNET_COV_DATA *data);

BACNET_STACK_EXPORT
int ucov_notify_decode_apdu(
    const uint8_t *apdu, unsigned apdu_len, BACNET_COV_DATA *data);

BACNET_STACK_EXPORT
int ucov_notify_send(
    uint8_t *apdu, unsigned max_apdu_len, BACNET_COV_DATA *data);

BACNET_STACK_EXPORT
int ccov_notify_encode_apdu(
    uint8_t *apdu,
    unsigned max_apdu_len,
    uint8_t invoke_id,
    const BACNET_COV_DATA *data);

BACNET_STACK_EXPORT
int ccov_notify_decode_apdu(
    const uint8_t *apdu,
    unsigned apdu_len,
    uint8_t *invoke_id,
    BACNET_COV_DATA *data);

/* common for both confirmed and unconfirmed */
BACNET_STACK_EXPORT
int cov_notify_decode_service_request(
    const uint8_t *apdu, unsigned apdu_len, BACNET_COV_DATA *data);

BACNET_STACK_EXPORT
int cov_subscribe_property_decode_service_request(
    const uint8_t *apdu, unsigned apdu_len, BACNET_SUBSCRIBE_COV_DATA *data);

BACNET_STACK_EXPORT
int cov_subscribe_property_apdu_encode(
    uint8_t *apdu, const BACNET_SUBSCRIBE_COV_DATA *data);

BACNET_STACK_EXPORT
size_t cov_subscribe_property_service_request_encode(
    uint8_t *apdu, size_t apdu_size, const BACNET_SUBSCRIBE_COV_DATA *data);

BACNET_STACK_EXPORT
int cov_subscribe_property_encode_apdu(
    uint8_t *apdu,
    unsigned max_apdu_len,
    uint8_t invoke_id,
    const BACNET_SUBSCRIBE_COV_DATA *data);

BACNET_STACK_EXPORT
int cov_subscribe_decode_service_request(
    const uint8_t *apdu, unsigned apdu_len, BACNET_SUBSCRIBE_COV_DATA *data);

BACNET_STACK_EXPORT
int cov_subscribe_apdu_encode(
    uint8_t *apdu, const BACNET_SUBSCRIBE_COV_DATA *data);

BACNET_STACK_EXPORT
size_t cov_subscribe_service_request_encode(
    uint8_t *apdu, size_t apdu_size, const BACNET_SUBSCRIBE_COV_DATA *data);

BACNET_STACK_EXPORT
int cov_subscribe_encode_apdu(
    uint8_t *apdu,
    unsigned max_apdu_len,
    uint8_t invoke_id,
    const BACNET_SUBSCRIBE_COV_DATA *data);

BACNET_STACK_EXPORT
void cov_property_value_list_link(
    BACNET_PROPERTY_VALUE *value_list, size_t count);
BACNET_STACK_EXPORT
void cov_data_value_list_link(
    BACNET_COV_DATA *data, BACNET_PROPERTY_VALUE *value_list, size_t count);

BACNET_STACK_EXPORT
bool cov_value_list_encode_real(
    BACNET_PROPERTY_VALUE *value_list,
    float value,
    bool in_alarm,
    bool fault,
    bool overridden,
    bool out_of_service);
BACNET_STACK_EXPORT
bool cov_value_list_encode_enumerated(
    BACNET_PROPERTY_VALUE *value_list,
    uint32_t value,
    bool in_alarm,
    bool fault,
    bool overridden,
    bool out_of_service);
BACNET_STACK_EXPORT
bool cov_value_list_encode_unsigned(
    BACNET_PROPERTY_VALUE *value_list,
    uint32_t value,
    bool in_alarm,
    bool fault,
    bool overridden,
    bool out_of_service);
BACNET_STACK_EXPORT
<<<<<<< HEAD
bool cov_value_list_encode_signed_int(BACNET_PROPERTY_VALUE *value_list,
=======
bool cov_value_list_encode_signed_int(
    BACNET_PROPERTY_VALUE *value_list,
>>>>>>> 98e8cf21
    int32_t value,
    bool in_alarm,
    bool fault,
    bool overridden,
    bool out_of_service);
BACNET_STACK_EXPORT
<<<<<<< HEAD
bool cov_value_list_encode_character_string(BACNET_PROPERTY_VALUE *value_list,
    BACNET_CHARACTER_STRING *value,
=======
bool cov_value_list_encode_character_string(
    BACNET_PROPERTY_VALUE *value_list,
    const BACNET_CHARACTER_STRING *value,
    bool in_alarm,
    bool fault,
    bool overridden,
    bool out_of_service);
BACNET_STACK_EXPORT
bool cov_value_list_encode_bit_string(
    BACNET_PROPERTY_VALUE *value_list,
    const BACNET_BIT_STRING *value,
>>>>>>> 98e8cf21
    bool in_alarm,
    bool fault,
    bool overridden,
    bool out_of_service);

#ifdef __cplusplus
}
#endif /* __cplusplus */
/** @defgroup DSCOV Data Sharing - Change of Value Service (DS-COV)
 * @ingroup DataShare
 * 13.1 Change of Value Reporting <br>
 * Change of value (COV) reporting allows a COV-client to subscribe with a
 * COV-server, on a permanent or temporary basis, to receive reports of some
 * changes of value of some referenced property based on fixed criteria.
 * If an object provides COV reporting, then changes of value of any
 * subscribed-to properties of the object, in some cases based on programmable
 * increments, trigger COV notifications to be sent to subscribing clients.
 * Typically, COV notifications are sent to supervisory programs in COV-client
 * devices or to operators or logging devices. Any object, proprietary or
 * standard, may support COV reporting at the implementor's option.
 */
#endif<|MERGE_RESOLUTION|>--- conflicted
+++ resolved
@@ -160,22 +160,14 @@
     bool overridden,
     bool out_of_service);
 BACNET_STACK_EXPORT
-<<<<<<< HEAD
-bool cov_value_list_encode_signed_int(BACNET_PROPERTY_VALUE *value_list,
-=======
 bool cov_value_list_encode_signed_int(
     BACNET_PROPERTY_VALUE *value_list,
->>>>>>> 98e8cf21
     int32_t value,
     bool in_alarm,
     bool fault,
     bool overridden,
     bool out_of_service);
 BACNET_STACK_EXPORT
-<<<<<<< HEAD
-bool cov_value_list_encode_character_string(BACNET_PROPERTY_VALUE *value_list,
-    BACNET_CHARACTER_STRING *value,
-=======
 bool cov_value_list_encode_character_string(
     BACNET_PROPERTY_VALUE *value_list,
     const BACNET_CHARACTER_STRING *value,
@@ -187,7 +179,6 @@
 bool cov_value_list_encode_bit_string(
     BACNET_PROPERTY_VALUE *value_list,
     const BACNET_BIT_STRING *value,
->>>>>>> 98e8cf21
     bool in_alarm,
     bool fault,
     bool overridden,
