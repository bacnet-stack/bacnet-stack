/**
 * @file
 * @brief Core BACnet defines and enumerations and structures
 * @author Steve Karg <skarg@users.sourceforge.net>
 * @date 2004
 * @copyright 2004 Steve Karg <skarg@users.sourceforge.net>
 *
 * SPDX-License-Identifier: MIT
 */
#ifndef BACDEF_H
#define BACDEF_H

#include <stddef.h>
#include <stdint.h>
/* config is always first to allow developers to override */
#include "bacnet/config.h"
<<<<<<< HEAD

#if !defined(PRINT)
#  ifdef DEBUG_PRINT
#    if (__STDC_VERSION__  >= 199901L) || defined(_MSC_VER)
#      define PRINT(...) do {printf("%s:%d::%s(): ", __FILE__, __LINE__, __func__); printf(__VA_ARGS__); printf("\r\n");} while(0)
#    else
#      include <stdarg.h>
#      include <stdio.h>
       static inline void __PRINT(const char *format, ...) {
         va_list args;
         va_start(args, format);
         printf("%s:%d(): ", __FILE__, __LINE__);
         vprintf(format "\r\n", args);
         va_end(args);
       }
#      define PRINT __PRINT
#    endif
#  else
#    include <stdarg.h>
     static inline void __PRINT(const char *format, ...) { (void) format; }
#    define PRINT __PRINT
#  endif
#endif

#if defined(_MSC_VER)
/* Silence the warnings about unsafe versions of library functions */
/* as we need to keep the code portable */
#pragma warning( disable : 4996)
#endif
=======
/* BACnet Stack core enumerations */
#include "bacnet/bacenum.h"
/* BACnet Stack libc and compiler abstraction */
#include "bacnet/basic/sys/platform.h"
#include "bacnet/basic/sys/bacnet_stack_exports.h"
/* BACnet Stack common helper macros */
#include "bacnet/basic/sys/bits.h"
#include "bacnet/basic/sys/bytes.h"
>>>>>>> 3222244e

/* This stack implements this version of BACnet */
#define BACNET_PROTOCOL_VERSION 1
/* Although this stack can implement a later revision,
 * sometimes another revision is desired */
#ifndef BACNET_PROTOCOL_REVISION
#define BACNET_PROTOCOL_REVISION 24
#endif

/* there are a few dependencies on the BACnet Protocol-Revision */
#if (BACNET_PROTOCOL_REVISION == 0)
#define MAX_ASHRAE_OBJECT_TYPE 18
#define MAX_BACNET_SERVICES_SUPPORTED 35
#elif (BACNET_PROTOCOL_REVISION == 1)
#define MAX_ASHRAE_OBJECT_TYPE 21
#define MAX_BACNET_SERVICES_SUPPORTED 37
#elif (BACNET_PROTOCOL_REVISION == 2)
/* from 135-2001 version of the BACnet Standard */
#define MAX_ASHRAE_OBJECT_TYPE 23
#define MAX_BACNET_SERVICES_SUPPORTED 40
#elif (BACNET_PROTOCOL_REVISION == 3)
#define MAX_ASHRAE_OBJECT_TYPE 23
#define MAX_BACNET_SERVICES_SUPPORTED 40
#elif (BACNET_PROTOCOL_REVISION == 4)
/* from 135-2004 version of the BACnet Standard */
#define MAX_ASHRAE_OBJECT_TYPE 25
#define MAX_BACNET_SERVICES_SUPPORTED 40
#elif (BACNET_PROTOCOL_REVISION == 5)
#define MAX_ASHRAE_OBJECT_TYPE 30
#define MAX_BACNET_SERVICES_SUPPORTED 40
#elif (BACNET_PROTOCOL_REVISION == 6)
#define MAX_ASHRAE_OBJECT_TYPE 31
#define MAX_BACNET_SERVICES_SUPPORTED 40
#elif (BACNET_PROTOCOL_REVISION == 7)
#define MAX_ASHRAE_OBJECT_TYPE 31
#define MAX_BACNET_SERVICES_SUPPORTED 40
#elif (BACNET_PROTOCOL_REVISION == 8)
#define MAX_ASHRAE_OBJECT_TYPE 31
#define MAX_BACNET_SERVICES_SUPPORTED 40
#elif (BACNET_PROTOCOL_REVISION == 9)
/* from 135-2008 version of the BACnet Standard */
#define MAX_ASHRAE_OBJECT_TYPE 38
#define MAX_BACNET_SERVICES_SUPPORTED 40
#elif (BACNET_PROTOCOL_REVISION == 10)
#define MAX_ASHRAE_OBJECT_TYPE 51
#define MAX_BACNET_SERVICES_SUPPORTED 40
#elif (BACNET_PROTOCOL_REVISION == 11)
#define MAX_ASHRAE_OBJECT_TYPE 51
#define MAX_BACNET_SERVICES_SUPPORTED 40
#elif (BACNET_PROTOCOL_REVISION == 12)
/* from 135-2010 version of the BACnet Standard */
#define MAX_ASHRAE_OBJECT_TYPE 51
#define MAX_BACNET_SERVICES_SUPPORTED 40
#elif (BACNET_PROTOCOL_REVISION == 13)
#define MAX_ASHRAE_OBJECT_TYPE 53
#define MAX_BACNET_SERVICES_SUPPORTED 40
#elif (BACNET_PROTOCOL_REVISION == 14) || (BACNET_PROTOCOL_REVISION == 15)
/* from 135-2012 version of the BACnet Standard */
#define MAX_ASHRAE_OBJECT_TYPE 55
#define MAX_BACNET_SERVICES_SUPPORTED 41
#elif (BACNET_PROTOCOL_REVISION == 16)
/* Addendum 135-2012an, 135-2012at, 135-2012au,
   135-2012av, 135-2012aw, 135-2012ax, 135-2012az */
#define MAX_ASHRAE_OBJECT_TYPE 56
#define MAX_BACNET_SERVICES_SUPPORTED 41
#elif (BACNET_PROTOCOL_REVISION == 17)
/* Addendum 135-2012ai */
#define MAX_ASHRAE_OBJECT_TYPE 57
#define MAX_BACNET_SERVICES_SUPPORTED 41
#elif (BACNET_PROTOCOL_REVISION == 18) || (BACNET_PROTOCOL_REVISION == 19)
/* from 135-2016 version of the BACnet Standard */
#define MAX_ASHRAE_OBJECT_TYPE 60
#define MAX_BACNET_SERVICES_SUPPORTED 44
#elif (BACNET_PROTOCOL_REVISION == 20) || (BACNET_PROTOCOL_REVISION == 21)
/* Addendum 135-2016bd, 135-2016be, 135-2016bi */
#define MAX_ASHRAE_OBJECT_TYPE 63
#define MAX_BACNET_SERVICES_SUPPORTED 47
#elif (BACNET_PROTOCOL_REVISION == 22)
#define MAX_ASHRAE_OBJECT_TYPE 63
#define MAX_BACNET_SERVICES_SUPPORTED 47
#elif (BACNET_PROTOCOL_REVISION == 23)
/* Addendum 135-2020cd */
#define MAX_ASHRAE_OBJECT_TYPE 63
#define MAX_BACNET_SERVICES_SUPPORTED 47
#elif (BACNET_PROTOCOL_REVISION == 24)
/* Addendum 135-2020ca, 135-2020cc, 135-2020bv */
#define MAX_ASHRAE_OBJECT_TYPE 65
#define MAX_BACNET_SERVICES_SUPPORTED 47
#else
#error MAX_ASHRAE_OBJECT_TYPE and MAX_BACNET_SERVICES_SUPPORTED not defined!
#endif

/* Support 64b integers when available */
#ifdef UINT64_MAX
typedef uint64_t BACNET_UNSIGNED_INTEGER;
#define BACNET_UNSIGNED_INTEGER_MAX UINT64_MAX
#else
typedef uint32_t BACNET_UNSIGNED_INTEGER;
#define BACNET_UNSIGNED_INTEGER_MAX UINT32_MAX
#endif

/* largest BACnet Instance Number */
/* Also used as a device instance number wildcard address */
#define BACNET_MAX_INSTANCE (0x3FFFFF)
/* based on 169 alarms currently in App Charlie */
#define BACNET_MAX_SUPPORTED_INSTANCES 200
#define BACNET_INSTANCE_BITS 22
/* large BACnet Object Type */
#define BACNET_MAX_OBJECT (0x3FF)
/* Array index 0=size of array, n=array element n,  MAX=all array elements */
#define BACNET_ARRAY_ALL UINT32_MAX
typedef uint32_t BACNET_ARRAY_INDEX;
/* For device object property references with no device id defined */
#define BACNET_NO_DEV_ID 0xFFFFFFFFu
#define BACNET_NO_DEV_TYPE OBJECT_NONE
/* Priority Array for commandable objects */
#define BACNET_NO_PRIORITY 0
#define BACNET_MIN_PRIORITY 1
#define BACNET_MAX_PRIORITY 16

#define BACNET_BROADCAST_NETWORK (0xFFFF)

/* Any size MAC address could be received which is less than or
   equal to 7 bytes. Standard even allows 6 bytes max. */
/* ARCNET = 1 byte
   MS/TP = 1 byte
   Ethernet = 6 bytes
   BACnet/IPv4 = 6 bytes
   LonTalk = 7 bytes
   BACnet/IPv6 = 3 bytes (VMAC) */
#define MAX_MAC_LEN 7

struct BACnet_Device_Address {
    /* mac_len = 0 is a broadcast address */
    uint8_t mac_len;
    /* note: MAC for IP addresses uses 4 bytes for addr, 2 bytes for port */
    /* use de/encode_unsigned32/16 for re/storing the IP address */
    uint8_t mac[MAX_MAC_LEN];
    /* DNET,DLEN,DADR or SNET,SLEN,SADR */
    /* the following are used if the device is behind a router */
    /* net = 0 indicates local */
    uint16_t net; /* BACnet network number */
    /* LEN = 0 denotes broadcast MAC ADR and ADR field is absent */
    /* LEN > 0 specifies length of ADR field */
    uint8_t len; /* length of MAC address */
    uint8_t adr[MAX_MAC_LEN]; /* hwaddr (MAC) address */
};
typedef struct BACnet_Device_Address BACNET_ADDRESS;
/* define a MAC address for manipulation */
struct BACnet_MAC_Address {
    uint8_t len; /* length of MAC address */
    uint8_t adr[MAX_MAC_LEN];
};
typedef struct BACnet_MAC_Address BACNET_MAC_ADDRESS;

/* note: with microprocessors having lots more code space than memory,
   it might be better to have a packed encoding with a library to
   easily access the data. */
typedef struct BACnet_Object_Id {
    BACNET_OBJECT_TYPE type;
    uint32_t instance;
} BACNET_OBJECT_ID;

<<<<<<< HEAD
/* This Struct is for initialisation info coming from Elixir */
typedef struct BACnet_Object_Init_s {
    /* Instance works as an index to the object within the type, the type number is not included in this value. */
    uint32_t Object_Instance;
    char Object_Name[MAX_CHARACTER_STRING_BYTES]; /* the init values are always gonna be english ascii */
    char Description[MAX_CHARACTER_STRING_BYTES];
    uint16_t Units;
} BACNET_OBJECT_INIT_T;

typedef struct BACnet_Object_List_Init_s {
    uint32_t length; /* must be less than BACNET_MAX_SUPPORTED_INSTANCES */
    BACNET_OBJECT_INIT_T Object_Init_Values[BACNET_MAX_SUPPORTED_INSTANCES];
} BACNET_OBJECT_LIST_INIT_T;

#define MAX_NPDU (1+1+2+1+MAX_MAC_LEN+2+1+MAX_MAC_LEN+1+1+2)
=======
#define MAX_NPDU (1 + 1 + 2 + 1 + MAX_MAC_LEN + 2 + 1 + MAX_MAC_LEN + 1 + 1 + 2)
>>>>>>> 3222244e
#define MAX_PDU (MAX_APDU + MAX_NPDU)

#define BACNET_ID_VALUE(bacnet_object_instance, bacnet_object_type)       \
    ((((bacnet_object_type)&BACNET_MAX_OBJECT) << BACNET_INSTANCE_BITS) | \
        ((bacnet_object_instance)&BACNET_MAX_INSTANCE))
#define BACNET_INSTANCE(bacnet_object_id_num) \
    ((bacnet_object_id_num)&BACNET_MAX_INSTANCE)
#define BACNET_TYPE(bacnet_object_id_num) \
    (((bacnet_object_id_num) >> BACNET_INSTANCE_BITS) & BACNET_MAX_OBJECT)

#define BACNET_STATUS_OK (0)
#define BACNET_STATUS_ERROR (-1)
#define BACNET_STATUS_ABORT (-2)
#define BACNET_STATUS_REJECT (-3)

#endif<|MERGE_RESOLUTION|>--- conflicted
+++ resolved
@@ -14,7 +14,6 @@
 #include <stdint.h>
 /* config is always first to allow developers to override */
 #include "bacnet/config.h"
-<<<<<<< HEAD
 
 #if !defined(PRINT)
 #  ifdef DEBUG_PRINT
@@ -39,12 +38,6 @@
 #  endif
 #endif
 
-#if defined(_MSC_VER)
-/* Silence the warnings about unsafe versions of library functions */
-/* as we need to keep the code portable */
-#pragma warning( disable : 4996)
-#endif
-=======
 /* BACnet Stack core enumerations */
 #include "bacnet/bacenum.h"
 /* BACnet Stack libc and compiler abstraction */
@@ -53,7 +46,6 @@
 /* BACnet Stack common helper macros */
 #include "bacnet/basic/sys/bits.h"
 #include "bacnet/basic/sys/bytes.h"
->>>>>>> 3222244e
 
 /* This stack implements this version of BACnet */
 #define BACNET_PROTOCOL_VERSION 1
@@ -217,7 +209,6 @@
     uint32_t instance;
 } BACNET_OBJECT_ID;
 
-<<<<<<< HEAD
 /* This Struct is for initialisation info coming from Elixir */
 typedef struct BACnet_Object_Init_s {
     /* Instance works as an index to the object within the type, the type number is not included in this value. */
@@ -232,10 +223,7 @@
     BACNET_OBJECT_INIT_T Object_Init_Values[BACNET_MAX_SUPPORTED_INSTANCES];
 } BACNET_OBJECT_LIST_INIT_T;
 
-#define MAX_NPDU (1+1+2+1+MAX_MAC_LEN+2+1+MAX_MAC_LEN+1+1+2)
-=======
 #define MAX_NPDU (1 + 1 + 2 + 1 + MAX_MAC_LEN + 2 + 1 + MAX_MAC_LEN + 1 + 1 + 2)
->>>>>>> 3222244e
 #define MAX_PDU (MAX_APDU + MAX_NPDU)
 
 #define BACNET_ID_VALUE(bacnet_object_instance, bacnet_object_type)       \
