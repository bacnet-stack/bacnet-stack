--- conflicted
+++ resolved
@@ -513,8 +513,6 @@
 }
 
 /**
-<<<<<<< HEAD
-=======
  * @brief Returns true if a context specific tag has been found.
  *
  * @param apdu  Pointer to the tag number.
@@ -537,7 +535,6 @@
 
 
 /**
->>>>>>> acb3b0f5
  * @brief Decodes the tag number and the value,
  * that the APDU pointer is addressing.
  * (From clause 20.2.1.3.2 Constructed Data)
@@ -603,58 +600,39 @@
  * as defined in clause 20.2.1.3.2 Constructed Data
  *
  * @param apdu - buffer of data to be decoded
- * @param apdu_size - number of bytes in the buffer
+ * @param apdu_len_max - number of bytes in the buffer
  * @param tag_number - decoded tag number, if decoded
  * @param value - decoded value, if decoded
  *
  * @return the number of apdu bytes consumed
  */
 int bacnet_tag_number_and_value_decode(
-    uint8_t *apdu, uint32_t apdu_size, uint8_t *tag_number, uint32_t *value)
-{
-    int len = 0;
-
-    len = bacnet_tag_number_decode(&apdu[0], apdu_size, tag_number);
+    uint8_t *apdu, uint32_t apdu_len_max, uint8_t *tag_number, uint32_t *value)
+{
+    int len = 0;
+
+    len = bacnet_tag_number_decode(&apdu[0], apdu_len_max, tag_number);
     if (len > 0) {
-<<<<<<< HEAD
-        apdu_size -= len;
-        if (IS_EXTENDED_VALUE(apdu[0])) {
-            /* tagged as uint32_t */
-            if ((apdu[len] == 255) && (apdu_size >= 5)) {
-=======
         if (IS_EXTENDED_VALUE(apdu[0]) && (apdu_len_max > len)) {
             apdu_len_max -= len;
             if ((apdu[len] == 255) && (apdu_len_max >= 5)) {
                 /* tagged as uint32_t */
->>>>>>> acb3b0f5
                 uint32_t value32;
                 len++;
                 len += decode_unsigned32(&apdu[len], &value32);
                 if (value) {
                     *value = value32;
                 }
-<<<<<<< HEAD
-            }
-            /* tagged as uint16_t */
-            else if ((apdu[len] == 254) && (apdu_size >= 3)) {
-=======
             } else if ((apdu[len] == 254) && (apdu_len_max >= 3)) {
                 /* tagged as uint16_t */
->>>>>>> acb3b0f5
                 uint16_t value16;
                 len++;
                 len += decode_unsigned16(&apdu[len], &value16);
                 if (value) {
                     *value = value16;
                 }
-<<<<<<< HEAD
-            }
-            /* no tag - must be uint8_t */
-            else if ((apdu[len] < 254) && (apdu_size >= 1)) {
-=======
             } else if ((apdu[len] < 254) && (apdu_len_max >= 1)) {
                 /* no tag - must be uint8_t */
->>>>>>> acb3b0f5
                 if (value) {
                     *value = apdu[len];
                 }
