--- conflicted
+++ resolved
@@ -115,9 +115,11 @@
 BACNET_STACK_EXPORT
 const char *characterstring_value(const BACNET_CHARACTER_STRING *char_string);
 /* returns the length */
-<<<<<<< HEAD
+
 BACNET_STACK_EXPORT
 size_t characterstring_length(const BACNET_CHARACTER_STRING *char_string);
+BACNET_STACK_EXPORT
+size_t characterstring_utf8_length(const BACNET_CHARACTER_STRING *str);
 BACNET_STACK_EXPORT
 uint8_t characterstring_encoding(const BACNET_CHARACTER_STRING *char_string);
 BACNET_STACK_EXPORT
@@ -128,30 +130,6 @@
 bool characterstring_valid(const BACNET_CHARACTER_STRING *char_string);
 BACNET_STACK_EXPORT
 bool utf8_isvalid(const char *str, size_t length);
-=======
-    BACNET_STACK_EXPORT
-    size_t characterstring_length(
-        BACNET_CHARACTER_STRING * char_string);
-    BACNET_STACK_EXPORT
-    size_t characterstring_utf8_length(
-        const BACNET_CHARACTER_STRING *str);
-    BACNET_STACK_EXPORT
-    uint8_t characterstring_encoding(
-        BACNET_CHARACTER_STRING * char_string);
-    BACNET_STACK_EXPORT
-    size_t characterstring_capacity(
-        BACNET_CHARACTER_STRING * char_string);
-    BACNET_STACK_EXPORT
-    bool characterstring_printable(
-        BACNET_CHARACTER_STRING * char_string);
-    BACNET_STACK_EXPORT
-    bool characterstring_valid(
-        BACNET_CHARACTER_STRING * char_string);
-    BACNET_STACK_EXPORT
-    bool utf8_isvalid(
-        const char *str,
-        size_t length);
->>>>>>> 0a445202
 
 /* returns false if the string exceeds capacity
    initialize by using length=0 */
