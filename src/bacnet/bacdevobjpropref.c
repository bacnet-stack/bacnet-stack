--- conflicted
+++ resolved
@@ -723,21 +723,6 @@
     BACNET_UNSIGNED_INTEGER unsigned_value;
     uint32_t enumerated_value;
 
-<<<<<<< HEAD
-    if (apdu && (apdu_len_max > 0)) {
-        /* object-identifier    [0] BACnetObjectIdentifier */
-        len = bacnet_object_id_context_decode(&apdu[apdu_len],
-            apdu_len_max - apdu_len, 0, &object_identifier.type,
-            &object_identifier.instance);
-        if (len > 0) {
-            apdu_len += len;
-        } else if (len <= 0) {
-            return 0;
-        }
-        /* property-identifier  [1] BACnetPropertyIdentifier */
-        len = bacnet_enumerated_context_decode(
-            &apdu[apdu_len], apdu_len_max - apdu_len, 1, &enumerated_value);
-=======
     if (!apdu) {
         return BACNET_STATUS_ERROR;
     }
@@ -768,9 +753,7 @@
             &apdu[apdu_len], apdu_size - apdu_len, 2, NULL)) {
         len = bacnet_unsigned_context_decode(
             &apdu[apdu_len], apdu_size - apdu_len, 2, &unsigned_value);
->>>>>>> 8a23c9b2
         if (len > 0) {
-            property_identifier = enumerated_value;
             apdu_len += len;
             if (unsigned_value > UINT32_MAX) {
                 return BACNET_STATUS_ERROR;
