/**
 * @file
 * @brief BACnetDestination complex data type encode and decode
 * @author Steve Karg <skarg@users.sourceforge.net>
 * @date December 2022
 * @copyright SPDX-License-Identifier: GPL-2.0-or-later WITH GCC-exception-2.0
 */
#include <stdint.h>
#include <stdbool.h>
#include <string.h>
#include <stdio.h>
#include <stdlib.h>
#include <ctype.h>
#include <math.h>
/* BACnet Stack defines - first */
#include "bacnet/bacdef.h"
/* BACnet Stack API */
#include "bacnet/bacaddr.h"
#include "bacnet/bacapp.h"
#include "bacnet/bacdcode.h"
#include "bacnet/bacdest.h"
#include "bacnet/bactext.h"
#include "bacnet/basic/binding/address.h"

/**
 * @brief Initialize the BACnetDestination data structure with defaults
 *
 *  BACnetDestination ::= SEQUENCE {
 *      valid-days                      BACnetDaysOfWeek,
 *      from-time                       Time,
 *      to-time                         Time,
 *      recipient                       BACnetRecipient,
 *      process-identifier              Unsigned32,
 *      issue-confirmed-notifications   BOOLEAN,
 *      transitions                     BACnetEventTransitionBits
 *  }
 *
 * @param destination  BACnetDestination to be initialized
 */
void bacnet_destination_default_init(BACNET_DESTINATION *destination)
{
    unsigned i;

    if (!destination) {
        return;
    }
    /* configure for every day, all day long */
    for (i = 0; i < MAX_BACNET_DAYS_OF_WEEK; i++) {
        bitstring_set_bit(&destination->ValidDays, i, true);
    }
    datetime_set_time(&destination->FromTime, 0, 0, 0, 0);
    datetime_set_time(&destination->ToTime, 23, 59, 59, 99);
    /* initialize Recipient to *wildcard* device instance - invalid! */
    destination->Recipient.tag = BACNET_RECIPIENT_TAG_DEVICE;
    destination->Recipient.type.device.type = OBJECT_DEVICE;
    destination->Recipient.type.device.instance = BACNET_MAX_INSTANCE;
    destination->ProcessIdentifier = 0;
    destination->ConfirmedNotify = false;
    bitstring_set_bit(
        &destination->Transitions, TRANSITION_TO_OFFNORMAL, false);
    bitstring_set_bit(&destination->Transitions, TRANSITION_TO_FAULT, false);
    bitstring_set_bit(&destination->Transitions, TRANSITION_TO_NORMAL, false);
}

/**
 * @brief Compare the BACnetRecipient complex data of r1 and r2
 * @param r1 - BACnetRecipient 1 structure
 * @param r2 - BACnetRecipient 2 structure
 * @return true if r1 and r2 are the same
 */
bool bacnet_recipient_same(
    const BACNET_RECIPIENT *r1, const BACNET_RECIPIENT *r2)
{
    bool status = false;

    if (r1 && r2) {
        if (r1->tag == r2->tag) {
            status = true;
        }
        if (status) {
            if (r1->tag == BACNET_RECIPIENT_TAG_DEVICE) {
                if ((r1->type.device.type == r2->type.device.type) &&
                    (r1->type.device.instance == r2->type.device.instance)) {
                    status = true;
                }
            } else if (r1->tag == BACNET_RECIPIENT_TAG_ADDRESS) {
                status = bacnet_address_net_same(
                    &r1->type.address, &r2->type.address);
            } else {
                status = false;
            }
        }
    }

    return status;
}

/**
 * @brief Set the BACnetRecipient complex data to a device
 * @param dest - BACnetRecipient structure
 * @param object_type - BACnetObjectType enumeration value
 * @param instance - BACnetObjectInstance value
 */
void bacnet_recipient_device_set(
    BACNET_RECIPIENT *dest, BACNET_OBJECT_TYPE object_type, uint32_t instance)
{
    if (dest) {
        dest->tag = BACNET_RECIPIENT_TAG_DEVICE;
        dest->type.device.type = object_type;
        dest->type.device.instance = instance;
    }
}

/**
 * @brief Set the BACnetRecipient complex data to an address
 * @param dest - BACnetRecipient structure
 * @param address - BACnetAddress structure
 */
void bacnet_recipient_address_set(
    BACNET_RECIPIENT *dest, const BACNET_ADDRESS *address)
{
    if (dest && address) {
        dest->tag = BACNET_RECIPIENT_TAG_ADDRESS;
        bacnet_address_copy(&dest->type.address, address);
    }
}

/**
 * @brief Copy the BACnetRecipient complex data from src to dest
 * @param src - BACnetRecipient 1 structure
 * @param dest - BACnetRecipient 2 structure
 */
void bacnet_recipient_copy(BACNET_RECIPIENT *dest, const BACNET_RECIPIENT *src)
{
    if (dest && src) {
        memmove(dest, src, sizeof(BACNET_RECIPIENT));
    }
}

/**
 * @brief Compare the BACnetRecipient data structure device object wildcard
 * @param recipient - BACnetRecipient structure
 * @return true if BACnetRecipient is equal to the device object wildcard
 */
void bacnet_recipient_device_wildcard_set(BACNET_RECIPIENT *recipient)
{
    if (recipient) {
        recipient->tag = BACNET_RECIPIENT_TAG_DEVICE;
        recipient->type.device.type = OBJECT_DEVICE;
        recipient->type.device.instance = BACNET_MAX_INSTANCE;
    }
}

/**
 * @brief Compare the BACnetRecipient data structure device object wildcard
 * @param recipient - BACnetRecipient structure
 * @return true if BACnetRecipient is equal to the device object wildcard
 */
bool bacnet_recipient_device_wildcard(const BACNET_RECIPIENT *recipient)
{
    bool status = false;

    if (recipient) {
        if ((recipient->tag == BACNET_RECIPIENT_TAG_DEVICE) &&
            (recipient->type.device.type == OBJECT_DEVICE) &&
            (recipient->type.device.instance == BACNET_MAX_INSTANCE)) {
            status = true;
        }
    }

    return status;
}

/**
 * @brief Compare the BACnetRecipient data structure to a valid device
 * @param recipient - BACnetRecipient structure
 * @return true if BACnetRecipient is a valid device object instance
 */
bool bacnet_recipient_device_valid(const BACNET_RECIPIENT *recipient)
{
    bool status = false;

    if (recipient) {
        if ((recipient->tag == BACNET_RECIPIENT_TAG_DEVICE) &&
            (recipient->type.device.type == OBJECT_DEVICE) &&
            (recipient->type.device.instance < BACNET_MAX_INSTANCE)) {
            status = true;
        }
    }

    return status;
}

/**
 * @brief Compare the BACnetDestination complex data of dest1 and dest2
 * @param d1 - BACnetDestination 1 structure
 * @param d2 - BACnetDestination 2 structure
 * @return true if dest1 and dest2 are the same
 */
bool bacnet_destination_same(
    const BACNET_DESTINATION *d1, const BACNET_DESTINATION *d2)
{
    bool status = false;

    if (d1 && d2) {
        status = bitstring_same(&d1->ValidDays, &d2->ValidDays);
        if (status) {
            status = (datetime_compare_time(&d1->FromTime, &d2->FromTime) == 0);
        }
        if (status) {
            status = (datetime_compare_time(&d1->ToTime, &d2->ToTime) == 0);
        }
        if (status) {
            status = bacnet_recipient_same(&d1->Recipient, &d2->Recipient);
        }
        if (status) {
            status = (d1->ProcessIdentifier == d2->ProcessIdentifier);
        }
        if (status) {
            status = (d1->ConfirmedNotify == d2->ConfirmedNotify);
        }
        if (status) {
            status = bitstring_same(&d1->Transitions, &d2->Transitions);
        }
    }

    return status;
}

/**
 * @brief Copy the BACnetDestination complex data from src to dest
 * @param dest - BACnetDestination 1 structure
 * @param src - BACnetDestination 2 structure
 */
void bacnet_destination_copy(
    BACNET_DESTINATION *dest, const BACNET_DESTINATION *src)
{
    if (dest && src) {
        memmove(dest, src, sizeof(BACNET_DESTINATION));
    }
}

/**
 * @brief Compare the BACnetDestination data structure to defaults
 * @param d1 - BACnetDestination 1 structure
 * @return true if d1 and d2 (defaults) are the same
 */
bool bacnet_destination_default(const BACNET_DESTINATION *d1)
{
    BACNET_DESTINATION d2 = { 0 };

    bacnet_destination_default_init(&d2);

    return bacnet_destination_same(d1, &d2);
}

/**
 * @brief Encode the BACnetDestination complex data
 *
 *  BACnetDestination ::= SEQUENCE {
 *      valid-days                      BACnetDaysOfWeek,
 *      from-time                       Time,
 *      to-time                         Time,
 *      recipient                       BACnetRecipient,
 *      process-identifier              Unsigned32,
 *      issue-confirmed-notifications   BOOLEAN,
 *      transitions                     BACnetEventTransitionBits
 *  }
 *
 * @param apdu  Pointer to the buffer for encoding.
 * @param destination  Pointer to the property data to be encoded.
 *
 * @return bytes encoded or zero on error.
 */
int bacnet_destination_encode(
    uint8_t *apdu, const BACNET_DESTINATION *destination)
{
    int apdu_len = 0, len = 0;

    if (destination->Recipient.tag < BACNET_RECIPIENT_TAG_MAX) {
        len = encode_application_bitstring(apdu, &destination->ValidDays);
        apdu_len += len;
        if (apdu) {
            apdu += len;
        }
        len = encode_application_time(apdu, &destination->FromTime);
        apdu_len += len;
        if (apdu) {
            apdu += len;
        }
        len = encode_application_time(apdu, &destination->ToTime);
        apdu_len += len;
        if (apdu) {
            apdu += len;
        }
        len = bacnet_recipient_encode(apdu, &destination->Recipient);
        apdu_len += len;
        if (apdu) {
            apdu += len;
        }
        /* Process Identifier - Unsigned32 */
        len = encode_application_unsigned(apdu, destination->ProcessIdentifier);
        apdu_len += len;
        if (apdu) {
            apdu += len;
        }
        /* Issue Confirmed Notifications - boolean */
        len = encode_application_boolean(apdu, destination->ConfirmedNotify);
        apdu_len += len;
        if (apdu) {
            apdu += len;
        }
        /* Transitions - BACnet Event Transition Bits [bitstring] */
        len = encode_application_bitstring(apdu, &destination->Transitions);
        apdu_len += len;
    }

    return apdu_len;
}

/**
 * @brief Encode a BACnetDestination complex data type
 * @param apdu - the APDU buffer
 * @param tag_number - context tag number
 * @param destination  Pointer to the property data to be encoded.
 * @return length of the APDU buffer, or 0 if not able to encode
 */
int bacnet_destination_context_encode(
    uint8_t *apdu, uint8_t tag_number, const BACNET_DESTINATION *destination)
{
    int len = 0;
    int apdu_len = 0;

    if (destination) {
        len = encode_opening_tag(apdu, tag_number);
        apdu_len += len;
        if (apdu) {
            apdu += len;
        }
        len = bacnet_destination_encode(apdu, destination);
        apdu_len += len;
        if (apdu) {
            apdu += len;
        }
        len = encode_closing_tag(apdu, tag_number);
        apdu_len += len;
    }

    return apdu_len;
}

/**
 * @brief Decode the BACnetDestination complex data
 *
 *  BACnetDestination ::= SEQUENCE {
 *      valid-days                      BACnetDaysOfWeek,
 *      from-time                       Time,
 *      to-time                         Time,
 *      recipient                       BACnetRecipient,
 *      process-identifier              Unsigned32,
 *      issue-confirmed-notifications   BOOLEAN,
 *      transitions                     BACnetEventTransitionBits
 *  }
 *
 * @param apdu  Pointer to the buffer for decoding.
 * @param apdu_size  Count of valid bytes in the buffer.
 * @param destination  Pointer to the property data to be encoded.
 *
 * @return bytes encoded or #BACNET_STATUS_REJECT on error.
 */
int bacnet_destination_decode(
    const uint8_t *apdu, int apdu_size, BACNET_DESTINATION *destination)
{
    int len = 0, apdu_len = 0;
    BACNET_BIT_STRING bitstring = { 0 };
    BACNET_TIME btime = { 0 };
    BACNET_RECIPIENT recipient = { 0 };
    BACNET_UNSIGNED_INTEGER unsigned_value = 0;
    bool boolean_value = false;

    if (!apdu) {
        return BACNET_STATUS_REJECT;
    }
    /* Decode Valid Days */
    len = bacnet_bitstring_application_decode(
        &apdu[apdu_len], apdu_size - apdu_len, &bitstring);
    if (len <= 0) {
        return BACNET_STATUS_REJECT;
    }
    if (destination) {
        bitstring_copy(&destination->ValidDays, &bitstring);
    }
    apdu_len += len;
    /* Decode From Time */
    len = bacnet_time_application_decode(
        &apdu[apdu_len], apdu_size - apdu_len, &btime);
    if (len <= 0) {
        return BACNET_STATUS_REJECT;
    }
    if (destination) {
        datetime_copy_time(&destination->FromTime, &btime);
    }
    apdu_len += len;
    /* Decode To Time */
    len = bacnet_time_application_decode(
        &apdu[apdu_len], apdu_size - apdu_len, &btime);
    if (len <= 0) {
        return BACNET_STATUS_REJECT;
    }
    if (destination) {
        datetime_copy_time(&destination->ToTime, &btime);
    }
    apdu_len += len;
    /* Recipient */
    len = bacnet_recipient_decode(
        &apdu[apdu_len], apdu_size - apdu_len, &recipient);
    if (len < 0) {
        return BACNET_STATUS_REJECT;
    }
    if (destination) {
        bacnet_recipient_copy(&destination->Recipient, &recipient);
    }
    apdu_len += len;
    /* Process Identifier */
    len = bacnet_unsigned_application_decode(
        &apdu[apdu_len], apdu_size - apdu_len, &unsigned_value);
    if (len <= 0) {
        return BACNET_STATUS_REJECT;
    }
    if (destination) {
        destination->ProcessIdentifier = unsigned_value;
    }
    apdu_len += len;
    /* Issue Confirmed Notifications */
    len = bacnet_boolean_application_decode(
        &apdu[apdu_len], apdu_size - apdu_len, &boolean_value);
    if (len <= 0) {
        return BACNET_STATUS_REJECT;
    }
    if (destination) {
        destination->ConfirmedNotify = boolean_value;
    }
    apdu_len += len;
    /* Transitions */
    len = bacnet_bitstring_application_decode(
        &apdu[apdu_len], apdu_size - apdu_len, &bitstring);
    if (len <= 0) {
        return BACNET_STATUS_REJECT;
    }
    if (destination) {
        bitstring_copy(&destination->Transitions, &bitstring);
    }
    apdu_len += len;

    return apdu_len;
}

/**
 * @brief Decode the BACnetDestination context tagged complex data
 * @param apdu  Pointer to the APDU buffer.
 * @param apdu_size - the APDU buffer length
 * @param tag_number  The tag number that shall
 *                    hold the time stamp.
 * @param value  Pointer to the variable that shall
 *               take the time stamp values.
 * @return number of bytes decoded, zero if tag mismatch,
 *  or BACNET_STATUS_ERROR if an error occurs
 */
int bacnet_destination_context_decode(
    const uint8_t *apdu,
    uint32_t apdu_size,
    uint8_t tag_number,
    BACNET_DESTINATION *value)
{
    int len = 0;
    int apdu_len = 0;

    if (!bacnet_is_opening_tag_number(
            &apdu[apdu_len], apdu_size - apdu_len, tag_number, &len)) {
        return 0;
    }
    apdu_len += len;
    len =
        bacnet_destination_decode(&apdu[apdu_len], apdu_size - apdu_len, value);
    if (len < 0) {
        return BACNET_STATUS_ERROR;
    }
    apdu_len += len;
    if (!bacnet_is_closing_tag_number(
            &apdu[apdu_len], apdu_size - apdu_len, tag_number, &len)) {
        return BACNET_STATUS_ERROR;
    }
    apdu_len += len;

    return apdu_len;
}

/**
 * @brief Encode the BACnetRecipient complex data
 *
 * BACnetRecipient ::= CHOICE {
 *      device [0] BACnetObjectIdentifier,
 *      address [1] BACnetAddress
 * }
 *
 * @param apdu  Pointer to the buffer for encoding.
 * @param recipient  Pointer to the property data to be encoded.
 *
 * @return bytes encoded or zero on error.
 */
int bacnet_recipient_encode(uint8_t *apdu, const BACNET_RECIPIENT *recipient)
{
    int apdu_len = 0, len = 0;

    if (recipient->tag == BACNET_RECIPIENT_TAG_DEVICE) {
        len = encode_context_object_id(
            apdu, 0, OBJECT_DEVICE, recipient->type.device.instance);
        apdu_len += len;
    } else if (recipient->tag == BACNET_RECIPIENT_TAG_ADDRESS) {
        /* opening tag 1 */
        len = encode_opening_tag(apdu, 1);
        apdu_len += len;
        if (apdu) {
            apdu += len;
        }
        len = encode_bacnet_address(apdu, &recipient->type.address);
        apdu_len += len;
        if (apdu) {
            apdu += len;
        }
        /* closing tag 1 */
        len = encode_closing_tag(apdu, 1);
        apdu_len += len;
    }

    return apdu_len;
}

/**
 * @brief Encode a BACnetRecipient complex data type
 * @param apdu - the APDU buffer
 * @param tag_number - context tag number
 * @param recipient  Pointer to the property data to be encoded.
 * @return length of the APDU buffer, or 0 if not able to encode
 */
int bacnet_recipient_context_encode(
    uint8_t *apdu, uint8_t tag_number, const BACNET_RECIPIENT *recipient)
{
    int len = 0;
    int apdu_len = 0;

    if (recipient) {
        len = encode_opening_tag(apdu, tag_number);
        apdu_len += len;
        if (apdu) {
            apdu += len;
        }
        len = bacnet_recipient_encode(apdu, recipient);
        apdu_len += len;
        if (apdu) {
            apdu += len;
        }
        len = encode_closing_tag(apdu, tag_number);
        apdu_len += len;
    }

    return apdu_len;
}

/**
 * @brief Decode the BACnetRecipient complex data
 *
 * BACnetRecipient ::= CHOICE {
 *      device [0] BACnetObjectIdentifier,
 *      address [1] BACnetAddress
 * }
 *
 * @param apdu  Pointer to the buffer for decoding.
 * @param apdu_size  Count of valid bytes in the buffer.
 * @param recipient  Pointer to the property data to be decoded, or NULL for
 * decoding to determine the length.
 *
 * @return bytes encoded or #BACNET_STATUS_REJECT on error.
 */
int bacnet_recipient_decode(
    const uint8_t *apdu, int apdu_size, BACNET_RECIPIENT *recipient)
{
    int len = 0, apdu_len = 0;
    BACNET_OBJECT_TYPE object_type = OBJECT_DEVICE;
    uint32_t instance = 0;
    BACNET_ADDRESS address;

    if (!apdu) {
        return BACNET_STATUS_REJECT;
    }
    /* device [0] BACnetObjectIdentifier */
    len = bacnet_object_id_context_decode(
        &apdu[apdu_len], apdu_size - apdu_len, BACNET_RECIPIENT_TAG_DEVICE,
        &object_type, &instance);
    if (len > 0) {
        if (object_type != OBJECT_DEVICE) {
            return BACNET_STATUS_REJECT;
        }
        if (recipient) {
            recipient->tag = BACNET_RECIPIENT_TAG_DEVICE;
            recipient->type.device.type = object_type;
            recipient->type.device.instance = instance;
        }
        apdu_len += len;
    } else {
        len = bacnet_address_context_decode(
            &apdu[apdu_len], apdu_size - apdu_len, BACNET_RECIPIENT_TAG_ADDRESS,
            &address);
        if (len > 0) {
            if (recipient) {
                recipient->tag = BACNET_RECIPIENT_TAG_ADDRESS;
                bacnet_address_copy(&recipient->type.address, &address);
            }
            apdu_len += len;
        } else {
            return BACNET_STATUS_REJECT;
        }
    }

    return apdu_len;
}

/**
 * @brief Decode a time stamp and check for opening and closing tags.
 * @param apdu  Pointer to the APDU buffer.
 * @param apdu_size - the APDU buffer length
 * @param tag_number  The tag number that shall
 *                    hold the time stamp.
 * @param value  Pointer to the variable that shall
 *               take the time stamp values.
 * @return number of bytes decoded, zero if tag mismatch,
 *  or BACNET_STATUS_ERROR if an error occurs
 */
int bacnet_recipient_context_decode(
    const uint8_t *apdu,
    uint32_t apdu_size,
    uint8_t tag_number,
    BACNET_RECIPIENT *value)
{
    int len = 0;
    int apdu_len = 0;

    if (!bacnet_is_opening_tag_number(
            &apdu[apdu_len], apdu_size - apdu_len, tag_number, &len)) {
        return 0;
    }
    apdu_len += len;
    len = bacnet_recipient_decode(&apdu[apdu_len], apdu_size - apdu_len, value);
    if (len < 0) {
        return BACNET_STATUS_ERROR;
    }
    apdu_len += len;
    if (!bacnet_is_closing_tag_number(
            &apdu[apdu_len], apdu_size - apdu_len, tag_number, &len)) {
        return BACNET_STATUS_ERROR;
    }
    apdu_len += len;

    return apdu_len;
}

/**
 * Convert BACnet_Destination to ASCII for printing
 *
 * Output format:
 *
 * (
 *  ValidDays=[1,2,5,6,7];
 *  FromTime=0:00:00.0;
 *  ToTime=23:59:59.9;
 *  Recipient=Device(type=8,instance=15);
 *  ProcessIdentifier=0;
 *  ConfirmedNotify=false;
 *  Transitions=[to-offnormal,to-fault,to-normal]
 * )
 *
 * - ValidDays ... array of numbers, 1=Mon through 7=Sun
 * - FromTime, ToTime ... HH:MM:SS.s
 * - Recipient ... two variants: Recipient=Device(type=8,instance=15) or
 * Recipient=Address(net=1234,mac=c0:a8:00:0f)
 *   - type ... bacnet object type enum
 *   - instance ... bacnet object instance
 *   - net ... bacnet network number
 *   - mac ... bacnet MAC address; can be separated by colons or periods.
 * - ProcessIdentifier ... 32bit unsigned int, process ID
 * - ConfirmedNotify ... true or false
 * - Transitions ... array with any of the three items: to-offnormal, to-fault,
 * to-normal
 *
 * @param bacdest - Destination struct to convert to ASCII
 * @param buf - ASCII output buffer
 * @param buf_size - ASCII output buffer capacity
 *
 * @return the number of characters which would be generated for the given
 *  input, excluding the trailing null.
 * @note buf and buf_size may be null and zero to return only the size
 */
int bacnet_destination_to_ascii(
    const BACNET_DESTINATION *bacdest, char *buf, size_t buf_size)
{
    int offset = 0;
    bool comma;
    int i;

    offset = bacnet_snprintf(buf, buf_size, offset, "(");
    /*
     BACnetDaysOfWeek ::= BIT STRING {
         monday     (0),
         tuesday    (1),
         wednesday  (2),
         thursday   (3),
         friday     (4),
         saturday   (5),
         sunday     (6)
     }
    */
    /* Use numbers 1-7 (ISO 8601) */
    offset = bacnet_snprintf(buf, buf_size, offset, "ValidDays=[");
    comma = false;
    for (i = 0; i < 7; i++) {
        if (bitstring_bit(&bacdest->ValidDays, i)) {
            if (comma) {
                offset = bacnet_snprintf(buf, buf_size, offset, ",");
            }
            offset = bacnet_snprintf(buf, buf_size, offset, "%d", i + 1);
            comma = true;
        }
    }
    offset = bacnet_snprintf(buf, buf_size, offset, "];");
    offset = bacnet_snprintf(
        buf, buf_size, offset, "FromTime=%d:%02d:%02d.%02d;",
        bacdest->FromTime.hour, bacdest->FromTime.min, bacdest->FromTime.sec,
        bacdest->FromTime.hundredths);
    offset = bacnet_snprintf(
        buf, buf_size, offset, "ToTime=%d:%02d:%02d.%02d;",
        bacdest->ToTime.hour, bacdest->ToTime.min, bacdest->ToTime.sec,
        bacdest->ToTime.hundredths);
    offset = bacnet_snprintf(buf, buf_size, offset, "Recipient=");
    if (bacdest->Recipient.tag == BACNET_RECIPIENT_TAG_DEVICE) {
        offset = bacnet_snprintf(
            buf, buf_size, offset, "Device(type=%d,instance=%lu)",
            bacdest->Recipient.type.device.type,
            (unsigned long)bacdest->Recipient.type.device.instance);
    } else {
        /*
          BACnetAddress ::= SEQUENCE {
              network-number Unsigned16, -- A value of 0 indicates the local
          network mac-address    OCTET STRING -- A string of length 0 indicates
          a broadcast
          }
        */
        offset = bacnet_snprintf(
            buf, buf_size, offset,
            "Address(net=%d,mac=", bacdest->Recipient.type.address.net);
        /* TODO determine if it's IPv4+port or Ethernet mac address and print it
         * nicer - how? Both are 6 bytes long. */
        for (i = 0; i < bacdest->Recipient.type.address.mac_len; i++) {
            if (i > 0) {
                offset = bacnet_snprintf(buf, buf_size, offset, ":");
            }
            offset = bacnet_snprintf(
                buf, buf_size, offset, "%02x",
                bacdest->Recipient.type.address.mac[i]);
        }
        offset = bacnet_snprintf(buf, buf_size, offset, ")");
    }
    offset = bacnet_snprintf(buf, buf_size, offset, ";");
    offset = bacnet_snprintf(
        buf, buf_size, offset, "ProcessIdentifier=%lu;",
        (unsigned long)bacdest->ProcessIdentifier);
    offset = bacnet_snprintf(
        buf, buf_size, offset, "ConfirmedNotify=%s;",
        bacdest->ConfirmedNotify ? "true" : "false");
    /*
     BACnetEventTransitionBits ::= BIT STRING {
         to-offnormal (0),
         to-fault     (1),
         to-normal    (2)
     }
    */
    offset = bacnet_snprintf(buf, buf_size, offset, "Transitions=[");
    comma = false;
    if (bitstring_bit(&bacdest->Transitions, TRANSITION_TO_OFFNORMAL)) {
        offset = bacnet_snprintf(buf, buf_size, offset, "to-offnormal");
        comma = true;
    }
    if (bitstring_bit(&bacdest->Transitions, TRANSITION_TO_FAULT)) {
        if (comma) {
            offset = bacnet_snprintf(buf, buf_size, offset, ",");
        }
        offset = bacnet_snprintf(buf, buf_size, offset, "to-fault");
        comma = true;
    }
    if (bitstring_bit(&bacdest->Transitions, TRANSITION_TO_NORMAL)) {
        if (comma) {
            offset = bacnet_snprintf(buf, buf_size, offset, ",");
        }
        offset = bacnet_snprintf(buf, buf_size, offset, "to-normal");
    }
    offset = bacnet_snprintf(buf, buf_size, offset, "])");

    return offset;
}

/**
 * Parse BACnet_Destination from ASCII string (as entered by user)
 *
 * @param bacdest - Destination struct to populate with data from the ASCII
 * string
 * @param buf - ASCII string, zero terminated
 * @return true on success
 */
bool bacnet_destination_from_ascii(BACNET_DESTINATION *bacdest, const char *buf)
{
    enum ParsePhase {
        PH_START,
        PH_PAIR_SPACER,
        PH_KEYWORD,
        PH_VALUE_SPACER,
        PH_VALUE
    };
    enum ParseKeyword {
        KW_ValidDays = 0,
        KW_FromTime,
        KW_ToTime,
        KW_Recipient,
        KW_ProcessIdentifier,
        KW_ConfirmedNotify,
        KW_Transitions,
        KW_MAX
    };
    enum ParsePhase ph;
    size_t buflen;
    size_t toklen;
    size_t pos;
    char c;
    int i;
    int j;
    int _number_i;
    size_t _must_consume_tmplen;
    uint32_t tmp;
    enum ParseKeyword kw = 0;
    BACNET_TIME *ptime;
    BACNET_MAC_ADDRESS tmpmac;
    static const char *KW_LOOKUP[] = {
        "ValidDays",         "FromTime",        "ToTime",      "Recipient",
        "ProcessIdentifier", "ConfirmedNotify", "Transitions",
    };

    if (bacdest == NULL || buf == NULL) {
        return false;
    }

    bacnet_destination_default_init(bacdest);

    /* Helper macros to simplify the parser ... */

/* true if the character is whitespace */
#define ISWHITE(c) ((c) == ' ' || (c) == '\t' || (c) == '\r' || (c) == '\n')

/* Discard characters while they match a given test. Goes to parse_end on NUL.
 * ctest is a boolean expression where c is the tested character */
#define DISCARD_WHILE(ctest)    \
    do {                        \
        while (1) {             \
            c = buf[pos];       \
            if (c == 0) {       \
                goto parse_end; \
            }                   \
            if ((ctest)) {      \
                pos++;          \
                continue;       \
            }                   \
            break;              \
        }                       \
    } while (0)

/* Discard all whitespace. Goes to parse_end on NUL. */
#define DISCARD_WHITESPACE() DISCARD_WHILE(ISWHITE(c))

/* Must consume a given word; return false otherwise. */
#define MUST_CONSUME(s)                                         \
    do {                                                        \
        _must_consume_tmplen = strlen(s);                       \
        if (0 == strncmp(&buf[pos], s, _must_consume_tmplen)) { \
            pos += _must_consume_tmplen;                        \
        } else {                                                \
            return false;                                       \
        }                                                       \
    } while (0)

/* Collect a decimal number and store the result into tmp; stop on a non-digit.
 * Clobbers "c" and "tmp". TODO replace with strtol? */
#define COLLECT_NUMBER_TMP(maxdigits)                               \
    do {                                                            \
        tmp = 0;                                                    \
        for (_number_i = 0; _number_i < (maxdigits); _number_i++) { \
            c = buf[pos];                                           \
            if (c >= '0' && c <= '9') {                             \
                tmp = (tmp * 10) + (c - '0');                       \
                pos++;                                              \
            } else {                                                \
                break;                                              \
            }                                                       \
        }                                                           \
    } while (0)

    /* Go through all key=value pieces in the string */
    buflen = strlen(buf);
    ph = PH_START;
    pos = 0;
    while (pos < buflen) {
        switch (ph) {
            case PH_START: /* Expect the outer opening paren */
                DISCARD_WHITESPACE();
                MUST_CONSUME("(");
                ph = PH_KEYWORD;
                break;

            case PH_PAIR_SPACER: /* Expect end of string, or semicolon */
                DISCARD_WHILE(c == ')' || c == ']' || ISWHITE(c));
                MUST_CONSUME(";");
                DISCARD_WHITESPACE();
                ph = PH_KEYWORD;
                break;

            case PH_KEYWORD: /* Key */
                DISCARD_WHITESPACE();
                for (i = 0; i < KW_MAX; i++) {
                    toklen = strlen(KW_LOOKUP[i]);
                    if (0 == strncmp(&buf[pos], KW_LOOKUP[i], toklen)) {
                        /* kw matched */
                        kw = i;
                        pos += toklen;
                        ph = PH_VALUE_SPACER;
                        break;
                    }
                }
                if (ph != PH_VALUE_SPACER) {
                    /* Invalid token? */
                    return false;
                }
                break;

            case PH_VALUE_SPACER: /* Equals between key and value, also
                                     consuming opening square bracket if
                                     present. */
                DISCARD_WHITESPACE();
                MUST_CONSUME("=");
                DISCARD_WHILE(c == '[' || ISWHITE(c));
                ph = PH_VALUE;
                break;

            case PH_VALUE: /* Parse the value */
                switch (kw) {
                    case KW_ValidDays:
                        /* Clear all weekdays */
                        for (i = 0; i < MAX_BACNET_DAYS_OF_WEEK; i++) {
                            bitstring_set_bit(&bacdest->ValidDays, i, false);
                        }

                        j = 0; /* 0 = number, 1 = comma */
                        do {
                            DISCARD_WHITESPACE();
                            c = buf[pos];
                            if (c == 0) {
                                goto parse_end;
                            }
                            if (c == ']') {
                                pos++;
                                /* end of numbers */
                                break;
                            }
                            if (j == 0) {
                                if (c >= '1' && c <= '7') {
                                    bitstring_set_bit(
                                        &bacdest->ValidDays, c - '1', true);
                                    pos++;
                                    j = 1;
                                } else {
                                    return false;
                                }
                            } else {
                                MUST_CONSUME(",");
                                j = 0;
                            }
                        } while (1);
                        break;

                    case KW_FromTime:
                    case KW_ToTime:
                        DISCARD_WHITESPACE();

                        if (kw == KW_FromTime) {
                            ptime = &bacdest->FromTime;
                        } else {
                            ptime = &bacdest->ToTime;
                        }

                        /* TODO implemented in bacapp_parse_application_data -
                         * extract & reuse? */

                        /* Hour */
                        COLLECT_NUMBER_TMP(2);
                        ptime->hour = tmp;
                        MUST_CONSUME(":");

                        /* Min */
                        COLLECT_NUMBER_TMP(2);
                        ptime->min = tmp;

                        if (buf[pos] == ':') {
                            /* have seconds */
                            MUST_CONSUME(":");
                            /* Sec */
                            COLLECT_NUMBER_TMP(2);
                            ptime->sec = tmp;

                            /* ? hundredths */
                            c = buf[pos];
                            if (c == '.') {
                                pos++;
                                COLLECT_NUMBER_TMP(2);
                                ptime->hundredths = tmp;
                            } else {
                                ptime->hundredths = 0;
                            }
                        } else {
                            ptime->sec = 0;
                            ptime->hundredths = 0;
                        }
                        break;

                    case KW_ProcessIdentifier:
                        DISCARD_WHITESPACE();
                        /* Collect number */
                        COLLECT_NUMBER_TMP(10);
                        bacdest->ProcessIdentifier = tmp;
                        break;

                    case KW_ConfirmedNotify:
                        DISCARD_WHITESPACE();
                        if (0 == strncmp(&buf[pos], "true", 4)) {
                            bacdest->ConfirmedNotify = true;
                            pos += 4;
                        } else if (0 == strncmp(&buf[pos], "false", 5)) {
                            bacdest->ConfirmedNotify = false;
                            pos += 5;
                        } else {
                            return false;
                        }
                        break;

                    case KW_Transitions:
                        /* Clear all transitions */
                        for (i = 0; i < MAX_BACNET_EVENT_TRANSITION; i++) {
                            bitstring_set_bit(&bacdest->Transitions, i, false);
                        }
                        j = 0; /* 0 = value, 1 = comma */
                        do {
                            DISCARD_WHITESPACE();
                            c = buf[pos];
                            if (c == 0) {
                                goto parse_end;
                            }
                            if (c == ']') {
                                pos++;
                                break;
                            }
                            if (j == 0) {
                                if (0 ==
                                    strncmp(&buf[pos], "to-offnormal", 12)) {
                                    bitstring_set_bit(
                                        &bacdest->Transitions,
                                        TRANSITION_TO_OFFNORMAL, true);
                                    pos += 12;
                                } else if (
                                    0 == strncmp(&buf[pos], "to-fault", 8)) {
                                    bitstring_set_bit(
                                        &bacdest->Transitions,
                                        TRANSITION_TO_FAULT, true);
                                    pos += 8;
                                } else if (
                                    0 == strncmp(&buf[pos], "to-normal", 9)) {
                                    bitstring_set_bit(
                                        &bacdest->Transitions,
                                        TRANSITION_TO_NORMAL, true);
                                    pos += 9;
                                } else {
                                    return false;
                                }
                                j = 1;
                            } else {
                                MUST_CONSUME(",");
                                j = 0;
                            }
                        } while (1);
                        break;

                    case KW_Recipient:
                        if (0 == strncmp(&buf[pos], "Device", 6)) {
                            pos += 6;
                            bacdest->Recipient.tag =
                                BACNET_RECIPIENT_TAG_DEVICE;

                            DISCARD_WHITESPACE();
                            MUST_CONSUME("(");
                            DISCARD_WHITESPACE();
                            MUST_CONSUME("type");
                            DISCARD_WHITESPACE();
                            MUST_CONSUME("=");
                            DISCARD_WHITESPACE();

                            COLLECT_NUMBER_TMP(6);
                            bacdest->Recipient.type.device.type = tmp;

                            DISCARD_WHITESPACE();
                            MUST_CONSUME(",");
                            DISCARD_WHITESPACE();
                            MUST_CONSUME("instance");
                            DISCARD_WHITESPACE();
                            MUST_CONSUME("=");
                            DISCARD_WHITESPACE();

                            COLLECT_NUMBER_TMP(10);
                            bacdest->Recipient.type.device.instance = tmp;

                            DISCARD_WHITESPACE();
                            MUST_CONSUME(")");

                        } else if (0 == strncmp(&buf[pos], "Address", 7)) {
                            pos += 7;
                            bacdest->Recipient.tag =
                                BACNET_RECIPIENT_TAG_ADDRESS;

                            DISCARD_WHITESPACE();
                            MUST_CONSUME("(");
                            DISCARD_WHITESPACE();
                            MUST_CONSUME("net");
                            DISCARD_WHITESPACE();
                            MUST_CONSUME("=");
                            DISCARD_WHITESPACE();

                            COLLECT_NUMBER_TMP(6);
                            bacdest->Recipient.type.address.net = tmp;

                            DISCARD_WHITESPACE();
                            MUST_CONSUME(",");
                            DISCARD_WHITESPACE();
                            MUST_CONSUME("mac");
                            DISCARD_WHITESPACE();
                            MUST_CONSUME("=");
                            DISCARD_WHITESPACE();

                            if (!bacnet_address_mac_from_ascii(
                                    &tmpmac, &buf[pos])) {
                                return false;
                            }
                            bacdest->Recipient.type.address.mac_len =
                                tmpmac.len;
                            memcpy(
                                &bacdest->Recipient.type.address.mac,
                                &tmpmac.adr, MAX_MAC_LEN);

                            /* address_mac_from_ascii doesn't return number of
                             * digits
                             * - we have to discard until ) */

                            DISCARD_WHILE(c != ')');
                            pos++; /* discard the paren */
                        }
                        break;

                    default:
                        return false;
                }
                ph = PH_PAIR_SPACER;
                break;

            default:
                return false;
        }
    }
parse_end:

    return true;
}

/**
<<<<<<< HEAD
=======
 * @brief Parse an ASCII string for a BACnetRecipient address
 * @details Address format: {X'c0:a8:00:0f',1234,X'c0:a8:00:0f'}
 * @param src [out] BACNET_MAC_ADDRESS structure to store the results
 * @param arg [in] null terminated ASCII string to parse
 * @return true if the address was parsed
 */
bool bacnet_recipient_address_from_ascii(BACNET_ADDRESS *src, const char *arg)
{
    bool status = false;
    int count = 0;
    unsigned snet = 0, i;
    char mac_string[80] = { "" }, sadr_string[80] = { "" };
    BACNET_MAC_ADDRESS mac = { 0 };

    if (!(src && arg)) {
        return false;
    }
    count = sscanf(
        arg, "{X'%79[^']',%u,X'%79[^']'}", &mac_string[0], &snet,
        &sadr_string[0]);
    if (count > 0) {
        if (bacnet_address_mac_from_ascii(&mac, mac_string)) {
            if (src) {
                src->mac_len = mac.len;
                for (i = 0; i < MAX_MAC_LEN; i++) {
                    src->mac[i] = mac.adr[i];
                }
            }
        }
        if (src) {
            src->net = (uint16_t)snet;
        }
        if (snet) {
            if (bacnet_address_mac_from_ascii(&mac, sadr_string)) {
                if (src) {
                    src->len = mac.len;
                    for (i = 0; i < MAX_MAC_LEN; i++) {
                        src->adr[i] = mac.adr[i];
                    }
                }
            }
        } else {
            if (src) {
                src->len = 0;
                for (i = 0; i < MAX_MAC_LEN; i++) {
                    src->adr[i] = 0;
                }
            }
        }
        status = true;
    }

    return status;
}

/**
>>>>>>> f28c8049
 * Parse BACnet_Recipient from ASCII string (as entered by user)
 * @param value - struct to store data parsed from the ASCII
 * @param str - ASCII string, zero terminated
 * @return true on success
 * @note
 *  BACnetRecipient ::= CHOICE {
 *      device [0] BACnetObjectIdentifier,
 *      address [1] BACnetAddress
 *  }
 */
bool bacnet_recipient_from_ascii(BACNET_RECIPIENT *value_out, const char *str)
{
    BACNET_RECIPIENT value = { 0 };
<<<<<<< HEAD
    const char *tag_names[] = { { "device" }, { "address" } };
    const char *substring, *startstring;
    unsigned i;
=======
    char object_string[80] = "";
    unsigned long object_instance = 0;
    uint32_t found_index = 0;
    int count;
>>>>>>> f28c8049

    if (!str) {
        return false;
    }
<<<<<<< HEAD
    for (i = 0; i < ARRAY_SIZE(tag_names); i++) {
        startstring = strstr(str, tag_names[i]);
        if (!startstring) {
            continue;
        }
        switch (i) {
            case BACNET_RECIPIENT_TAG_DEVICE:
                value.tag = BACNET_RECIPIENT_TAG_DEVICE;
                value.type.device.type = OBJECT_DEVICE;
                substring = startstring + strlen(tag_names[i]);
                if (!bacnet_string_to_uint32(
                        substring, &value.type.device.instance)) {
                    return false;
                }
                break;
            case BACNET_RECIPIENT_TAG_ADDRESS:
                value.tag = BACNET_RECIPIENT_TAG_ADDRESS;
                substring = startstring + strlen(tag_names[i]);
                if (!bacnet_address_from_ascii(
                        &value.type.address, substring)) {
                    return false;
                }
                break;
            default:
                break;
=======
    if (str[0] == 0) {
        return false;
    }
    if (str[0] == '(') {
        /* (device, 1234) */
        count = sscanf(str, "(%79[^,], %lu)", object_string, &object_instance);
        if (count == 2) {
            if (bactext_object_type_strtol(object_string, &found_index)) {
                value.tag = BACNET_RECIPIENT_TAG_DEVICE;
                value.type.device.type = (BACNET_OBJECT_TYPE)found_index;
                value.type.device.instance = object_instance;
            } else {
                return false;
            }
        } else {
            return false;
        }
    } else if (str[0] == '{') {
        value.tag = BACNET_RECIPIENT_TAG_ADDRESS;
        /* {X'c0:a8:00:0f',1234,X'c0:a8:00:0f'} */
        if (!bacnet_recipient_address_from_ascii(&value.type.address, str)) {
            return false;
>>>>>>> f28c8049
        }
    }
    if (value_out) {
        bacnet_recipient_copy(value_out, &value);
    }

    return true;
}

/**
<<<<<<< HEAD
 * @brief Convert BACnet_Destination to ASCII for printing
=======
 * @brief Convert BACnetRecipient to ASCII for printing
>>>>>>> f28c8049
 * @note
 *  BACnetRecipient ::= CHOICE {
 *      device [0] BACnetObjectIdentifier,
 *      address [1] BACnetAddress
 *  }
 *  Output format:
 *      (device, 1234)
<<<<<<< HEAD
 *      (address, net=1234,mac=c0:a8:00:0f)
=======
 *      {X'c0:a8:00:0f',1234,X'c0:a8:00:0f'}
>>>>>>> f28c8049
 * @param value - struct to convert to ASCII
 * @param buf - ASCII output buffer
 * @param buf_size - ASCII output buffer capacity
 * @return the number of characters which would be generated for the given
 *  input, excluding the trailing null.
 * @note buf and buf_size may be null and zero to return only the size
 */
<<<<<<< HEAD
bool bacnet_recipient_to_ascii(
    const BACNET_RECIPIENT *value, char *buf, size_t buf_size)
{
=======
int bacnet_recipient_to_ascii(
    const BACNET_RECIPIENT *value, char *str, size_t str_len)
{
    int offset = 0;
    int i;

    if (!value) {
        return 0;
    }
    if (value->tag == BACNET_RECIPIENT_TAG_DEVICE) {
        /* device-identifier */
        offset = bacnet_snprintf(str, str_len, offset, "(");
        offset = bacnet_snprintf(
            str, str_len, offset, "%s, ",
            bactext_object_type_name(value->type.device.type));
        offset = bacnet_snprintf(
            str, str_len, offset, "%lu)",
            (unsigned long)value->type.device.instance);
    } else {
        offset = bacnet_snprintf(str, str_len, offset, "{");
        /* MAC */
        offset = bacnet_snprintf(str, str_len, offset, "X'");
        for (i = 0; i < value->type.address.mac_len; i++) {
            offset = bacnet_snprintf(
                str, str_len, offset, "%02X",
                (unsigned)value->type.address.mac[i]);
        }
        offset = bacnet_snprintf(str, str_len, offset, "',");
        /* snet */
        offset = bacnet_snprintf(
            str, str_len, offset, "%lu",
            (unsigned long)value->type.address.net);
        /* octetstring */
        if (value->type.address.net) {
            /* adr */
            offset = bacnet_snprintf(str, str_len, offset, ",X'");
            for (i = 0; i < value->type.address.len; i++) {
                offset = bacnet_snprintf(
                    str, str_len, offset, "%02X",
                    (unsigned)value->type.address.adr[i]);
            }
            offset = bacnet_snprintf(str, str_len, offset, "'");
        }
        offset = bacnet_snprintf(str, str_len, offset, "}");
    }

    return offset;
>>>>>>> f28c8049
}<|MERGE_RESOLUTION|>--- conflicted
+++ resolved
@@ -1192,8 +1192,6 @@
 }
 
 /**
-<<<<<<< HEAD
-=======
  * @brief Parse an ASCII string for a BACnetRecipient address
  * @details Address format: {X'c0:a8:00:0f',1234,X'c0:a8:00:0f'}
  * @param src [out] BACNET_MAC_ADDRESS structure to store the results
@@ -1250,7 +1248,6 @@
 }
 
 /**
->>>>>>> f28c8049
  * Parse BACnet_Recipient from ASCII string (as entered by user)
  * @param value - struct to store data parsed from the ASCII
  * @param str - ASCII string, zero terminated
@@ -1264,47 +1261,14 @@
 bool bacnet_recipient_from_ascii(BACNET_RECIPIENT *value_out, const char *str)
 {
     BACNET_RECIPIENT value = { 0 };
-<<<<<<< HEAD
-    const char *tag_names[] = { { "device" }, { "address" } };
-    const char *substring, *startstring;
-    unsigned i;
-=======
     char object_string[80] = "";
     unsigned long object_instance = 0;
     uint32_t found_index = 0;
     int count;
->>>>>>> f28c8049
 
     if (!str) {
         return false;
     }
-<<<<<<< HEAD
-    for (i = 0; i < ARRAY_SIZE(tag_names); i++) {
-        startstring = strstr(str, tag_names[i]);
-        if (!startstring) {
-            continue;
-        }
-        switch (i) {
-            case BACNET_RECIPIENT_TAG_DEVICE:
-                value.tag = BACNET_RECIPIENT_TAG_DEVICE;
-                value.type.device.type = OBJECT_DEVICE;
-                substring = startstring + strlen(tag_names[i]);
-                if (!bacnet_string_to_uint32(
-                        substring, &value.type.device.instance)) {
-                    return false;
-                }
-                break;
-            case BACNET_RECIPIENT_TAG_ADDRESS:
-                value.tag = BACNET_RECIPIENT_TAG_ADDRESS;
-                substring = startstring + strlen(tag_names[i]);
-                if (!bacnet_address_from_ascii(
-                        &value.type.address, substring)) {
-                    return false;
-                }
-                break;
-            default:
-                break;
-=======
     if (str[0] == 0) {
         return false;
     }
@@ -1327,7 +1291,6 @@
         /* {X'c0:a8:00:0f',1234,X'c0:a8:00:0f'} */
         if (!bacnet_recipient_address_from_ascii(&value.type.address, str)) {
             return false;
->>>>>>> f28c8049
         }
     }
     if (value_out) {
@@ -1338,11 +1301,7 @@
 }
 
 /**
-<<<<<<< HEAD
- * @brief Convert BACnet_Destination to ASCII for printing
-=======
  * @brief Convert BACnetRecipient to ASCII for printing
->>>>>>> f28c8049
  * @note
  *  BACnetRecipient ::= CHOICE {
  *      device [0] BACnetObjectIdentifier,
@@ -1350,11 +1309,7 @@
  *  }
  *  Output format:
  *      (device, 1234)
-<<<<<<< HEAD
- *      (address, net=1234,mac=c0:a8:00:0f)
-=======
  *      {X'c0:a8:00:0f',1234,X'c0:a8:00:0f'}
->>>>>>> f28c8049
  * @param value - struct to convert to ASCII
  * @param buf - ASCII output buffer
  * @param buf_size - ASCII output buffer capacity
@@ -1362,11 +1317,6 @@
  *  input, excluding the trailing null.
  * @note buf and buf_size may be null and zero to return only the size
  */
-<<<<<<< HEAD
-bool bacnet_recipient_to_ascii(
-    const BACNET_RECIPIENT *value, char *buf, size_t buf_size)
-{
-=======
 int bacnet_recipient_to_ascii(
     const BACNET_RECIPIENT *value, char *str, size_t str_len)
 {
@@ -1414,5 +1364,4 @@
     }
 
     return offset;
->>>>>>> f28c8049
 }