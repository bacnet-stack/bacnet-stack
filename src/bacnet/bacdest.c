/**
 * @file
 * @brief BACnetDestination complex data type encode and decode
 * @author Steve Karg <skarg@users.sourceforge.net>
 * @date December 2022
 * @copyright SPDX-License-Identifier: GPL-2.0-or-later WITH GCC-exception-2.0
 */
#include <stdint.h>
#include <stdbool.h>
#include <string.h>
#include <stdio.h>
#include <stdlib.h>
#include <ctype.h>
#include <math.h>
/* BACnet Stack defines - first */
#include "bacnet/bacdef.h"
/* BACnet Stack API */
#include "bacnet/bacaddr.h"
#include "bacnet/bacapp.h"
#include "bacnet/bacdcode.h"
#include "bacnet/bacdest.h"
#include "bacnet/basic/binding/address.h"

/**
 * @brief Initialize the BACnetDestination data structure with defaults
 *
 *  BACnetDestination ::= SEQUENCE {
 *      valid-days                      BACnetDaysOfWeek,
 *      from-time                       Time,
 *      to-time                         Time,
 *      recipient                       BACnetRecipient,
 *      process-identifier              Unsigned32,
 *      issue-confirmed-notifications   BOOLEAN,
 *      transitions                     BACnetEventTransitionBits
 *  }
 *
 * @param destination  BACnetDestination to be initialized
 */
void bacnet_destination_default_init(BACNET_DESTINATION *destination)
{
    unsigned i;

    if (!destination) {
        return;
    }
    /* configure for every day, all day long */
    for (i = 0; i < MAX_BACNET_DAYS_OF_WEEK; i++) {
        bitstring_set_bit(&destination->ValidDays, i, true);
    }
    datetime_set_time(&destination->FromTime, 0, 0, 0, 0);
    datetime_set_time(&destination->ToTime, 23, 59, 59, 99);
    /* initialize Recipient to *wildcard* device instance - invalid! */
    destination->Recipient.tag = BACNET_RECIPIENT_TAG_DEVICE;
    destination->Recipient.type.device.type = OBJECT_DEVICE;
    destination->Recipient.type.device.instance = BACNET_MAX_INSTANCE;
    destination->ProcessIdentifier = 0;
    destination->ConfirmedNotify = false;
    bitstring_set_bit(
        &destination->Transitions, TRANSITION_TO_OFFNORMAL, false);
    bitstring_set_bit(&destination->Transitions, TRANSITION_TO_FAULT, false);
    bitstring_set_bit(&destination->Transitions, TRANSITION_TO_NORMAL, false);
}

/**
 * @brief Compare the BACnetRecipient complex data of r1 and r2
 * @param r1 - BACnetRecipient 1 structure
 * @param r2 - BACnetRecipient 2 structure
 * @return true if r1 and r2 are the same
 */
bool bacnet_recipient_same(
    const BACNET_RECIPIENT *r1, const BACNET_RECIPIENT *r2)
{
    bool status = false;

    if (r1 && r2) {
        if (r1->tag == r2->tag) {
            status = true;
        }
        if (status) {
            if (r1->tag == BACNET_RECIPIENT_TAG_DEVICE) {
                if ((r1->type.device.type == r2->type.device.type) &&
                    (r1->type.device.instance == r2->type.device.instance)) {
                    status = true;
                }
            } else if (r1->tag == BACNET_RECIPIENT_TAG_ADDRESS) {
                status =
                    bacnet_address_same(&r1->type.address, &r2->type.address);
            } else {
                status = false;
            }
        }
    }

    return status;
}

/**
 * @brief Copy the BACnetRecipient complex data from src to dest
 * @param src - BACnetRecipient 1 structure
 * @param dest - BACnetRecipient 2 structure
 */
void bacnet_recipient_copy(BACNET_RECIPIENT *dest, const BACNET_RECIPIENT *src)
{
    if (dest && src) {
        memmove(dest, src, sizeof(BACNET_RECIPIENT));
    }
}

/**
 * @brief Compare the BACnetRecipient data structure device object wildcard
 * @param recipient - BACnetRecipient structure
 * @return true if BACnetRecipient is equal to the device object wildcard
 */
bool bacnet_recipient_device_wildcard(const BACNET_RECIPIENT *recipient)
{
    bool status = false;

    if (recipient) {
        if ((recipient->tag == BACNET_RECIPIENT_TAG_DEVICE) &&
            (recipient->type.device.type == OBJECT_DEVICE) &&
            (recipient->type.device.instance == BACNET_MAX_INSTANCE)) {
            status = true;
        }
    }

    return status;
}

/**
 * @brief Compare the BACnetRecipient data structure to a valid device
 * @param recipient - BACnetRecipient structure
 * @return true if BACnetRecipient is a valid device object instance
 */
bool bacnet_recipient_device_valid(const BACNET_RECIPIENT *recipient)
{
    bool status = false;

    if (recipient) {
        if ((recipient->tag == BACNET_RECIPIENT_TAG_DEVICE) &&
            (recipient->type.device.type == OBJECT_DEVICE) &&
            (recipient->type.device.instance < BACNET_MAX_INSTANCE)) {
            status = true;
        }
    }

    return status;
}

/**
 * @brief Compare the BACnetDestination complex data of dest1 and dest2
 * @param d1 - BACnetDestination 1 structure
 * @param d2 - BACnetDestination 2 structure
 * @return true if dest1 and dest2 are the same
 */
bool bacnet_destination_same(
    const BACNET_DESTINATION *d1, const BACNET_DESTINATION *d2)
{
    bool status = false;

    if (d1 && d2) {
        status = bitstring_same(&d1->ValidDays, &d2->ValidDays);
        if (status) {
            status = (datetime_compare_time(&d1->FromTime, &d2->FromTime) == 0);
        }
        if (status) {
            status = (datetime_compare_time(&d1->ToTime, &d2->ToTime) == 0);
        }
        if (status) {
            status = bacnet_recipient_same(&d1->Recipient, &d2->Recipient);
        }
        if (status) {
            status = (d1->ProcessIdentifier == d2->ProcessIdentifier);
        }
        if (status) {
            status = (d1->ConfirmedNotify == d2->ConfirmedNotify);
        }
        if (status) {
            status = bitstring_same(&d1->Transitions, &d2->Transitions);
        }
    }

    return status;
}

/**
 * @brief Copy the BACnetDestination complex data from src to dest
 * @param dest - BACnetDestination 1 structure
 * @param src - BACnetDestination 2 structure
 */
void bacnet_destination_copy(
    BACNET_DESTINATION *dest, const BACNET_DESTINATION *src)
{
    if (dest && src) {
        memmove(dest, src, sizeof(BACNET_DESTINATION));
    }
}

/**
 * @brief Compare the BACnetDestination data structure to defaults
 * @param d1 - BACnetDestination 1 structure
 * @return true if d1 and d2 (defaults) are the same
 */
bool bacnet_destination_default(const BACNET_DESTINATION *d1)
{
    BACNET_DESTINATION d2 = { 0 };

    bacnet_destination_default_init(&d2);

    return bacnet_destination_same(d1, &d2);
}

/**
 * @brief Encode the BACnetDestination complex data
 *
 *  BACnetDestination ::= SEQUENCE {
 *      valid-days                      BACnetDaysOfWeek,
 *      from-time                       Time,
 *      to-time                         Time,
 *      recipient                       BACnetRecipient,
 *      process-identifier              Unsigned32,
 *      issue-confirmed-notifications   BOOLEAN,
 *      transitions                     BACnetEventTransitionBits
 *  }
 *
 * @param apdu  Pointer to the buffer for encoding.
 * @param destination  Pointer to the property data to be encoded.
 *
 * @return bytes encoded or zero on error.
 */
int bacnet_destination_encode(
    uint8_t *apdu, const BACNET_DESTINATION *destination)
{
    int apdu_len = 0, len = 0;

    if (destination->Recipient.tag < BACNET_RECIPIENT_TAG_MAX) {
        len = encode_application_bitstring(apdu, &destination->ValidDays);
        apdu_len += len;
        if (apdu) {
            apdu += len;
        }
        len = encode_application_time(apdu, &destination->FromTime);
        apdu_len += len;
        if (apdu) {
            apdu += len;
        }
        len = encode_application_time(apdu, &destination->ToTime);
        apdu_len += len;
        if (apdu) {
            apdu += len;
        }
<<<<<<< HEAD
        len = bacnet_recipient_encode(apdu, &destination->Recipient);
        apdu_len += len;
        if (apdu) {
            apdu += len;
=======
        if (destination->Recipient.tag == BACNET_RECIPIENT_TAG_DEVICE) {
            len = encode_context_object_id(
                apdu, 0, OBJECT_DEVICE,
                destination->Recipient.type.device.instance);
            apdu_len += len;
            if (apdu) {
                apdu += len;
            }
        } else if (destination->Recipient.tag == BACNET_RECIPIENT_TAG_ADDRESS) {
            /* opening tag 1 */
            len = encode_opening_tag(apdu, 1);
            apdu_len += len;
            if (apdu) {
                apdu += len;
            }
            len = encode_bacnet_address(
                apdu, &destination->Recipient.type.address);
            apdu_len += len;
            if (apdu) {
                apdu += len;
            }
            /* closing tag 1 */
            len = encode_closing_tag(apdu, 1);
            apdu_len += len;
            if (apdu) {
                apdu += len;
            }
>>>>>>> b97f1705
        }
        /* Process Identifier - Unsigned32 */
        len = encode_application_unsigned(apdu, destination->ProcessIdentifier);
        apdu_len += len;
        if (apdu) {
            apdu += len;
        }
        /* Issue Confirmed Notifications - boolean */
        len = encode_application_boolean(apdu, destination->ConfirmedNotify);
        apdu_len += len;
        if (apdu) {
            apdu += len;
        }
        /* Transitions - BACnet Event Transition Bits [bitstring] */
        len = encode_application_bitstring(apdu, &destination->Transitions);
        apdu_len += len;
    }

    return apdu_len;
}

/**
 * @brief Encode a BACnetDestination complex data type
 * @param apdu - the APDU buffer
 * @param tag_number - context tag number
 * @param destination  Pointer to the property data to be encoded.
 * @return length of the APDU buffer, or 0 if not able to encode
 */
int bacnet_destination_context_encode(
    uint8_t *apdu, uint8_t tag_number, const BACNET_DESTINATION *destination)
{
    int len = 0;
    int apdu_len = 0;

    if (destination) {
        len = encode_opening_tag(apdu, tag_number);
        apdu_len += len;
        if (apdu) {
            apdu += len;
        }
        len = bacnet_destination_encode(apdu, destination);
        apdu_len += len;
        if (apdu) {
            apdu += len;
        }
        len = encode_closing_tag(apdu, tag_number);
        apdu_len += len;
    }

    return apdu_len;
}

/**
 * @brief Decode the BACnetDestination complex data
 *
 *  BACnetDestination ::= SEQUENCE {
 *      valid-days                      BACnetDaysOfWeek,
 *      from-time                       Time,
 *      to-time                         Time,
 *      recipient                       BACnetRecipient,
 *      process-identifier              Unsigned32,
 *      issue-confirmed-notifications   BOOLEAN,
 *      transitions                     BACnetEventTransitionBits
 *  }
 *
 * @param apdu  Pointer to the buffer for decoding.
 * @param apdu_size  Count of valid bytes in the buffer.
 * @param destination  Pointer to the property data to be encoded.
 *
 * @return bytes encoded or #BACNET_STATUS_REJECT on error.
 */
int bacnet_destination_decode(
    const uint8_t *apdu, int apdu_size, BACNET_DESTINATION *destination)
{
    int len = 0, apdu_len = 0;
    BACNET_APPLICATION_DATA_VALUE value = { 0 };

    if (!apdu) {
        return BACNET_STATUS_REJECT;
    }
    if (!destination) {
        return BACNET_STATUS_REJECT;
    }
    /* Decode Valid Days */
    len = bacapp_decode_application_data(apdu, apdu_size, &value);
    if ((len == 0) || (len == BACNET_STATUS_ERROR) ||
        (value.tag != BACNET_APPLICATION_TAG_BIT_STRING)) {
        return BACNET_STATUS_REJECT;
    }
    bitstring_copy(&destination->ValidDays, &value.type.Bit_String);
    apdu_len += len;
    apdu += len;
    /* Decode From Time */
    len = bacapp_decode_application_data(apdu, apdu_size, &value);
    if ((len == 0) || (len == BACNET_STATUS_ERROR) ||
        (value.tag != BACNET_APPLICATION_TAG_TIME)) {
        return BACNET_STATUS_REJECT;
    }
    /* store value */
    datetime_copy_time(&destination->FromTime, &value.type.Time);
    apdu_len += len;
    apdu += len;
    /* Decode To Time */
    len = bacapp_decode_application_data(apdu, apdu_size, &value);
    if ((len == 0) || (len == BACNET_STATUS_ERROR) ||
        (value.tag != BACNET_APPLICATION_TAG_TIME)) {
        return BACNET_STATUS_REJECT;
    }
    /* store value */
    datetime_copy_time(&destination->ToTime, &value.type.Time);
    apdu_len += len;
    apdu += len;
<<<<<<< HEAD

    /* Recipient */
    len = bacnet_recipient_decode(apdu, apdu_size, &destination->Recipient);
    if (len < 0){
=======
    if (decode_is_context_tag(apdu, BACNET_RECIPIENT_TAG_DEVICE)) {
        /* device [0] BACnetObjectIdentifier */
        destination->Recipient.tag = BACNET_RECIPIENT_TAG_DEVICE;
        len = decode_context_object_id(
            apdu, BACNET_RECIPIENT_TAG_DEVICE,
            &destination->Recipient.type.device.type,
            &destination->Recipient.type.device.instance);
        if (len == BACNET_STATUS_ERROR) {
            return BACNET_STATUS_REJECT;
        }
        if (destination->Recipient.type.device.type != OBJECT_DEVICE) {
            return BACNET_STATUS_REJECT;
        }
        apdu_len += len;
        apdu += len;
    } else if (decode_is_opening_tag_number(
                   apdu, BACNET_RECIPIENT_TAG_ADDRESS)) {
        /* address [1] BACnetAddress */
        destination->Recipient.tag = BACNET_RECIPIENT_TAG_ADDRESS;
        /* opening tag [1] is len 1 */
        len = 1;
        apdu_len += len;
        apdu += len;
        len = decode_bacnet_address(apdu, &destination->Recipient.type.address);
        if ((len == 0) || (len == BACNET_STATUS_ERROR)) {
            return BACNET_STATUS_REJECT;
        }
        apdu_len += len;
        apdu += len;
        /* closing tag [1] */
        if (decode_is_closing_tag_number(apdu, BACNET_RECIPIENT_TAG_ADDRESS)) {
            /* closing tag [1] is len 1 */
            len = 1;
            apdu_len += len;
            apdu += len;
        } else {
            return BACNET_STATUS_REJECT;
        }
    } else {
>>>>>>> b97f1705
        return BACNET_STATUS_REJECT;
    }
    apdu_len += len;
    apdu += len;

    /* Process Identifier */
    len = bacapp_decode_application_data(apdu, apdu_size, &value);
    if ((len == 0) || (len == BACNET_STATUS_ERROR) ||
        (value.tag != BACNET_APPLICATION_TAG_UNSIGNED_INT)) {
        return BACNET_STATUS_REJECT;
    }
    /* store value */
    destination->ProcessIdentifier = value.type.Unsigned_Int;
    apdu_len += len;
    apdu += len;
    /* Issue Confirmed Notifications */
    len = bacapp_decode_application_data(apdu, apdu_size, &value);
    if ((len == 0) || (len == BACNET_STATUS_ERROR) ||
        (value.tag != BACNET_APPLICATION_TAG_BOOLEAN)) {
        return BACNET_STATUS_REJECT;
    }
    /* store value */
    destination->ConfirmedNotify = value.type.Boolean;
    apdu_len += len;
    apdu += len;
    /* Transitions */
    len = bacapp_decode_application_data(apdu, apdu_size, &value);
    if ((len == 0) || (len == BACNET_STATUS_ERROR) ||
        (value.tag != BACNET_APPLICATION_TAG_BIT_STRING)) {
        return BACNET_STATUS_REJECT;
    }
    /* store value */
    bitstring_copy(&destination->Transitions, &value.type.Bit_String);
    apdu_len += len;

    return apdu_len;
}

<<<<<<< HEAD
/**
 * @brief Encode the BACnetRecipient complex data
 *
 * BACnetRecipient ::= CHOICE {
 *      device [0] BACnetObjectIdentifier,
 *      address [1] BACnetAddress
 * }
 *
 * @param apdu  Pointer to the buffer for encoding.
 * @param recipient  Pointer to the property data to be encoded.
 *
 * @return bytes encoded or zero on error.
 */
int bacnet_recipient_encode(uint8_t *apdu, BACNET_RECIPIENT *recipient)
{
    int apdu_len = 0, len = 0;

    if (recipient->tag == BACNET_RECIPIENT_TAG_DEVICE) {
        len = encode_context_object_id(apdu, 0, OBJECT_DEVICE,
            recipient->type.device.instance);
        apdu_len += len;
    } else if (recipient->tag == BACNET_RECIPIENT_TAG_ADDRESS) {
        /* opening tag 1 */
        len = encode_opening_tag(apdu, 1);
        apdu_len += len;
        if (apdu) {
            apdu += len;
        }
        len = encode_bacnet_address(apdu, &recipient->type.address);
        apdu_len += len;
        if (apdu) {
            apdu += len;
        }
        /* closing tag 1 */
        len = encode_closing_tag(apdu, 1);
        apdu_len += len;
    }

    return apdu_len;
}

/**
 * @brief Encode a BACnetRecipient complex data type
 * @param apdu - the APDU buffer
 * @param tag_number - context tag number
 * @param recipient  Pointer to the property data to be encoded.
 * @return length of the APDU buffer, or 0 if not able to encode
 */
int bacnet_recipient_context_encode(
    uint8_t *apdu, uint8_t tag_number, BACNET_RECIPIENT *recipient)
{
    int len = 0;
    int apdu_len = 0;

    if (recipient) {
        len = encode_opening_tag(apdu, tag_number);
        apdu_len += len;
        if (apdu) {
            apdu += len;
        }
        len = bacnet_recipient_encode(apdu, recipient);
        apdu_len += len;
        if (apdu) {
            apdu += len;
        }
        len = encode_closing_tag(apdu, tag_number);
        apdu_len += len;
    }

    return apdu_len;
}

/**
 * @brief Decode the BACnetRecipient complex data
 *
 * BACnetRecipient ::= CHOICE {
 *      device [0] BACnetObjectIdentifier,
 *      address [1] BACnetAddress
 * }
 *
 * @param apdu  Pointer to the buffer for decoding.
 * @param apdu_size  Count of valid bytes in the buffer.
 * @param recipient  Pointer to the property data to be decoded.
 *
 * @return bytes encoded or #BACNET_STATUS_REJECT on error.
 */
int bacnet_recipient_decode(
    uint8_t *apdu, int apdu_size, BACNET_RECIPIENT *recipient)
{
    int len = 0, apdu_len = 0;

    (void)apdu_size;

    if (!apdu) {
        return BACNET_STATUS_REJECT;
    }
    if (!recipient) {
        return BACNET_STATUS_REJECT;
    }

    if (decode_is_context_tag(apdu, BACNET_RECIPIENT_TAG_DEVICE)) {
        /* device [0] BACnetObjectIdentifier */
        recipient->tag = BACNET_RECIPIENT_TAG_DEVICE;
        len = decode_context_object_id(apdu, BACNET_RECIPIENT_TAG_DEVICE,
            &recipient->type.device.type, &recipient->type.device.instance);
        if (len == BACNET_STATUS_ERROR) {
            return BACNET_STATUS_REJECT;
        }
        if (recipient->type.device.type != OBJECT_DEVICE) {
            return BACNET_STATUS_REJECT;
        }
        apdu_len += len;
    } else if (decode_is_opening_tag_number(
                   apdu, BACNET_RECIPIENT_TAG_ADDRESS)) {
        /* address [1] BACnetAddress */
        recipient->tag = BACNET_RECIPIENT_TAG_ADDRESS;
        /* opening tag [1] is len 1 */
        len = 1;
        apdu_len += len;
        apdu += len;
        len = decode_bacnet_address(apdu, &recipient->type.address);
        if ((len == 0) || (len == BACNET_STATUS_ERROR)) {
            return BACNET_STATUS_REJECT;
        }
        apdu_len += len;
        apdu += len;
        /* closing tag [1] */
        if (decode_is_closing_tag_number(apdu, BACNET_RECIPIENT_TAG_ADDRESS)) {
            /* closing tag [1] is len 1 */
            len = 1;
            apdu_len += len;
        } else {
            return BACNET_STATUS_REJECT;
        }
    } else {
        return BACNET_STATUS_REJECT;
    }

    return apdu_len;
}

#define LEN_BRANCH(snprintf_expr)   \
    do {                            \
        len = snprintf_expr;        \
        output_len += len;          \
        if (buf) {                  \
            if (len > buf_size) {   \
                return -1;          \
            } else {                \
                buf += len;         \
                buf_size -= len;    \
            }                       \
        }                           \
    } while (0)

=======
>>>>>>> b97f1705
/**
 * Convert BACnet_Destination to ASCII for printing
 *
 * Output format:
 *
 * (
 *  ValidDays=[1,2,5,6,7];
 *  FromTime=0:00:00.0;
 *  ToTime=23:59:59.9;
 *  Recipient=Device(type=8,instance=15);
 *  ProcessIdentifier=0;
 *  ConfirmedNotify=false;
 *  Transitions=[to-offnormal,to-fault,to-normal]
 * )
 *
 * - ValidDays ... array of numbers, 1=Mon through 7=Sun
 * - FromTime, ToTime ... HH:MM:SS.s
 * - Recipient ... two variants: Recipient=Device(type=8,instance=15) or
 * Recipient=Address(net=1234,mac=c0:a8:00:0f)
 *   - type ... bacnet object type enum
 *   - instance ... bacnet object instance
 *   - net ... bacnet network number
 *   - mac ... bacnet MAC address; can be separated by colons or periods.
 * - ProcessIdentifier ... 32bit unsigned int, process ID
 * - ConfirmedNotify ... true or false
 * - Transitions ... array with any of the three items: to-offnormal, to-fault,
 * to-normal
 *
 * @param bacdest - Destination struct to convert to ASCII
 * @param buf - ASCII output buffer
 * @param buf_size - ASCII output buffer capacity
 *
 * @return the number of characters which would be generated for the given
 *  input, excluding the trailing null.
 * @note buf and buf_size may be null and zero to return only the size
 */
int bacnet_destination_to_ascii(
    const BACNET_DESTINATION *bacdest, char *buf, size_t buf_size)
{
    int len = 0;
    int buf_len = 0;
    bool comma;
    int i;

    len = snprintf(buf, buf_size, "(");
    buf_len += bacapp_snprintf_shift(len, &buf, &buf_size);
    /*
     BACnetDaysOfWeek ::= BIT STRING {
         monday     (0),
         tuesday    (1),
         wednesday  (2),
         thursday   (3),
         friday     (4),
         saturday   (5),
         sunday     (6)
     }
    */
    /* Use numbers 1-7 (ISO 8601) */
    len = snprintf(buf, buf_size, "ValidDays=[");
    buf_len += bacapp_snprintf_shift(len, &buf, &buf_size);
    comma = false;
    for (i = 0; i < 7; i++) {
        if (bitstring_bit(&bacdest->ValidDays, i)) {
            if (comma) {
                len = snprintf(buf, buf_size, ",");
                buf_len += bacapp_snprintf_shift(len, &buf, &buf_size);
            }
            len = snprintf(buf, buf_size, "%d", i + 1);
            buf_len += bacapp_snprintf_shift(len, &buf, &buf_size);
            comma = true;
        }
    }
    len = snprintf(buf, buf_size, "];");
    buf_len += bacapp_snprintf_shift(len, &buf, &buf_size);
    len = snprintf(
        buf, buf_size, "FromTime=%d:%02d:%02d.%02d;", bacdest->FromTime.hour,
        bacdest->FromTime.min, bacdest->FromTime.sec,
        bacdest->FromTime.hundredths);
    buf_len += bacapp_snprintf_shift(len, &buf, &buf_size);
    len = snprintf(
        buf, buf_size, "ToTime=%d:%02d:%02d.%02d;", bacdest->ToTime.hour,
        bacdest->ToTime.min, bacdest->ToTime.sec, bacdest->ToTime.hundredths);
    buf_len += bacapp_snprintf_shift(len, &buf, &buf_size);
    len = snprintf(buf, buf_size, "Recipient=");
    buf_len += bacapp_snprintf_shift(len, &buf, &buf_size);
    if (bacdest->Recipient.tag == BACNET_RECIPIENT_TAG_DEVICE) {
        len = snprintf(
            buf, buf_size, "Device(type=%d,instance=%lu)",
            bacdest->Recipient.type.device.type,
            (unsigned long)bacdest->Recipient.type.device.instance);
        buf_len += bacapp_snprintf_shift(len, &buf, &buf_size);
    } else {
        /*
          BACnetAddress ::= SEQUENCE {
              network-number Unsigned16, -- A value of 0 indicates the local
          network mac-address    OCTET STRING -- A string of length 0 indicates
          a broadcast
          }
        */
        len = snprintf(
            buf, buf_size,
            "Address(net=%d,mac=", bacdest->Recipient.type.address.net);
        buf_len += bacapp_snprintf_shift(len, &buf, &buf_size);

        /* TODO determine if it's IPv4+port or Ethernet mac address and print it
         * nicer - how? Both are 6 bytes long. */

        for (i = 0; i < bacdest->Recipient.type.address.mac_len; i++) {
            if (i > 0) {
                len = snprintf(buf, buf_size, ":");
                buf_len += bacapp_snprintf_shift(len, &buf, &buf_size);
            }
            len = snprintf(
                buf, buf_size, "%02x", bacdest->Recipient.type.address.mac[i]);
            buf_len += bacapp_snprintf_shift(len, &buf, &buf_size);
        }
        len = snprintf(buf, buf_size, ")");
        buf_len += bacapp_snprintf_shift(len, &buf, &buf_size);
    }
    len = snprintf(buf, buf_size, ";");
    buf_len += bacapp_snprintf_shift(len, &buf, &buf_size);

    len = snprintf(
        buf, buf_size, "ProcessIdentifier=%lu;",
        (unsigned long)bacdest->ProcessIdentifier);
    buf_len += bacapp_snprintf_shift(len, &buf, &buf_size);

    len = snprintf(
        buf, buf_size, "ConfirmedNotify=%s;",
        bacdest->ConfirmedNotify ? "true" : "false");
    buf_len += bacapp_snprintf_shift(len, &buf, &buf_size);

    /*
     BACnetEventTransitionBits ::= BIT STRING {
         to-offnormal (0),
         to-fault     (1),
         to-normal    (2)
     }
    */
    len = snprintf(buf, buf_size, "Transitions=[");
    buf_len += bacapp_snprintf_shift(len, &buf, &buf_size);

    comma = false;
    /* TODO remove casting when bitstring_bit() has const added - Github issue
     * #320 */
    if (bitstring_bit(&bacdest->Transitions, TRANSITION_TO_OFFNORMAL)) {
        len = snprintf(buf, buf_size, "to-offnormal");
        buf_len += bacapp_snprintf_shift(len, &buf, &buf_size);
        comma = true;
    }
    if (bitstring_bit(&bacdest->Transitions, TRANSITION_TO_FAULT)) {
        if (comma) {
            len = snprintf(buf, buf_size, ",");
            buf_len += bacapp_snprintf_shift(len, &buf, &buf_size);
        }
        len = snprintf(buf, buf_size, "to-fault");
        buf_len += bacapp_snprintf_shift(len, &buf, &buf_size);
        comma = true;
    }
    if (bitstring_bit(&bacdest->Transitions, TRANSITION_TO_NORMAL)) {
        if (comma) {
            len = snprintf(buf, buf_size, ",");
            buf_len += bacapp_snprintf_shift(len, &buf, &buf_size);
        }
        len = snprintf(buf, buf_size, "to-normal");
        buf_len += bacapp_snprintf_shift(len, &buf, &buf_size);
    }
    len = snprintf(buf, buf_size, "])"); /* end of the outer paren */
    buf_len += bacapp_snprintf_shift(len, &buf, &buf_size);

    return buf_len;
}

/**
 * Parse BACnet_Destination from ASCII string (as entered by user)
 *
 * @param bacdest - Destination struct to pupulate with data from the ASCII
 * string
 * @param buf - ASCII string, zero terminated
 * @return true on success
 */
bool bacnet_destination_from_ascii(BACNET_DESTINATION *bacdest, const char *buf)
{
    enum ParsePhase {
        PH_START,
        PH_PAIR_SPACER,
        PH_KEYWORD,
        PH_VALUE_SPACER,
        PH_VALUE
    };
    enum ParseKeyword {
        KW_ValidDays = 0,
        KW_FromTime,
        KW_ToTime,
        KW_Recipient,
        KW_ProcessIdentifier,
        KW_ConfirmedNotify,
        KW_Transitions,
        KW_MAX
    };
    enum ParsePhase ph;
    size_t buflen;
    size_t toklen;
    size_t pos;
    char c;
    int i;
    int j;
    int _number_i;
    size_t _must_consume_tmplen;
    uint32_t tmp;
    enum ParseKeyword kw = 0;
    BACNET_TIME *ptime;
    BACNET_MAC_ADDRESS tmpmac;
    static const char *KW_LOOKUP[] = {
        "ValidDays",         "FromTime",        "ToTime",      "Recipient",
        "ProcessIdentifier", "ConfirmedNotify", "Transitions",
    };

    if (bacdest == NULL || buf == NULL) {
        return false;
    }

    bacnet_destination_default_init(bacdest);

    /* Helper macros to simplify the parser ... */

/* true if the character is whitespace */
#define ISWHITE(c) ((c) == ' ' || (c) == '\t' || (c) == '\r' || (c) == '\n')

/* Discard characters while they match a given test. Goes to parse_end on NUL.
 * ctest is a boolean expression where c is the tested character */
#define DISCARD_WHILE(ctest)    \
    do {                        \
        while (1) {             \
            c = buf[pos];       \
            if (c == 0) {       \
                goto parse_end; \
            }                   \
            if ((ctest)) {      \
                pos++;          \
                continue;       \
            }                   \
            break;              \
        }                       \
    } while (0)

/* Discard all whitespace. Goes to parse_end on NUL. */
#define DISCARD_WHITESPACE() DISCARD_WHILE(ISWHITE(c))

/* Must consume a given word; return false otherwise. */
#define MUST_CONSUME(s)                                         \
    do {                                                        \
        _must_consume_tmplen = strlen(s);                       \
        if (0 == strncmp(&buf[pos], s, _must_consume_tmplen)) { \
            pos += _must_consume_tmplen;                        \
        } else {                                                \
            return false;                                       \
        }                                                       \
    } while (0)

/* Collect a decimal number and store the result into tmp; stop on a non-digit.
 * Clobbers "c" and "tmp". TODO replace with strtol? */
#define COLLECT_NUMBER_TMP(maxdigits)                               \
    do {                                                            \
        tmp = 0;                                                    \
        for (_number_i = 0; _number_i < (maxdigits); _number_i++) { \
            c = buf[pos];                                           \
            if (c >= '0' && c <= '9') {                             \
                tmp = (tmp * 10) + (c - '0');                       \
                pos++;                                              \
            } else {                                                \
                break;                                              \
            }                                                       \
        }                                                           \
    } while (0)

    /* Go through all key=value pieces in the string */
    buflen = strlen(buf);
    ph = PH_START;
    pos = 0;
    while (pos < buflen) {
        switch (ph) {
            case PH_START: /* Expect the outer opening paren */
                DISCARD_WHITESPACE();
                MUST_CONSUME("(");
                ph = PH_KEYWORD;
                break;

            case PH_PAIR_SPACER: /* Expect end of string, or semicolon */
                DISCARD_WHILE(c == ')' || c == ']' || ISWHITE(c));
                MUST_CONSUME(";");
                DISCARD_WHITESPACE();
                ph = PH_KEYWORD;
                break;

            case PH_KEYWORD: /* Key */
                DISCARD_WHITESPACE();
                for (i = 0; i < KW_MAX; i++) {
                    toklen = strlen(KW_LOOKUP[i]);
                    if (0 == strncmp(&buf[pos], KW_LOOKUP[i], toklen)) {
                        /* kw matched */
                        kw = i;
                        pos += toklen;
                        ph = PH_VALUE_SPACER;
                        break;
                    }
                }
                if (ph != PH_VALUE_SPACER) {
                    /* Invalid token? */
                    return false;
                }
                break;

            case PH_VALUE_SPACER: /* Equals between key and value, also
                                     consuming opening square bracket if
                                     present. */
                DISCARD_WHITESPACE();
                MUST_CONSUME("=");
                DISCARD_WHILE(c == '[' || ISWHITE(c));
                ph = PH_VALUE;
                break;

            case PH_VALUE: /* Parse the value */
                switch (kw) {
                    case KW_ValidDays:
                        /* Clear all weekdays */
                        for (i = 0; i < MAX_BACNET_DAYS_OF_WEEK; i++) {
                            bitstring_set_bit(&bacdest->ValidDays, i, false);
                        }

                        j = 0; /* 0 = number, 1 = comma */
                        do {
                            DISCARD_WHITESPACE();
                            c = buf[pos];
                            if (c == 0) {
                                goto parse_end;
                            }
                            if (c == ']') {
                                pos++;
                                /* end of numbers */
                                break;
                            }
                            if (j == 0) {
                                if (c >= '1' && c <= '7') {
                                    bitstring_set_bit(
                                        &bacdest->ValidDays, c - '1', true);
                                    pos++;
                                    j = 1;
                                } else {
                                    return false;
                                }
                            } else {
                                MUST_CONSUME(",");
                                j = 0;
                            }
                        } while (1);
                        break;

                    case KW_FromTime:
                    case KW_ToTime:
                        DISCARD_WHITESPACE();

                        if (kw == KW_FromTime) {
                            ptime = &bacdest->FromTime;
                        } else {
                            ptime = &bacdest->ToTime;
                        }

                        /* TODO implemented in bacapp_parse_application_data -
                         * extract & reuse? */

                        /* Hour */
                        COLLECT_NUMBER_TMP(2);
                        ptime->hour = tmp;
                        MUST_CONSUME(":");

                        /* Min */
                        COLLECT_NUMBER_TMP(2);
                        ptime->min = tmp;

                        if (buf[pos] == ':') {
                            /* have seconds */
                            MUST_CONSUME(":");
                            /* Sec */
                            COLLECT_NUMBER_TMP(2);
                            ptime->sec = tmp;

                            /* ? hundredths */
                            c = buf[pos];
                            if (c == '.') {
                                pos++;
                                COLLECT_NUMBER_TMP(2);
                                ptime->hundredths = tmp;
                            } else {
                                ptime->hundredths = 0;
                            }
                        } else {
                            ptime->sec = 0;
                            ptime->hundredths = 0;
                        }
                        break;

                    case KW_ProcessIdentifier:
                        DISCARD_WHITESPACE();
                        /* Collect number */
                        COLLECT_NUMBER_TMP(10);
                        bacdest->ProcessIdentifier = tmp;
                        break;

                    case KW_ConfirmedNotify:
                        DISCARD_WHITESPACE();
                        if (0 == strncmp(&buf[pos], "true", 4)) {
                            bacdest->ConfirmedNotify = true;
                            pos += 4;
                        } else if (0 == strncmp(&buf[pos], "false", 5)) {
                            bacdest->ConfirmedNotify = false;
                            pos += 5;
                        } else {
                            return false;
                        }
                        break;

                    case KW_Transitions:
                        /* Clear all transitions */
                        for (i = 0; i < MAX_BACNET_EVENT_TRANSITION; i++) {
                            bitstring_set_bit(&bacdest->Transitions, i, false);
                        }
                        j = 0; /* 0 = value, 1 = comma */
                        do {
                            DISCARD_WHITESPACE();
                            c = buf[pos];
                            if (c == 0) {
                                goto parse_end;
                            }
                            if (c == ']') {
                                pos++;
                                break;
                            }
                            if (j == 0) {
                                if (0 ==
                                    strncmp(&buf[pos], "to-offnormal", 12)) {
                                    bitstring_set_bit(
                                        &bacdest->Transitions,
                                        TRANSITION_TO_OFFNORMAL, true);
                                    pos += 12;
                                } else if (
                                    0 == strncmp(&buf[pos], "to-fault", 8)) {
                                    bitstring_set_bit(
                                        &bacdest->Transitions,
                                        TRANSITION_TO_FAULT, true);
                                    pos += 8;
                                } else if (
                                    0 == strncmp(&buf[pos], "to-normal", 9)) {
                                    bitstring_set_bit(
                                        &bacdest->Transitions,
                                        TRANSITION_TO_NORMAL, true);
                                    pos += 9;
                                } else {
                                    return false;
                                }
                                j = 1;
                            } else {
                                MUST_CONSUME(",");
                                j = 0;
                            }
                        } while (1);
                        break;

                    case KW_Recipient:
                        if (0 == strncmp(&buf[pos], "Device", 6)) {
                            pos += 6;
                            bacdest->Recipient.tag =
                                BACNET_RECIPIENT_TAG_DEVICE;

                            DISCARD_WHITESPACE();
                            MUST_CONSUME("(");
                            DISCARD_WHITESPACE();
                            MUST_CONSUME("type");
                            DISCARD_WHITESPACE();
                            MUST_CONSUME("=");
                            DISCARD_WHITESPACE();

                            COLLECT_NUMBER_TMP(6);
                            bacdest->Recipient.type.device.type = tmp;

                            DISCARD_WHITESPACE();
                            MUST_CONSUME(",");
                            DISCARD_WHITESPACE();
                            MUST_CONSUME("instance");
                            DISCARD_WHITESPACE();
                            MUST_CONSUME("=");
                            DISCARD_WHITESPACE();

                            COLLECT_NUMBER_TMP(10);
                            bacdest->Recipient.type.device.instance = tmp;

                            DISCARD_WHITESPACE();
                            MUST_CONSUME(")");

                        } else if (0 == strncmp(&buf[pos], "Address", 7)) {
                            pos += 7;
                            bacdest->Recipient.tag =
                                BACNET_RECIPIENT_TAG_ADDRESS;

                            DISCARD_WHITESPACE();
                            MUST_CONSUME("(");
                            DISCARD_WHITESPACE();
                            MUST_CONSUME("net");
                            DISCARD_WHITESPACE();
                            MUST_CONSUME("=");
                            DISCARD_WHITESPACE();

                            COLLECT_NUMBER_TMP(6);
                            bacdest->Recipient.type.address.net = tmp;

                            DISCARD_WHITESPACE();
                            MUST_CONSUME(",");
                            DISCARD_WHITESPACE();
                            MUST_CONSUME("mac");
                            DISCARD_WHITESPACE();
                            MUST_CONSUME("=");
                            DISCARD_WHITESPACE();

                            if (!bacnet_address_mac_from_ascii(
                                    &tmpmac, &buf[pos])) {
                                return false;
                            }
                            bacdest->Recipient.type.address.mac_len =
                                tmpmac.len;
                            memcpy(
                                &bacdest->Recipient.type.address.mac,
                                &tmpmac.adr, MAX_MAC_LEN);

                            /* address_mac_from_ascii doesn't return number of
                             * digits
                             * - we have to discard until ) */

                            DISCARD_WHILE(c != ')');
                            pos++; /* discard the paren */
                        }
                        break;

                    default:
                        return false;
                }
                ph = PH_PAIR_SPACER;
                break;

            default:
                return false;
        }
    }
parse_end:

    return true;
}<|MERGE_RESOLUTION|>--- conflicted
+++ resolved
@@ -248,12 +248,6 @@
         if (apdu) {
             apdu += len;
         }
-<<<<<<< HEAD
-        len = bacnet_recipient_encode(apdu, &destination->Recipient);
-        apdu_len += len;
-        if (apdu) {
-            apdu += len;
-=======
         if (destination->Recipient.tag == BACNET_RECIPIENT_TAG_DEVICE) {
             len = encode_context_object_id(
                 apdu, 0, OBJECT_DEVICE,
@@ -281,7 +275,6 @@
             if (apdu) {
                 apdu += len;
             }
->>>>>>> b97f1705
         }
         /* Process Identifier - Unsigned32 */
         len = encode_application_unsigned(apdu, destination->ProcessIdentifier);
@@ -394,12 +387,6 @@
     datetime_copy_time(&destination->ToTime, &value.type.Time);
     apdu_len += len;
     apdu += len;
-<<<<<<< HEAD
-
-    /* Recipient */
-    len = bacnet_recipient_decode(apdu, apdu_size, &destination->Recipient);
-    if (len < 0){
-=======
     if (decode_is_context_tag(apdu, BACNET_RECIPIENT_TAG_DEVICE)) {
         /* device [0] BACnetObjectIdentifier */
         destination->Recipient.tag = BACNET_RECIPIENT_TAG_DEVICE;
@@ -439,7 +426,6 @@
             return BACNET_STATUS_REJECT;
         }
     } else {
->>>>>>> b97f1705
         return BACNET_STATUS_REJECT;
     }
     apdu_len += len;
@@ -478,164 +464,6 @@
     return apdu_len;
 }
 
-<<<<<<< HEAD
-/**
- * @brief Encode the BACnetRecipient complex data
- *
- * BACnetRecipient ::= CHOICE {
- *      device [0] BACnetObjectIdentifier,
- *      address [1] BACnetAddress
- * }
- *
- * @param apdu  Pointer to the buffer for encoding.
- * @param recipient  Pointer to the property data to be encoded.
- *
- * @return bytes encoded or zero on error.
- */
-int bacnet_recipient_encode(uint8_t *apdu, BACNET_RECIPIENT *recipient)
-{
-    int apdu_len = 0, len = 0;
-
-    if (recipient->tag == BACNET_RECIPIENT_TAG_DEVICE) {
-        len = encode_context_object_id(apdu, 0, OBJECT_DEVICE,
-            recipient->type.device.instance);
-        apdu_len += len;
-    } else if (recipient->tag == BACNET_RECIPIENT_TAG_ADDRESS) {
-        /* opening tag 1 */
-        len = encode_opening_tag(apdu, 1);
-        apdu_len += len;
-        if (apdu) {
-            apdu += len;
-        }
-        len = encode_bacnet_address(apdu, &recipient->type.address);
-        apdu_len += len;
-        if (apdu) {
-            apdu += len;
-        }
-        /* closing tag 1 */
-        len = encode_closing_tag(apdu, 1);
-        apdu_len += len;
-    }
-
-    return apdu_len;
-}
-
-/**
- * @brief Encode a BACnetRecipient complex data type
- * @param apdu - the APDU buffer
- * @param tag_number - context tag number
- * @param recipient  Pointer to the property data to be encoded.
- * @return length of the APDU buffer, or 0 if not able to encode
- */
-int bacnet_recipient_context_encode(
-    uint8_t *apdu, uint8_t tag_number, BACNET_RECIPIENT *recipient)
-{
-    int len = 0;
-    int apdu_len = 0;
-
-    if (recipient) {
-        len = encode_opening_tag(apdu, tag_number);
-        apdu_len += len;
-        if (apdu) {
-            apdu += len;
-        }
-        len = bacnet_recipient_encode(apdu, recipient);
-        apdu_len += len;
-        if (apdu) {
-            apdu += len;
-        }
-        len = encode_closing_tag(apdu, tag_number);
-        apdu_len += len;
-    }
-
-    return apdu_len;
-}
-
-/**
- * @brief Decode the BACnetRecipient complex data
- *
- * BACnetRecipient ::= CHOICE {
- *      device [0] BACnetObjectIdentifier,
- *      address [1] BACnetAddress
- * }
- *
- * @param apdu  Pointer to the buffer for decoding.
- * @param apdu_size  Count of valid bytes in the buffer.
- * @param recipient  Pointer to the property data to be decoded.
- *
- * @return bytes encoded or #BACNET_STATUS_REJECT on error.
- */
-int bacnet_recipient_decode(
-    uint8_t *apdu, int apdu_size, BACNET_RECIPIENT *recipient)
-{
-    int len = 0, apdu_len = 0;
-
-    (void)apdu_size;
-
-    if (!apdu) {
-        return BACNET_STATUS_REJECT;
-    }
-    if (!recipient) {
-        return BACNET_STATUS_REJECT;
-    }
-
-    if (decode_is_context_tag(apdu, BACNET_RECIPIENT_TAG_DEVICE)) {
-        /* device [0] BACnetObjectIdentifier */
-        recipient->tag = BACNET_RECIPIENT_TAG_DEVICE;
-        len = decode_context_object_id(apdu, BACNET_RECIPIENT_TAG_DEVICE,
-            &recipient->type.device.type, &recipient->type.device.instance);
-        if (len == BACNET_STATUS_ERROR) {
-            return BACNET_STATUS_REJECT;
-        }
-        if (recipient->type.device.type != OBJECT_DEVICE) {
-            return BACNET_STATUS_REJECT;
-        }
-        apdu_len += len;
-    } else if (decode_is_opening_tag_number(
-                   apdu, BACNET_RECIPIENT_TAG_ADDRESS)) {
-        /* address [1] BACnetAddress */
-        recipient->tag = BACNET_RECIPIENT_TAG_ADDRESS;
-        /* opening tag [1] is len 1 */
-        len = 1;
-        apdu_len += len;
-        apdu += len;
-        len = decode_bacnet_address(apdu, &recipient->type.address);
-        if ((len == 0) || (len == BACNET_STATUS_ERROR)) {
-            return BACNET_STATUS_REJECT;
-        }
-        apdu_len += len;
-        apdu += len;
-        /* closing tag [1] */
-        if (decode_is_closing_tag_number(apdu, BACNET_RECIPIENT_TAG_ADDRESS)) {
-            /* closing tag [1] is len 1 */
-            len = 1;
-            apdu_len += len;
-        } else {
-            return BACNET_STATUS_REJECT;
-        }
-    } else {
-        return BACNET_STATUS_REJECT;
-    }
-
-    return apdu_len;
-}
-
-#define LEN_BRANCH(snprintf_expr)   \
-    do {                            \
-        len = snprintf_expr;        \
-        output_len += len;          \
-        if (buf) {                  \
-            if (len > buf_size) {   \
-                return -1;          \
-            } else {                \
-                buf += len;         \
-                buf_size -= len;    \
-            }                       \
-        }                           \
-    } while (0)
-
-=======
->>>>>>> b97f1705
 /**
  * Convert BACnet_Destination to ASCII for printing
  *
