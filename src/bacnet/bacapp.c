--- conflicted
+++ resolved
@@ -3249,48 +3249,42 @@
 static int bacapp_snprintf_host_n_port(
     char *str, size_t str_len, const BACNET_HOST_N_PORT *value)
 {
-    int len, i;
+    int slen, len, i;
     const char *char_str;
     int ret_val = 0;
 
-    ret_val = bacnet_snprintf(str, str_len, ret_val, "{");
+    slen = bacapp_snprintf(str, str_len, "{");
+    ret_val += bacapp_snprintf_shift(slen, &str, &str_len);
     if (value->host_ip_address) {
         const uint8_t *octet_str;
         octet_str =
             octetstring_value((BACNET_OCTET_STRING *)&value->host.ip_address);
-        ret_val = bacnet_snprintf(
-            str, str_len, ret_val, "%u.%u.%u.%u:%u", (unsigned)octet_str[0],
+        slen = bacapp_snprintf(
+            str, str_len, "%u.%u.%u.%u:%u", (unsigned)octet_str[0],
             (unsigned)octet_str[1], (unsigned)octet_str[2],
             (unsigned)octet_str[3], (unsigned)value->port);
-<<<<<<< HEAD
-=======
         ret_val += bacapp_snprintf_shift(slen, &str, &str_len);
->>>>>>> 38054063
     } else if (value->host_name) {
         const BACNET_CHARACTER_STRING *name;
         name = &value->host.name;
         len = characterstring_length(name);
         char_str = characterstring_value(name);
-        ret_val = bacnet_snprintf(str, str_len, ret_val, "\"");
+        slen = bacapp_snprintf(str, str_len, "\"");
+        ret_val += bacapp_snprintf_shift(slen, &str, &str_len);
         for (i = 0; i < len; i++) {
             if (isprint(*((const unsigned char *)char_str))) {
-                ret_val =
-                    bacnet_snprintf(str, str_len, ret_val, "%c", *char_str);
+                slen = bacapp_snprintf(str, str_len, "%c", *char_str);
             } else {
-                ret_val = bacnet_snprintf(str, str_len, ret_val, "%c", '.');
+                slen = bacapp_snprintf(str, str_len, "%c", '.');
             }
+            ret_val += bacapp_snprintf_shift(slen, &str, &str_len);
             char_str++;
         }
-<<<<<<< HEAD
-        ret_val = bacnet_snprintf(str, str_len, ret_val, "\"");
-    } else {
-        ret_val = bacnet_snprintf(str, str_len, ret_val, "\"\"");
-=======
         slen = bacapp_snprintf(str, str_len, "\"");
         ret_val += bacapp_snprintf_shift(slen, &str, &str_len);
->>>>>>> 38054063
-    }
-    ret_val = bacnet_snprintf(str, str_len, ret_val, "}");
+    }
+    slen = bacapp_snprintf(str, str_len, "}");
+    ret_val += bacapp_snprintf_shift(slen, &str, &str_len);
 
     return ret_val;
 }
