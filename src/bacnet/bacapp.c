/*####COPYRIGHTBEGIN####
 -------------------------------------------
 Copyright (C) 2005 Steve Karg

 This program is free software; you can redistribute it and/or
 modify it under the terms of the GNU General Public License
 as published by the Free Software Foundation; either version 2
 of the License, or (at your option) any later version.

 This program is distributed in the hope that it will be useful,
 but WITHOUT ANY WARRANTY; without even the implied warranty of
 MERCHANTABILITY or FITNESS FOR A PARTICULAR PURPOSE.  See the
 GNU General Public License for more details.

 You should have received a copy of the GNU General Public License
 along with this program; if not, write to:
 The Free Software Foundation, Inc.
 59 Temple Place - Suite 330
 Boston, MA  02111-1307, USA.

 As a special exception, if other files instantiate templates or
 use macros or inline functions from this file, or you compile
 this file and link it with other works to produce a work based
 on this file, this file does not by itself cause the resulting
 work to be covered by the GNU General Public License. However
 the source code for this file must still be made available in
 accordance with section (3) of the GNU General Public License.

 This exception does not invalidate any other reasons why a work
 based on this file might be covered by the GNU General Public
 License.
 -------------------------------------------
####COPYRIGHTEND####*/
#include <stdint.h>
#include <stdbool.h>
#include <string.h>
#include <stdio.h>
#include <stdlib.h> /* for strtol */
#include <ctype.h> /* for isalnum */
#include <errno.h>
#include <math.h>
#if (__STDC_VERSION__ >= 199901L) && defined(__STDC_ISO_10646__)
#include <wchar.h>
#include <wctype.h>
#endif
#include "bacnet/bacenum.h"
#include "bacnet/bacdcode.h"
#include "bacnet/bacint.h"
#include "bacnet/bacreal.h"
#include "bacnet/bacdef.h"
#include "bacnet/bacapp.h"
#include "bacnet/bactext.h"
#include "bacnet/datetime.h"
#include "bacnet/bacstr.h"
#include "bacnet/lighting.h"
#include "bacnet/hostnport.h"
#include "bacnet/weeklyschedule.h"
#include "bacnet/calendar_entry.h"
#include "bacnet/special_event.h"
#include "bacnet/basic/sys/platform.h"

/** @file bacapp.c  Utilities for the BACnet_Application_Data_Value */

/**
 * @brief Encode application data given by a pointer into the APDU.
 * @param apdu - Pointer to the buffer to encode to, or NULL for length
 * @param value - Pointer to the application data value to encode from
 * @return number of bytes encoded
 */
int bacapp_encode_application_data(
    uint8_t *apdu, BACNET_APPLICATION_DATA_VALUE *value)
{
    int apdu_len = 0; /* total length of the apdu, return value */

    if (value) {
        switch (value->tag) {
#if defined(BACAPP_NULL)
            case BACNET_APPLICATION_TAG_NULL:
                if (apdu) {
                    apdu[0] = value->tag;
                }
                apdu_len++;
                break;
#endif
#if defined(BACAPP_BOOLEAN)
            case BACNET_APPLICATION_TAG_BOOLEAN:
                apdu_len =
                    encode_application_boolean(apdu, value->type.Boolean);
                break;
#endif
#if defined(BACAPP_UNSIGNED)
            case BACNET_APPLICATION_TAG_UNSIGNED_INT:
                apdu_len =
                    encode_application_unsigned(apdu, value->type.Unsigned_Int);
                break;
#endif
#if defined(BACAPP_SIGNED)
            case BACNET_APPLICATION_TAG_SIGNED_INT:
                apdu_len =
                    encode_application_signed(apdu, value->type.Signed_Int);
                break;
#endif
#if defined(BACAPP_REAL)
            case BACNET_APPLICATION_TAG_REAL:
                apdu_len = encode_application_real(apdu, value->type.Real);
                break;
#endif
#if defined(BACAPP_DOUBLE)
            case BACNET_APPLICATION_TAG_DOUBLE:
                apdu_len = encode_application_double(apdu, value->type.Double);
                break;
#endif
#if defined(BACAPP_OCTET_STRING)
            case BACNET_APPLICATION_TAG_OCTET_STRING:
                apdu_len = encode_application_octet_string(
                    apdu, &value->type.Octet_String);
                break;
#endif
#if defined(BACAPP_CHARACTER_STRING)
            case BACNET_APPLICATION_TAG_CHARACTER_STRING:
                apdu_len = encode_application_character_string(
                    apdu, &value->type.Character_String);
                break;
#endif
#if defined(BACAPP_BIT_STRING)
            case BACNET_APPLICATION_TAG_BIT_STRING:
                apdu_len =
                    encode_application_bitstring(apdu, &value->type.Bit_String);
                break;
#endif
#if defined(BACAPP_ENUMERATED)
            case BACNET_APPLICATION_TAG_ENUMERATED:
                apdu_len =
                    encode_application_enumerated(apdu, value->type.Enumerated);
                break;
#endif
#if defined(BACAPP_DATE)
            case BACNET_APPLICATION_TAG_DATE:
                apdu_len = encode_application_date(apdu, &value->type.Date);
                break;
#endif
#if defined(BACAPP_TIME)
            case BACNET_APPLICATION_TAG_TIME:
                apdu_len = encode_application_time(apdu, &value->type.Time);
                break;
#endif
#if defined(BACAPP_OBJECT_ID)
            case BACNET_APPLICATION_TAG_OBJECT_ID:
                apdu_len = encode_application_object_id(apdu,
                    value->type.Object_Id.type, value->type.Object_Id.instance);
                break;
#endif
            case BACNET_APPLICATION_TAG_EMPTYLIST:
                /* Empty data list */
                apdu_len = 0; /* EMPTY */
                break;
#if defined(BACAPP_DATETIME)
            case BACNET_APPLICATION_TAG_DATETIME:
                apdu_len = bacapp_encode_datetime(apdu, &value->type.Date_Time);
                break;
<<<<<<< HEAD
            case BACNET_APPLICATION_TAG_DATERANGE:
                apdu_len = bacapp_daterange_encode(apdu, &value->type.Date_Range);
                break;
=======
#endif
#if defined(BACAPP_LIGHTING_COMMAND)
>>>>>>> 7ad82f19
            case BACNET_APPLICATION_TAG_LIGHTING_COMMAND:
                /* BACnetLightingCommand */
                apdu_len = lighting_command_encode(
                    apdu, &value->type.Lighting_Command);
                break;
#endif
#if defined(BACAPP_XY_COLOR)
            case BACNET_APPLICATION_TAG_XY_COLOR:
                /* BACnetxyColor */
                apdu_len = xy_color_encode(apdu, &value->type.XY_Color);
                break;
#endif
#if defined(BACAPP_COLOR_COMMAND)
            case BACNET_APPLICATION_TAG_COLOR_COMMAND:
                /* BACnetColorCommand */
                apdu_len =
                    color_command_encode(apdu, &value->type.Color_Command);
                break;
#endif
#if defined(BACAPP_WEEKLY_SCHEDULE)
            case BACNET_APPLICATION_TAG_WEEKLY_SCHEDULE:
                /* BACnetWeeklySchedule */
                apdu_len = bacnet_weeklyschedule_encode(
                    apdu, &value->type.Weekly_Schedule);
                break;
<<<<<<< HEAD
            case BACNET_APPLICATION_TAG_CALENDAR_ENTRY:
                /* BACnetCalendarEntry */
                apdu_len = bacnet_calendar_entry_encode(
                    apdu, &value->type.Calendar_Entry);
                break;
            case BACNET_APPLICATION_TAG_SPECIAL_EVENT:
                /* BACnetSpecialEvent */
                apdu_len = bacnet_special_event_encode(
                    apdu, &value->type.Special_Event);
                break;
=======
#endif
#if defined(BACAPP_HOST_N_PORT)
>>>>>>> 7ad82f19
            case BACNET_APPLICATION_TAG_HOST_N_PORT:
                /* BACnetHostNPort */
                apdu_len = host_n_port_encode(apdu, &value->type.Host_Address);
                break;
#endif
#if defined(BACAPP_DEVICE_OBJECT_PROPERTY_REFERENCE)
            case BACNET_APPLICATION_TAG_DEVICE_OBJECT_PROPERTY_REFERENCE:
                /* BACnetDeviceObjectPropertyReference */
                apdu_len = bacapp_encode_device_obj_property_ref(
                    apdu, &value->type.Device_Object_Property_Reference);
                break;
#endif
#if defined(BACAPP_DEVICE_OBJECT_REFERENCE)
            case BACNET_APPLICATION_TAG_DEVICE_OBJECT_REFERENCE:
                /* BACnetDeviceObjectReference */
                apdu_len = bacapp_encode_device_obj_ref(
                    apdu, &value->type.Device_Object_Reference);
                break;
#endif
#if defined(BACAPP_OBJECT_PROPERTY_REFERENCE)
            case BACNET_APPLICATION_TAG_OBJECT_PROPERTY_REFERENCE:
                /* BACnetObjectPropertyReference */
                apdu_len = bacapp_encode_obj_property_ref(
                    apdu, &value->type.Object_Property_Reference);
                break;
#endif
#if defined(BACAPP_DESTINATION)
            case BACNET_APPLICATION_TAG_DESTINATION:
                /* BACnetDestination */
                apdu_len =
                    bacnet_destination_encode(apdu, &value->type.Destination);
                break;
#endif
            default:
                break;
        }
    }

    return apdu_len;
}

/**
 * @brief Decode the data and store it into value.
 * @param apdu  Receive buffer
 * @param tag_data_type  Data type of the given tag
 * @param len_value_type  Count of bytes of given tag
 * @param value  Pointer to the application value structure,
 *               used to store the decoded value to.
 *
 * @return Number of octets consumed.
 */
int bacapp_decode_data(uint8_t *apdu,
    uint8_t tag_data_type,
    uint32_t len_value_type,
    BACNET_APPLICATION_DATA_VALUE *value)
{
    int len = 0;

    if (value) {
        switch (tag_data_type) {
#if defined(BACAPP_NULL)
            case BACNET_APPLICATION_TAG_NULL:
                /* nothing else to do */
                break;
#endif
#if defined(BACAPP_BOOLEAN)
            case BACNET_APPLICATION_TAG_BOOLEAN:
                value->type.Boolean = decode_boolean(len_value_type);
                break;
#endif
#if defined(BACAPP_UNSIGNED)
            case BACNET_APPLICATION_TAG_UNSIGNED_INT:
                len = decode_unsigned(
                    apdu, len_value_type, &value->type.Unsigned_Int);
                break;
#endif
#if defined(BACAPP_SIGNED)
            case BACNET_APPLICATION_TAG_SIGNED_INT:
                len = decode_signed(
                    apdu, len_value_type, &value->type.Signed_Int);
                break;
#endif
#if defined(BACAPP_REAL)
            case BACNET_APPLICATION_TAG_REAL:
                len =
                    decode_real_safe(apdu, len_value_type, &(value->type.Real));
                break;
#endif
#if defined(BACAPP_DOUBLE)
            case BACNET_APPLICATION_TAG_DOUBLE:
                len = decode_double_safe(
                    apdu, len_value_type, &(value->type.Double));
                break;
#endif
#if defined(BACAPP_OCTET_STRING)
            case BACNET_APPLICATION_TAG_OCTET_STRING:
                len = decode_octet_string(
                    apdu, len_value_type, &value->type.Octet_String);
                break;
#endif
#if defined(BACAPP_CHARACTER_STRING)
            case BACNET_APPLICATION_TAG_CHARACTER_STRING:
                len = decode_character_string(
                    apdu, len_value_type, &value->type.Character_String);
                break;
#endif
#if defined(BACAPP_BIT_STRING)
            case BACNET_APPLICATION_TAG_BIT_STRING:
                len = decode_bitstring(
                    apdu, len_value_type, &value->type.Bit_String);
                break;
#endif
#if defined(BACAPP_ENUMERATED)
            case BACNET_APPLICATION_TAG_ENUMERATED:
                len = decode_enumerated(
                    apdu, len_value_type, &value->type.Enumerated);
                break;
#endif
#if defined(BACAPP_DATE)
            case BACNET_APPLICATION_TAG_DATE:
                len = decode_date_safe(apdu, len_value_type, &value->type.Date);
                break;
#endif
#if defined(BACAPP_TIME)
            case BACNET_APPLICATION_TAG_TIME:
                len = decode_bacnet_time_safe(
                    apdu, len_value_type, &value->type.Time);
                break;
#endif
#if defined(BACAPP_OBJECT_ID)
            case BACNET_APPLICATION_TAG_OBJECT_ID: {
                BACNET_OBJECT_TYPE object_type = OBJECT_NONE;
                uint32_t instance = 0;
                len = decode_object_id_safe(
                    apdu, len_value_type, &object_type, &instance);
                value->type.Object_Id.type = object_type;
                value->type.Object_Id.instance = instance;
            } break;
#endif
#if defined(BACAPP_TIMESTAMP)
            case BACNET_APPLICATION_TAG_TIMESTAMP:
                len = bacnet_timestamp_decode(
                    apdu, len_value_type, &value->type.Time_Stamp);
                break;
#endif
#if defined(BACAPP_DATETIME)
            case BACNET_APPLICATION_TAG_DATETIME:
                len = bacnet_datetime_decode(
                    apdu, len_value_type, &value->type.Date_Time);
                break;
<<<<<<< HEAD
            case BACNET_APPLICATION_TAG_DATERANGE:
                len = bacapp_daterange_decode(apdu, &value->type.Date_Range);
                break;
=======
#endif
#if defined(BACAPP_LIGHTING_COMMAND)
>>>>>>> 7ad82f19
            case BACNET_APPLICATION_TAG_LIGHTING_COMMAND:
                len = lighting_command_decode(
                    apdu, len_value_type, &value->type.Lighting_Command);
                break;
#endif
#if defined(BACAPP_XY_COLOR)
            case BACNET_APPLICATION_TAG_XY_COLOR:
                /* BACnetxyColor */
                len = xy_color_decode(
                    apdu, len_value_type, &value->type.XY_Color);
                break;
#endif
#if defined(BACAPP_COLOR_COMMAND)
            case BACNET_APPLICATION_TAG_COLOR_COMMAND:
                /* BACnetColorCommand */
                len = color_command_decode(
                    apdu, len_value_type, NULL, &value->type.Color_Command);
                break;
#endif
#if defined(BACAPP_WEEKLY_SCHEDULE)
            case BACNET_APPLICATION_TAG_WEEKLY_SCHEDULE:
                len = bacnet_weeklyschedule_decode(
                    apdu, (int) len_value_type, &value->type.Weekly_Schedule);
                break;
            case BACNET_APPLICATION_TAG_CALENDAR_ENTRY:
                len = bacnet_calendar_entry_decode(
                    apdu, len_value_type, &value->type.Calendar_Entry);
                break;
            case BACNET_APPLICATION_TAG_SPECIAL_EVENT:
                len = bacnet_special_event_decode(
                    apdu, (int) len_value_type, &value->type.Special_Event);
                break;
#endif
#if defined(BACAPP_HOST_N_PORT)
            case BACNET_APPLICATION_TAG_HOST_N_PORT:
                len = host_n_port_decode(
                    apdu, len_value_type, NULL, &value->type.Host_Address);
                break;
#endif
#if defined(BACAPP_DEVICE_OBJECT_PROPERTY_REFERENCE)
            case BACNET_APPLICATION_TAG_DEVICE_OBJECT_PROPERTY_REFERENCE:
                /* BACnetDeviceObjectPropertyReference */
                len = bacnet_device_object_property_reference_decode(apdu,
                    len_value_type,
                    &value->type.Device_Object_Property_Reference);
                break;
#endif
#if defined(BACAPP_DEVICE_OBJECT_REFERENCE)
            case BACNET_APPLICATION_TAG_DEVICE_OBJECT_REFERENCE:
                /* BACnetDeviceObjectReference */
                len = bacapp_decode_device_obj_ref(
                    apdu, &value->type.Device_Object_Reference);
                break;
#endif
#if defined(BACAPP_OBJECT_PROPERTY_REFERENCE)
            case BACNET_APPLICATION_TAG_OBJECT_PROPERTY_REFERENCE:
                /* BACnetObjectPropertyReference */
                len = bacapp_decode_obj_property_ref(apdu, len_value_type,
                    &value->type.Object_Property_Reference);
                break;
#endif
#if defined(BACAPP_DESTINATION)
            case BACNET_APPLICATION_TAG_DESTINATION:
                /* BACnetDestination */
                len = bacnet_destination_decode(
                    apdu, len_value_type, &value->type.Destination);
                break;
#endif
            default:
                break;
        }
    }

    if ((len == 0) && (tag_data_type != BACNET_APPLICATION_TAG_NULL) &&
        (tag_data_type != BACNET_APPLICATION_TAG_BOOLEAN) &&
        (tag_data_type != BACNET_APPLICATION_TAG_OCTET_STRING)) {
        /* indicate that we were not able to decode the value */
        if (value) {
            value->tag = MAX_BACNET_APPLICATION_TAG;
        }
    }
    return len;
}

/**
 * @brief Decode the BACnet Application Data
 *
 * @param apdu - buffer of data to be decoded
 * @param apdu_len_max - number of bytes in the buffer
 * @param value - decoded value, if decoded
 *
 * @return the number of apdu bytes consumed, or #BACNET_STATUS_ERROR
 */
int bacapp_decode_application_data(
    uint8_t *apdu, uint32_t apdu_size, BACNET_APPLICATION_DATA_VALUE *value)
{
    int len = 0;
    int tag_len = 0;
    int decode_len = 0;
    uint8_t tag_number = 0;
    uint32_t len_value_type = 0;

    if (apdu && value && apdu_size && !IS_CONTEXT_SPECIFIC(*apdu)) {
        value->context_specific = false;
        tag_len = bacnet_tag_number_and_value_decode(
            &apdu[0], apdu_size, &tag_number, &len_value_type);
        if (tag_len > 0) {
            len += tag_len;
            value->tag = tag_number;
            if ((unsigned)len <= apdu_size) {
                decode_len =
                    bacapp_decode_data_len(NULL, tag_number, len_value_type);
                if ((unsigned)decode_len <= (apdu_size - len)) {
                    decode_len = bacapp_decode_data(
                        &apdu[len], tag_number, len_value_type, value);
                    if (value->tag != MAX_BACNET_APPLICATION_TAG) {
                        len += decode_len;
                    } else {
                        len = BACNET_STATUS_ERROR;
                    }
                } else {
                    len = BACNET_STATUS_ERROR;
                }
            } else {
                len = BACNET_STATUS_ERROR;
            }
        }
        value->next = NULL;
    }

    return len;
}

/*
** Usage: Similar to strtok. Call function the first time with new_apdu and
*new_adu_len set to apdu buffer
** to be processed. Subsequent calls should pass in NULL.
**
** Returns true if a application message is correctly parsed.
** Returns false if no more application messages are available.
**
** This function is NOT thread safe.
**
** Notes: The _safe suffix is there because the function should be relatively
*safe against buffer overruns.
**
*/

bool bacapp_decode_application_data_safe(uint8_t *new_apdu,
    uint32_t new_apdu_len,
    BACNET_APPLICATION_DATA_VALUE *value)
{
    /* The static variables that store the apdu buffer between function calls */
    static uint8_t *apdu = NULL;
    static uint32_t apdu_len_remaining = 0;
    static uint32_t apdu_len = 0;
    int len = 0;
    int tag_len = 0;
    uint8_t tag_number = 0;
    uint32_t len_value_type = 0;

    bool ret = false;

    if (new_apdu != NULL) {
        apdu = new_apdu;
        apdu_len_remaining = new_apdu_len;
        apdu_len = 0;
    }

    if (value && apdu_len_remaining > 0 &&
        !IS_CONTEXT_SPECIFIC(apdu[apdu_len])) {
        value->context_specific = false;
        tag_len = bacnet_tag_number_and_value_decode(
            &apdu[apdu_len], apdu_len_remaining, &tag_number, &len_value_type);
        /* If tag_len is zero, then the tag information is truncated */
        if (tag_len) {
            apdu_len += tag_len;
            apdu_len_remaining -= tag_len;
            /* The tag is boolean then len_value_type is interpreted as value,
               not length, so don't bother checking with apdu_len_remaining */
            if (tag_number == BACNET_APPLICATION_TAG_BOOLEAN ||
                len_value_type <= apdu_len_remaining) {
                value->tag = tag_number;
                len = bacapp_decode_data(
                    &apdu[apdu_len], tag_number, len_value_type, value);
                apdu_len += len;
                apdu_len_remaining -= len;

                ret = true;
            }
        }
        value->next = NULL;
    }

    return ret;
}

/**
 * @brief Decode the data to determine the data length
 *  @param apdu  Pointer to the received data.
 *  @param tag_data_type  Data type to be decoded.
 *  @param len_value_type  Length of the data in bytes.
 *  @return Number of bytes decoded.
 */
int bacapp_decode_data_len(
    uint8_t *apdu, uint8_t tag_data_type, uint32_t len_value_type)
{
    int len = 0;

    (void)apdu;
    switch (tag_data_type) {
        case BACNET_APPLICATION_TAG_NULL:
            break;
        case BACNET_APPLICATION_TAG_BOOLEAN:
            break;
        case BACNET_APPLICATION_TAG_UNSIGNED_INT:
        case BACNET_APPLICATION_TAG_SIGNED_INT:
        case BACNET_APPLICATION_TAG_REAL:
        case BACNET_APPLICATION_TAG_DOUBLE:
        case BACNET_APPLICATION_TAG_OCTET_STRING:
        case BACNET_APPLICATION_TAG_CHARACTER_STRING:
        case BACNET_APPLICATION_TAG_BIT_STRING:
        case BACNET_APPLICATION_TAG_ENUMERATED:
        case BACNET_APPLICATION_TAG_DATE:
        case BACNET_APPLICATION_TAG_TIME:
        case BACNET_APPLICATION_TAG_OBJECT_ID:
            len = (int)(~0U >> 1);
            if (len_value_type < (uint32_t)len) {
                len = (int)len_value_type;
            }
            break;
        default:
            break;
    }

    return len;
}

/**
 * @brief Determine the BACnet Application Data number of APDU bytes consumed
 * @param apdu - buffer of data to be decoded
 * @param apdu_len_max - number of bytes in the buffer
 * @return  number of bytes decoded, or zero if errors occur
 */
int bacapp_decode_application_data_len(uint8_t *apdu, unsigned apdu_len_max)
{
    int len = 0;
    int tag_len = 0;
    int decode_len = 0;
    uint8_t tag_number = 0;
    uint32_t len_value_type = 0;

    if (apdu && !IS_CONTEXT_SPECIFIC(*apdu)) {
        tag_len = bacnet_tag_number_and_value_decode(
            &apdu[0], apdu_len_max, &tag_number, &len_value_type);
        if (tag_len > 0) {
            len += tag_len;
            decode_len =
                bacapp_decode_data_len(NULL, tag_number, len_value_type);
            len += decode_len;
        }
    }

    return len;
}

int bacapp_encode_context_data_value(uint8_t *apdu,
    uint8_t context_tag_number,
    BACNET_APPLICATION_DATA_VALUE *value)
{
    int apdu_len = 0; /* total length of the apdu, return value */

    if (value) {
        switch (value->tag) {
#if defined(BACAPP_NULL)
            case BACNET_APPLICATION_TAG_NULL:
                apdu_len = encode_context_null(apdu, context_tag_number);
                break;
#endif
#if defined(BACAPP_BOOLEAN)
            case BACNET_APPLICATION_TAG_BOOLEAN:
                apdu_len = encode_context_boolean(
                    apdu, context_tag_number, value->type.Boolean);
                break;
#endif
#if defined(BACAPP_UNSIGNED)
            case BACNET_APPLICATION_TAG_UNSIGNED_INT:
                apdu_len = encode_context_unsigned(
                    apdu, context_tag_number, value->type.Unsigned_Int);
                break;
#endif
#if defined(BACAPP_SIGNED)
            case BACNET_APPLICATION_TAG_SIGNED_INT:
                apdu_len = encode_context_signed(
                    apdu, context_tag_number, value->type.Signed_Int);
                break;
#endif
#if defined(BACAPP_REAL)
            case BACNET_APPLICATION_TAG_REAL:
                apdu_len = encode_context_real(
                    apdu, context_tag_number, value->type.Real);
                break;
#endif
#if defined(BACAPP_DOUBLE)
            case BACNET_APPLICATION_TAG_DOUBLE:
                apdu_len = encode_context_double(
                    apdu, context_tag_number, value->type.Double);
                break;
#endif
#if defined(BACAPP_OCTET_STRING)
            case BACNET_APPLICATION_TAG_OCTET_STRING:
                apdu_len = encode_context_octet_string(
                    apdu, context_tag_number, &value->type.Octet_String);
                break;
#endif
#if defined(BACAPP_CHARACTER_STRING)
            case BACNET_APPLICATION_TAG_CHARACTER_STRING:
                apdu_len = encode_context_character_string(
                    apdu, context_tag_number, &value->type.Character_String);
                break;
#endif
#if defined(BACAPP_BIT_STRING)
            case BACNET_APPLICATION_TAG_BIT_STRING:
                apdu_len = encode_context_bitstring(
                    apdu, context_tag_number, &value->type.Bit_String);
                break;
#endif
#if defined(BACAPP_ENUMERATED)
            case BACNET_APPLICATION_TAG_ENUMERATED:
                apdu_len = encode_context_enumerated(
                    apdu, context_tag_number, value->type.Enumerated);
                break;
#endif
#if defined(BACAPP_DATE)
            case BACNET_APPLICATION_TAG_DATE:
                apdu_len = encode_context_date(
                    apdu, context_tag_number, &value->type.Date);
                break;
#endif
#if defined(BACAPP_TIME)
            case BACNET_APPLICATION_TAG_TIME:
                apdu_len = encode_context_time(
                    apdu, context_tag_number, &value->type.Time);
                break;
#endif
#if defined(BACAPP_OBJECT_ID)
            case BACNET_APPLICATION_TAG_OBJECT_ID:
                apdu_len = encode_context_object_id(apdu, context_tag_number,
                    value->type.Object_Id.type, value->type.Object_Id.instance);
                break;
#endif
#if defined(BACAPP_TIMESTAMP)
            case BACNET_APPLICATION_TAG_TIMESTAMP:
                apdu_len = bacapp_encode_context_timestamp(
                    apdu, context_tag_number, &value->type.Time_Stamp);
                break;
#endif
#if defined(BACAPP_DATETIME)
            case BACNET_APPLICATION_TAG_DATETIME:
                apdu_len = bacapp_encode_context_datetime(
                    apdu, context_tag_number, &value->type.Date_Time);
                break;
<<<<<<< HEAD
            case BACNET_APPLICATION_TAG_DATERANGE:
                apdu_len = bacapp_daterange_context_encode(
                    apdu, context_tag_number, &value->type.Date_Range);
                break;
=======
#endif
#if defined(BACAPP_LIGHTING_COMMAND)
>>>>>>> 7ad82f19
            case BACNET_APPLICATION_TAG_LIGHTING_COMMAND:
                apdu_len = lighting_command_encode_context(
                    apdu, context_tag_number, &value->type.Lighting_Command);
                break;
#endif
#if defined(BACAPP_XY_COLOR)
            case BACNET_APPLICATION_TAG_XY_COLOR:
                /* BACnetxyColor */
                apdu_len = xy_color_context_encode(
                    apdu, context_tag_number, &value->type.XY_Color);
                break;
<<<<<<< HEAD
            case BACNET_APPLICATION_TAG_WEEKLY_SCHEDULE:
                /* BACnetWeeklySchedule */
                apdu_len = bacnet_weeklyschedule_context_encode(
                    apdu, context_tag_number, &value->type.Weekly_Schedule);
                break;
            case BACNET_APPLICATION_TAG_CALENDAR_ENTRY:
                /* BACnetWeeklySchedule */
                apdu_len = bacnet_calendar_entry_context_encode(
                    apdu, context_tag_number, &value->type.Calendar_Entry);
                break;
            case BACNET_APPLICATION_TAG_SPECIAL_EVENT:
                /* BACnetWeeklySchedule */
                apdu_len = bacnet_special_event_context_encode(
                    apdu, context_tag_number, &value->type.Special_Event);
                break;
=======
#endif
#if defined(BACAPP_COLOR_COMMAND)
>>>>>>> 7ad82f19
            case BACNET_APPLICATION_TAG_COLOR_COMMAND:
                /* BACnetColorCommand */
                apdu_len = color_command_context_encode(
                    apdu, context_tag_number, &value->type.Color_Command);
                break;
#endif
#if defined(BACAPP_WEEKLY_SCHEDULE)
            case BACNET_APPLICATION_TAG_WEEKLY_SCHEDULE:
                /* BACnetWeeklySchedule */
                apdu_len = bacnet_weeklyschedule_context_encode(
                    apdu, context_tag_number, &value->type.Weekly_Schedule);
                break;
#endif
#if defined(BACAPP_HOST_N_PORT)
            case BACNET_APPLICATION_TAG_HOST_N_PORT:
                apdu_len = host_n_port_context_encode(
                    apdu, context_tag_number, &value->type.Host_Address);
                break;
#endif
#if defined(BACAPP_DEVICE_OBJECT_PROPERTY_REFERENCE)
            case BACNET_APPLICATION_TAG_DEVICE_OBJECT_PROPERTY_REFERENCE:
                /* BACnetDeviceObjectPropertyReference */
                apdu_len = bacapp_encode_context_device_obj_property_ref(apdu,
                    context_tag_number,
                    &value->type.Device_Object_Property_Reference);
                break;
#endif
#if defined(BACAPP_DEVICE_OBJECT_REFERENCE)
            case BACNET_APPLICATION_TAG_DEVICE_OBJECT_REFERENCE:
                /* BACnetDeviceObjectReference */
                apdu_len = bacapp_encode_context_device_obj_ref(apdu,
                    context_tag_number, &value->type.Device_Object_Reference);
                break;
#endif
#if defined(BACAPP_OBJECT_PROPERTY_REFERENCE)
            case BACNET_APPLICATION_TAG_OBJECT_PROPERTY_REFERENCE:
                /* BACnetObjectPropertyReference */
                apdu_len = bacapp_encode_context_obj_property_ref(apdu,
                    context_tag_number, &value->type.Object_Property_Reference);
                break;
#endif
#if defined(BACAPP_DESTINATION)
            case BACNET_APPLICATION_TAG_DESTINATION:
                /* BACnetDestination */
                apdu_len = bacnet_destination_context_encode(
                    apdu, context_tag_number, &value->type.Destination);
                break;
#endif
            default:
                break;
        }
    }

    return apdu_len;
}

/* returns the fixed tag type for certain context tagged properties */
BACNET_APPLICATION_TAG bacapp_context_tag_type(
    BACNET_PROPERTY_ID property, uint8_t tag_number)
{
    BACNET_APPLICATION_TAG tag = MAX_BACNET_APPLICATION_TAG;

    switch (property) {
        case PROP_DATE_LIST:
            switch (tag_number) {
                case 0: /* single calendar date */
                    tag = BACNET_APPLICATION_TAG_DATE;
                    break;
                case 1: /* range of dates */
                    tag = BACNET_APPLICATION_TAG_DATERANGE;
                    break;
                case 2: /* selection of weeks, month, and day of month */
                    tag = BACNET_APPLICATION_TAG_WEEKNDAY;
                    break;
                default:
                    break;
            }
            break;
        case PROP_ACTUAL_SHED_LEVEL:
        case PROP_REQUESTED_SHED_LEVEL:
        case PROP_EXPECTED_SHED_LEVEL:
            switch (tag_number) {
                case 0:
                case 1:
                    tag = BACNET_APPLICATION_TAG_UNSIGNED_INT;
                    break;
                case 2:
                    tag = BACNET_APPLICATION_TAG_REAL;
                    break;
                default:
                    break;
            }
            break;
        case PROP_ACTION:
            switch (tag_number) {
                case 0:
                case 1:
                    tag = BACNET_APPLICATION_TAG_OBJECT_ID;
                    break;
                case 2:
                    tag = BACNET_APPLICATION_TAG_ENUMERATED;
                    break;
                case 3:
                case 5:
                case 6:
                    tag = BACNET_APPLICATION_TAG_UNSIGNED_INT;
                    break;
                case 7:
                case 8:
                    tag = BACNET_APPLICATION_TAG_BOOLEAN;
                    break;
                case 4: /* propertyValue: abstract syntax */
                default:
                    break;
            }
            break;
        case PROP_LIST_OF_GROUP_MEMBERS:
            /* Sequence of ReadAccessSpecification */
            switch (tag_number) {
                case 0:
                    tag = BACNET_APPLICATION_TAG_OBJECT_ID;
                    break;
                default:
                    break;
            }
            break;
        case PROP_EXCEPTION_SCHEDULE:
            switch (tag_number) {
                case 1:
                    tag = BACNET_APPLICATION_TAG_OBJECT_ID;
                    break;
                case 3:
                    tag = BACNET_APPLICATION_TAG_UNSIGNED_INT;
                    break;
                case 0: /* calendarEntry: abstract syntax + context */
                case 2: /* list of BACnetTimeValue: abstract syntax */
                default:
                    break;
            }
            break;
        case PROP_LOG_DEVICE_OBJECT_PROPERTY:
        case PROP_OBJECT_PROPERTY_REFERENCE:
            switch (tag_number) {
                case 0: /* Object ID */
                case 3: /* Device ID */
                    tag = BACNET_APPLICATION_TAG_OBJECT_ID;
                    break;
                case 1: /* Property ID */
                    tag = BACNET_APPLICATION_TAG_ENUMERATED;
                    break;
                case 2: /* Array index */
                    tag = BACNET_APPLICATION_TAG_UNSIGNED_INT;
                    break;
                default:
                    break;
            }
            break;
        case PROP_SUBORDINATE_LIST:
            /* BACnetARRAY[N] of BACnetDeviceObjectReference */
            switch (tag_number) {
                case 0: /* Optional Device ID */
                case 1: /* Object ID */
                    tag = BACNET_APPLICATION_TAG_OBJECT_ID;
                    break;
                default:
                    break;
            }
            break;

        case PROP_RECIPIENT_LIST:
            /* List of BACnetDestination */
            switch (tag_number) {
                case 0: /* Device Object ID */
                    tag = BACNET_APPLICATION_TAG_OBJECT_ID;
                    break;
                case 1:
                    /* BACnetRecipient::= CHOICE {
                        device  [0] BACnetObjectIdentifier
                     -->address [1] BACnetAddress
                    }
                    */
                    break;
                default:
                    break;
            }
            break;
        case PROP_ACTIVE_COV_SUBSCRIPTIONS:
            /* BACnetCOVSubscription */
            switch (tag_number) {
                case 0: /* BACnetRecipientProcess */
                    break;
                case 1: /* BACnetObjectPropertyReference */
                    tag = BACNET_APPLICATION_TAG_OBJECT_PROPERTY_REFERENCE;
                    break;
                case 2: /* issueConfirmedNotifications */
                    tag = BACNET_APPLICATION_TAG_BOOLEAN;
                    break;
                case 3: /* timeRemaining */
                    tag = BACNET_APPLICATION_TAG_UNSIGNED_INT;
                    break;
                case 4: /* covIncrement */
                    tag = BACNET_APPLICATION_TAG_REAL;
                    break;
                default:
                    break;
            }
            break;
        case PROP_SETPOINT_REFERENCE:
            switch (tag_number) {
                case 0:
                    tag = BACNET_APPLICATION_TAG_OBJECT_PROPERTY_REFERENCE;
                    break;
                default:
                    break;
            }
            break;
        case PROP_FD_BBMD_ADDRESS:
        case PROP_BACNET_IP_GLOBAL_ADDRESS:
            switch (tag_number) {
                case 0:
                    tag = BACNET_APPLICATION_TAG_HOST_N_PORT;
                    break;
                default:
                    break;
            }
            break;
        case PROP_LIGHTING_COMMAND:
            switch (tag_number) {
                case 0:
                    tag = BACNET_APPLICATION_TAG_LIGHTING_COMMAND;
                    break;
                default:
                    break;
            }
            break;
        case PROP_COLOR_COMMAND:
            switch (tag_number) {
                case 0:
                    tag = BACNET_APPLICATION_TAG_COLOR_COMMAND;
                    break;
                default:
                    break;
            }
            break;
        case PROP_LIST_OF_OBJECT_PROPERTY_REFERENCES:
        case PROP_GROUP_MEMBERS:
            switch (tag_number) {
                case 0:
                    tag =
                        BACNET_APPLICATION_TAG_DEVICE_OBJECT_PROPERTY_REFERENCE;
                    break;
                default:
                    break;
            }
            break;
        case PROP_EVENT_TIME_STAMPS:
            /*  BACnetTimeStamp ::= CHOICE {
                    time [0] Time, -- deprecated in version 1 revision 21
                    sequence-number [1] Unsigned (0..65535),
                    datetime [2] BACnetDateTime
                }
            */
            switch (tag_number) {
                case TIME_STAMP_TIME:
                    tag = BACNET_APPLICATION_TAG_TIMESTAMP;
                    break;
                case TIME_STAMP_SEQUENCE:
                    tag = BACNET_APPLICATION_TAG_UNSIGNED_INT;
                    break;
                case TIME_STAMP_DATETIME:
                    tag = BACNET_APPLICATION_TAG_DATETIME;
                    break;
                default:
                    break;
            }
            break;
        default:
            break;
    }

    return tag;
}

int bacapp_encode_context_data(uint8_t *apdu,
    BACNET_APPLICATION_DATA_VALUE *value,
    BACNET_PROPERTY_ID property)
{
    int apdu_len = 0;
    BACNET_APPLICATION_TAG tag_data_type;

    if (value && apdu) {
        tag_data_type = bacapp_context_tag_type(property, value->context_tag);
        if (tag_data_type != MAX_BACNET_APPLICATION_TAG) {
            apdu_len = bacapp_encode_context_data_value(
                &apdu[0], tag_data_type, value);
        } else {
            /* FIXME: what now? */
            apdu_len = 0;
        }
        value->next = NULL;
    }

    return apdu_len;
}

int bacapp_decode_context_data(uint8_t *apdu,
    unsigned max_apdu_len,
    BACNET_APPLICATION_DATA_VALUE *value,
    BACNET_PROPERTY_ID property)
{
    int apdu_len = 0, len = 0;
    int tag_len = 0;
    uint8_t tag_number = 0;
    uint32_t len_value_type = 0;

    if (apdu && value && IS_CONTEXT_SPECIFIC(*apdu)) {
        value->context_specific = true;
        value->next = NULL;
        tag_len =
            decode_tag_number_and_value(&apdu[0], &tag_number, &len_value_type);
        apdu_len = tag_len;
        /* Empty construct : (closing tag) => returns NULL value */
        if (tag_len && ((unsigned)tag_len <= max_apdu_len) &&
            !decode_is_closing_tag_number(&apdu[0], tag_number)) {
            value->context_tag = tag_number;
            value->tag = bacapp_context_tag_type(property, tag_number);
            if (value->tag != MAX_BACNET_APPLICATION_TAG) {
                len = bacapp_decode_data(
                    &apdu[apdu_len], value->tag, len_value_type, value);
                apdu_len += len;
            } else if (len_value_type) {
                /* Unknown value : non null size (elementary type) */
                apdu_len += len_value_type;
                /* SHOULD NOT HAPPEN, EXCEPTED WHEN READING UNKNOWN CONTEXTUAL
                 * PROPERTY */
            } else {
                apdu_len = BACNET_STATUS_ERROR;
            }
        } else if (tag_len == 1) {
            /* and is a Closing tag */
            /* Don't advance over that closing tag. */
            apdu_len = 0;
        }
    }

    return apdu_len;
}

#if defined(BACAPP_COMPLEX_TYPES)
/**
 * @brief Context or Application tagged property value decoding
 *
 * @param apdu - buffer of data to be decoded
 * @param max_apdu_len - number of bytes in the buffer
 * @param value - stores the decoded property value
 * @param property - context property identifier
 * @return  number of bytes decoded, or ERROR if errors occur
 */
int bacapp_decode_generic_property(uint8_t *apdu,
    int max_apdu_len,
    BACNET_APPLICATION_DATA_VALUE *value,
    BACNET_PROPERTY_ID prop)
{
    int len = 0;
    if (IS_CONTEXT_SPECIFIC(*apdu)) {
        len = bacapp_decode_context_data(apdu, max_apdu_len, value, prop);
    } else {
        len = bacapp_decode_application_data(apdu, max_apdu_len, value);
    }
    return len;
}
#endif

#if defined(BACAPP_COMPLEX_TYPES)
/* decode one value of a priority array */
static int decode_priority_value(uint8_t *apdu,
    unsigned max_apdu_len,
    BACNET_APPLICATION_DATA_VALUE *value,
    BACNET_PROPERTY_ID prop)
{
    int val_len = 0;
    uint32_t len_value_type = 0;
    int len = 0;
    bool is_opening_tag;
    uint8_t tag_number;

    if (decode_is_context_tag(apdu, 0) && !decode_is_closing_tag(apdu)) {
        /* Contextual Abstract-syntax & type */
        val_len =
            decode_tag_number_and_value(apdu, &tag_number, &len_value_type);
        is_opening_tag = decode_is_opening_tag(apdu);
        len += val_len;
        val_len = bacapp_decode_generic_property(
            &apdu[len], max_apdu_len - len, value, prop);
        if (val_len < 0) {
            return BACNET_STATUS_ERROR;
        }
        len += val_len;
        if (is_opening_tag) {
            if (!decode_is_closing_tag_number(apdu, 0)) {
                return BACNET_STATUS_ERROR;
            }
            len++;
        }
    } else {
        len = bacapp_decode_generic_property(apdu, max_apdu_len, value, prop);
    }

    return len;
}
#endif

#if defined(BACAPP_COMPLEX_TYPES)
int bacapp_known_property_tag(
    BACNET_OBJECT_TYPE object_type, BACNET_PROPERTY_ID property)
{
    switch (property) {
        case PROP_MEMBER_OF:
        case PROP_ZONE_MEMBERS:
        case PROP_DOOR_MEMBERS:
        case PROP_SUBORDINATE_LIST:
        case PROP_ACCESS_EVENT_CREDENTIAL:
        case PROP_ACCESS_DOORS:
        case PROP_ZONE_FROM:
        case PROP_ZONE_TO:
        case PROP_CREDENTIALS_IN_ZONE:
        case PROP_LAST_CREDENTIAL_ADDED:
        case PROP_LAST_CREDENTIAL_REMOVED:
        case PROP_ENTRY_POINTS:
        case PROP_EXIT_POINTS:
        case PROP_MEMBERS:
        case PROP_CREDENTIALS:
        case PROP_ACCOMPANIMENT:
        case PROP_BELONGS_TO:
        case PROP_LAST_ACCESS_POINT:
            /* Properties using BACnetDeviceObjectReference */
            return BACNET_APPLICATION_TAG_DEVICE_OBJECT_REFERENCE;

        case PROP_TIME_OF_ACTIVE_TIME_RESET:
        case PROP_TIME_OF_STATE_COUNT_RESET:
        case PROP_CHANGE_OF_STATE_TIME:
        case PROP_MAXIMUM_VALUE_TIMESTAMP:
        case PROP_MINIMUM_VALUE_TIMESTAMP:
        case PROP_VALUE_CHANGE_TIME:
        case PROP_START_TIME:
        case PROP_STOP_TIME:
        case PROP_MODIFICATION_DATE:
        case PROP_UPDATE_TIME:
        case PROP_COUNT_CHANGE_TIME:
        case PROP_LAST_CREDENTIAL_ADDED_TIME:
        case PROP_LAST_CREDENTIAL_REMOVED_TIME:
        case PROP_ACTIVATION_TIME:
        case PROP_EXPIRATION_TIME:
        case PROP_LAST_USE_TIME:
            /* Properties using BACnetDateTime value */
            return BACNET_APPLICATION_TAG_DATETIME;

        case PROP_OBJECT_PROPERTY_REFERENCE:
        case PROP_LOG_DEVICE_OBJECT_PROPERTY:
        case PROP_LIST_OF_OBJECT_PROPERTY_REFERENCES:
            /* Properties using BACnetDeviceObjectPropertyReference */
            return BACNET_APPLICATION_TAG_DEVICE_OBJECT_PROPERTY_REFERENCE;

        case PROP_MANIPULATED_VARIABLE_REFERENCE:
        case PROP_CONTROLLED_VARIABLE_REFERENCE:
        case PROP_INPUT_REFERENCE:
            /* Properties using BACnetObjectPropertyReference */
            return BACNET_APPLICATION_TAG_OBJECT_PROPERTY_REFERENCE;

        case PROP_EVENT_TIME_STAMPS:
        case PROP_LAST_RESTORE_TIME:
        case PROP_TIME_OF_DEVICE_RESTART:
        case PROP_ACCESS_EVENT_TIME:
            /* Properties using BACnetTimeStamp */
            return BACNET_APPLICATION_TAG_TIMESTAMP;

        case PROP_DEFAULT_COLOR:
            /* Properties using BACnetxyColor */
            return BACNET_APPLICATION_TAG_XY_COLOR;

        case PROP_TRACKING_VALUE:
        case PROP_PRESENT_VALUE:
            if (object_type == OBJECT_COLOR) {
                /* Properties using BACnetxyColor */
                return BACNET_APPLICATION_TAG_XY_COLOR;
            }
            return -1;

        case PROP_COLOR_COMMAND:
            /* Properties using BACnetColorCommand */
            return BACNET_APPLICATION_TAG_COLOR_COMMAND;

        case PROP_LIGHTING_COMMAND:
            /* Properties using BACnetLightingCommand */
            return BACNET_APPLICATION_TAG_LIGHTING_COMMAND;

        case PROP_WEEKLY_SCHEDULE:
            /* BACnetWeeklySchedule ([7] BACnetDailySchedule*/
            return BACNET_APPLICATION_TAG_WEEKLY_SCHEDULE;

        case PROP_PRIORITY_ARRAY:
            /* [16] BACnetPriorityValue : 16x values (simple property) */
            return -1;

        case PROP_LIST_OF_GROUP_MEMBERS:
            /* Properties using ReadAccessSpecification */
            return -1;

        case PROP_EXCEPTION_SCHEDULE:
            /* BACnetSpecialEvent (Schedule) */
            return BACNET_APPLICATION_TAG_SPECIAL_EVENT;

        case PROP_DATE_LIST:
            /* BACnetCalendarEntry */
            return BACNET_APPLICATION_TAG_CALENDAR_ENTRY;

        case PROP_ACTIVE_COV_SUBSCRIPTIONS:
            /* FIXME: BACnetCOVSubscription */
            return -1;

        case PROP_EFFECTIVE_PERIOD:
            /* BACnetDateRange (Schedule) */
            return BACNET_APPLICATION_TAG_DATERANGE;

        case PROP_RECIPIENT_LIST:
            /* Properties using BACnetDestination */
            return BACNET_APPLICATION_TAG_DESTINATION;

        case PROP_TIME_SYNCHRONIZATION_RECIPIENTS:
        case PROP_RESTART_NOTIFICATION_RECIPIENTS:
        case PROP_UTC_TIME_SYNCHRONIZATION_RECIPIENTS:
            /* FIXME: Properties using BACnetRecipient */
            return -1;

        case PROP_DEVICE_ADDRESS_BINDING:
        case PROP_MANUAL_SLAVE_ADDRESS_BINDING:
        case PROP_SLAVE_ADDRESS_BINDING:
            /* FIXME: BACnetAddressBinding */
            return -1;

        case PROP_ACTION:
            return -1;

        default:
            return -1;
    }
}

/**
 * @brief Decodes a well-known, possibly complex property value
 *  Used to reverse operations in bacapp_encode_application_data
 * @param apdu - buffer of data to be decoded
 * @param max_apdu_len - number of bytes in the buffer
 * @param value - stores the decoded property value
 * @param property - context property identifier
 * @return  number of bytes decoded, or ERROR if errors occur
 */
int bacapp_decode_known_property(uint8_t *apdu,
    int max_apdu_len,
    BACNET_APPLICATION_DATA_VALUE *value,
    BACNET_OBJECT_TYPE object_type,
    BACNET_PROPERTY_ID property)
{
    int len = 0;

    /* NOTE: */
    /*   When adding impl for a new prop, also add its tag */
    /*   to bacapp_known_property_tag() */

    int tag = bacapp_known_property_tag(object_type, property);
    if (tag != -1) {
        value->tag = tag;
    }

    switch (property) {
        case PROP_MEMBER_OF:
        case PROP_ZONE_MEMBERS:
        case PROP_DOOR_MEMBERS:
        case PROP_SUBORDINATE_LIST:
        case PROP_ACCESS_EVENT_CREDENTIAL:
        case PROP_ACCESS_DOORS:
        case PROP_ZONE_FROM:
        case PROP_ZONE_TO:
        case PROP_CREDENTIALS_IN_ZONE:
        case PROP_LAST_CREDENTIAL_ADDED:
        case PROP_LAST_CREDENTIAL_REMOVED:
        case PROP_ENTRY_POINTS:
        case PROP_EXIT_POINTS:
        case PROP_MEMBERS:
        case PROP_CREDENTIALS:
        case PROP_ACCOMPANIMENT:
        case PROP_BELONGS_TO:
        case PROP_LAST_ACCESS_POINT:
#ifdef BACAPP_DEVICE_OBJECT_REFERENCE
            /* Properties using BACnetDeviceObjectReference */
            len = bacapp_decode_device_obj_ref(
                apdu, &value->type.Device_Object_Reference);
#endif               
            break;

        case PROP_TIME_OF_ACTIVE_TIME_RESET:
        case PROP_TIME_OF_STATE_COUNT_RESET:
        case PROP_CHANGE_OF_STATE_TIME:
        case PROP_MAXIMUM_VALUE_TIMESTAMP:
        case PROP_MINIMUM_VALUE_TIMESTAMP:
        case PROP_VALUE_CHANGE_TIME:
        case PROP_START_TIME:
        case PROP_STOP_TIME:
        case PROP_MODIFICATION_DATE:
        case PROP_UPDATE_TIME:
        case PROP_COUNT_CHANGE_TIME:
        case PROP_LAST_CREDENTIAL_ADDED_TIME:
        case PROP_LAST_CREDENTIAL_REMOVED_TIME:
        case PROP_ACTIVATION_TIME:
        case PROP_EXPIRATION_TIME:
        case PROP_LAST_USE_TIME:
#ifdef BACAPP_DATETIME
            /* Properties using BACnetDateTime value */
            len = bacnet_datetime_decode(
                apdu, max_apdu_len, &value->type.Date_Time);
#endif
            break;

        case PROP_OBJECT_PROPERTY_REFERENCE:
        case PROP_LOG_DEVICE_OBJECT_PROPERTY:
        case PROP_LIST_OF_OBJECT_PROPERTY_REFERENCES:
#ifdef BACAPP_DEVICE_OBJECT_PROPERTY_REFERENCE
            /* Properties using BACnetDeviceObjectPropertyReference */
            len = bacnet_device_object_property_reference_decode(apdu,
                max_apdu_len, &value->type.Device_Object_Property_Reference);
#endif
            break;

        case PROP_MANIPULATED_VARIABLE_REFERENCE:
        case PROP_CONTROLLED_VARIABLE_REFERENCE:
        case PROP_INPUT_REFERENCE:
#ifdef BACAPP_OBJECT_PROPERTY_REFERENCE
            /* Properties using BACnetObjectPropertyReference */
            len = bacapp_decode_obj_property_ref(
                apdu, max_apdu_len, &value->type.Object_Property_Reference);
#endif
            break;

        case PROP_EVENT_TIME_STAMPS:
        case PROP_LAST_RESTORE_TIME:
        case PROP_TIME_OF_DEVICE_RESTART:
        case PROP_ACCESS_EVENT_TIME:
#ifdef BACAPP_TIMESTAMP
            /* Properties using BACnetTimeStamp */
            len = bacapp_decode_timestamp(apdu, &value->type.Time_Stamp);
#endif
            break;

        case PROP_DEFAULT_COLOR:
#ifdef BACAPP_XY_COLOR
            /* Properties using BACnetxyColor */
            len = xy_color_decode(apdu, max_apdu_len, &value->type.XY_Color);
#endif
            break;

        case PROP_TRACKING_VALUE:
        case PROP_PRESENT_VALUE:
            if (object_type == OBJECT_COLOR) {
#ifdef BACAPP_XY_COLOR
                /* Properties using BACnetxyColor */
                len =
                    xy_color_decode(apdu, max_apdu_len, &value->type.XY_Color);
#endif
            } else {
                /* Decode a "classic" simple property */
                len = bacapp_decode_generic_property(
                    apdu, max_apdu_len, value, property);
            }
            break;

        case PROP_COLOR_COMMAND:
#ifdef BACAPP_COLOR_COMMAND
            /* Properties using BACnetColorCommand */
            len = color_command_decode(
                apdu, max_apdu_len, NULL, &value->type.Color_Command);
#endif
            break;

        case PROP_LIGHTING_COMMAND:
#ifdef BACAPP_LIGHTING_COMMAND
            /* Properties using BACnetLightingCommand */
            len = lighting_command_decode(
                apdu, max_apdu_len, &value->type.Lighting_Command);
#endif
            break;

        case PROP_PRIORITY_ARRAY:
            /* [16] BACnetPriorityValue : 16x values (simple property) */
            len = decode_priority_value(apdu, max_apdu_len, value, property);
            break;

        case PROP_WEEKLY_SCHEDULE:
#ifdef BACAPP_WEEKLY_SCHEDULE
            /* BACnetWeeklySchedule ([7] BACnetDailySchedule*/
            len = bacnet_weeklyschedule_decode(
                apdu, max_apdu_len, &value->type.Weekly_Schedule);
#endif
            break;

        case PROP_RECIPIENT_LIST:
#ifdef BACAPP_DESTINATION        
            len = bacnet_destination_decode(
                apdu, max_apdu_len, &value->type.Destination);
#endif
            break;

        case PROP_DATE_LIST:
            /* List of BACnetCalendarEntry */
            len = bacnet_calendar_entry_decode(
                apdu, max_apdu_len, &value->type.Calendar_Entry);
            break;

        case PROP_EXCEPTION_SCHEDULE:
            /* List of BACnetSpecialEvent (Schedule) */
            len = bacnet_special_event_decode(
                apdu, max_apdu_len, &value->type.Special_Event);
            break;

        case PROP_EFFECTIVE_PERIOD:
            /* BACnetDateRange  (Schedule) */
            len = bacapp_daterange_decode(
                apdu, &value->type.Date_Range);
            break;


            /* properties without a specific decoder - fall through to default
             */

        case PROP_LIST_OF_GROUP_MEMBERS:
            /* Properties using ReadAccessSpecification */
        case PROP_ACTIVE_COV_SUBSCRIPTIONS:
            /* FIXME: BACnetCOVSubscription */
        case PROP_TIME_SYNCHRONIZATION_RECIPIENTS:
        case PROP_RESTART_NOTIFICATION_RECIPIENTS:
        case PROP_UTC_TIME_SYNCHRONIZATION_RECIPIENTS:
            /* FIXME: Properties using BACnetRecipient */
        case PROP_DEVICE_ADDRESS_BINDING:
        case PROP_MANUAL_SLAVE_ADDRESS_BINDING:
        case PROP_SLAVE_ADDRESS_BINDING:
            /* FIXME: BACnetAddressBinding */
        case PROP_ACTION:
        default:
            /* Decode a "classic" simple property */
            len = bacapp_decode_generic_property(
                apdu, max_apdu_len, value, property);
            break;
    }

    return len;
}
#endif

#if defined(BACAPP_COMPLEX_TYPES)
/**
 * @brief Determine the BACnet Context Data number of APDU bytes consumed
 *
 * @param apdu - buffer of data to be decoded
 * @param apdu_len_max - number of bytes in the buffer
 * @param property - context property identifier
 *
 * @return  number of bytes decoded, or zero if errors occur
 */
int bacapp_decode_context_data_len(
    uint8_t *apdu, unsigned apdu_len_max, BACNET_PROPERTY_ID property)
{
    int apdu_len = 0, len = 0;
    int tag_len = 0;
    uint8_t tag_number = 0;
    uint32_t len_value_type = 0;
    uint8_t tag = 0;

    if (apdu && IS_CONTEXT_SPECIFIC(*apdu)) {
        tag_len = bacnet_tag_number_and_value_decode(
            &apdu[0], apdu_len_max, &tag_number, &len_value_type);
        if (tag_len) {
            apdu_len = tag_len;
            tag = bacapp_context_tag_type(property, tag_number);
            if (tag != MAX_BACNET_APPLICATION_TAG) {
                len = bacapp_decode_data_len(NULL, tag, len_value_type);
                apdu_len += len;
            } else {
                apdu_len += len_value_type;
            }
        }
    }

    return apdu_len;
}
#endif

int bacapp_encode_data(uint8_t *apdu, BACNET_APPLICATION_DATA_VALUE *value)
{
    int apdu_len = 0; /* total length of the apdu, return value */

    if (value) {
        if (value->context_specific) {
            apdu_len = bacapp_encode_context_data_value(
                apdu, value->context_tag, value);
        } else {
            apdu_len = bacapp_encode_application_data(apdu, value);
        }
    }

    return apdu_len;
}

bool bacapp_copy(BACNET_APPLICATION_DATA_VALUE *dest_value,
    BACNET_APPLICATION_DATA_VALUE *src_value)
{
    bool status = false; /* return value, assume failure */

    if (dest_value && src_value) {
        status = true; /* assume successful for now */
        dest_value->tag = src_value->tag;
        switch (src_value->tag) {
#if defined(BACAPP_NULL)
            case BACNET_APPLICATION_TAG_NULL:
                break;
#endif
#if defined(BACAPP_BOOLEAN)
            case BACNET_APPLICATION_TAG_BOOLEAN:
                dest_value->type.Boolean = src_value->type.Boolean;
                break;
#endif
#if defined(BACAPP_UNSIGNED)
            case BACNET_APPLICATION_TAG_UNSIGNED_INT:
                dest_value->type.Unsigned_Int = src_value->type.Unsigned_Int;
                break;
#endif
#if defined(BACAPP_SIGNED)
            case BACNET_APPLICATION_TAG_SIGNED_INT:
                dest_value->type.Signed_Int = src_value->type.Signed_Int;
                break;
#endif
#if defined(BACAPP_REAL)
            case BACNET_APPLICATION_TAG_REAL:
                dest_value->type.Real = src_value->type.Real;
                break;
#endif
#if defined(BACAPP_DOUBLE)
            case BACNET_APPLICATION_TAG_DOUBLE:
                dest_value->type.Double = src_value->type.Double;
                break;
#endif
#if defined(BACAPP_OCTET_STRING)
            case BACNET_APPLICATION_TAG_OCTET_STRING:
                octetstring_copy(&dest_value->type.Octet_String,
                    &src_value->type.Octet_String);
                break;
#endif
#if defined(BACAPP_CHARACTER_STRING)
            case BACNET_APPLICATION_TAG_CHARACTER_STRING:
                characterstring_copy(&dest_value->type.Character_String,
                    &src_value->type.Character_String);
                break;
#endif
#if defined(BACAPP_BIT_STRING)
            case BACNET_APPLICATION_TAG_BIT_STRING:
                bitstring_copy(
                    &dest_value->type.Bit_String, &src_value->type.Bit_String);
                break;
#endif
#if defined(BACAPP_ENUMERATED)
            case BACNET_APPLICATION_TAG_ENUMERATED:
                dest_value->type.Enumerated = src_value->type.Enumerated;
                break;
#endif
#if defined(BACAPP_DATE)
            case BACNET_APPLICATION_TAG_DATE:
                datetime_copy_date(
                    &dest_value->type.Date, &src_value->type.Date);
                break;
#endif
#if defined(BACAPP_TIME)
            case BACNET_APPLICATION_TAG_TIME:
                datetime_copy_time(
                    &dest_value->type.Time, &src_value->type.Time);
                break;
#endif
#if defined(BACAPP_OBJECT_ID)
            case BACNET_APPLICATION_TAG_OBJECT_ID:
                dest_value->type.Object_Id.type =
                    src_value->type.Object_Id.type;
                dest_value->type.Object_Id.instance =
                    src_value->type.Object_Id.instance;
                break;
#endif
            default:
                memcpy(&dest_value->type, &src_value->type,
                    sizeof(src_value->type));
                status = true;
                break;
        }
        dest_value->next = src_value->next;
    }

    return status;
}

/**
 * @brief Returns the length of data between an opening tag and a closing tag.
 * Expects that the first octet contain the opening tag.
 * Include a value property identifier for context specific data
 * such as the value received in a WriteProperty request.
 *
 * @param Pointer to the APDU buffer
 * @param apdu_len_max Bytes valid in the buffer
 * @param property ID of the property to get the length for.
 *
 * @return Length in bytes 0..N, or BACNET_STATUS_ERROR.
 */
int bacapp_data_len(
    uint8_t *apdu, unsigned apdu_len_max, BACNET_PROPERTY_ID property)
{
    int len = 0;
    int total_len = 0;
    int apdu_len = 0;
    uint8_t tag_number = 0;
    uint8_t opening_tag_number = 0;
    uint8_t opening_tag_number_counter = 0;
    uint32_t value = 0;
    bool total_len_enable = false;

    if (!apdu) {
        return BACNET_STATUS_ERROR;
    }
    if (apdu_len_max <= apdu_len) {
        /* error: exceeding our buffer limit */
        return BACNET_STATUS_ERROR;
    }
    if (!bacnet_is_opening_tag(apdu, apdu_len_max)) {
        /* error: opening tag is missing */
        return BACNET_STATUS_ERROR;
    }
    do {
        if (bacnet_is_opening_tag(apdu, apdu_len_max)) {
            len = bacnet_tag_number_and_value_decode(
                apdu, apdu_len_max - apdu_len, &tag_number, &value);
            if (opening_tag_number_counter == 0) {
                opening_tag_number = tag_number;
                opening_tag_number_counter = 1;
                total_len_enable = false;
            } else if (tag_number == opening_tag_number) {
                total_len_enable = true;
                opening_tag_number_counter++;
            } else {
                total_len_enable = true;
            }
        } else if (bacnet_is_closing_tag(apdu, apdu_len_max)) {
            len = bacnet_tag_number_and_value_decode(
                apdu, apdu_len_max - apdu_len, &tag_number, &value);
            if (tag_number == opening_tag_number) {
                if (opening_tag_number_counter > 0) {
                    opening_tag_number_counter--;
                }
            }
            total_len_enable = true;
        } else if (bacnet_is_context_specific(apdu, apdu_len_max)) {
#if defined(BACAPP_COMPLEX_TYPES)
            /* context-specific tagged data */
            len = bacapp_decode_context_data_len(
                apdu, apdu_len_max - apdu_len, property);
            total_len_enable = true;
#endif
        } else {
            /* application tagged data */
            len = bacapp_decode_application_data_len(
                apdu, apdu_len_max - apdu_len);
            total_len_enable = true;
        }
        if (opening_tag_number_counter > 0) {
            if (len > 0) {
                if (total_len_enable) {
                    total_len += len;
                }
            } else {
                /* error: len is not incrementing */
                return BACNET_STATUS_ERROR;
            }
            apdu_len += len;
            if (apdu_len_max <= apdu_len) {
                /* error: exceeding our buffer limit */
                return BACNET_STATUS_ERROR;
            }
            apdu += len;
        }
    } while (opening_tag_number_counter > 0);

    return total_len;
}

#if defined(BACAPP_DATE)
/* 135.1-4.4 Notational Rules for Parameter Values
(j)
dates are represented enclosed in parenthesis:
(Monday, 24-January-1998).
Any "wild card" or unspecified field is shown by an asterisk (X'2A'):
(Monday, *-January-1998).
The omission of day of week implies that the day is unspecified:
(24-January-1998);
*/
static int bacapp_snprintf_date(char *str, size_t str_len, BACNET_DATE *bdate)
{
    int ret_val = 0;
    int slen = 0;
    const char *weekday_text, *month_text;

    weekday_text = bactext_day_of_week_name(bdate->wday);
    month_text = bactext_month_name(bdate->month);
    /* false positive cppcheck - snprintf allows null pointers */
    /* cppcheck-suppress nullPointer */
    /* cppcheck-suppress ctunullpointer */
    slen = snprintf(str, str_len, "%s, %s", weekday_text, month_text);
    if (str) {
        str += slen;
        if (str_len >= slen) {
            str_len -= slen;
        } else {
            str_len = 0;
        }
    }
    ret_val += slen;
    if (bdate->day == 255) {
        slen = snprintf(str, str_len, " (unspecified), ");
    } else {
        slen = snprintf(str, str_len, " %u, ", (unsigned)bdate->day);
    }
    if (str) {
        str += slen;
        if (str_len >= slen) {
            str_len -= slen;
        } else {
            str_len = 0;
        }
    }
    ret_val += slen;
    if (bdate->year == 2155) {
        slen = snprintf(str, str_len, "(unspecified)");
    } else {
        slen = snprintf(str, str_len, "%u", (unsigned)bdate->year);
    }
    ret_val += slen;

    return ret_val;
}
#endif

#if defined(BACAPP_TIME)
/* 135.1-4.4 Notational Rules for Parameter Values
(k)
times are represented as hours, minutes, seconds, hundredths in the format
hh:mm:ss.xx: 2:05:44.00, 16:54:59.99. Any "wild card" field is shown by an
asterisk (X'2A'): 16:54:*.*; */
static int bacapp_snprintf_time(char *str, size_t str_len, BACNET_TIME *btime)
{
    int ret_val = 0;
    int slen = 0;

    if (btime->hour == 255) {
        slen = snprintf(str, str_len, "**:");
    } else {
        /* false positive cppcheck - snprintf allows null pointers */
        /* cppcheck-suppress nullPointer */
        slen = snprintf(str, str_len, "%02u:", (unsigned)btime->hour);
    }
    if (str) {
        str += slen;
        if (str_len >= slen) {
            str_len -= slen;
        } else {
            str_len = 0;
        }
    }
    ret_val += slen;
    if (btime->min == 255) {
        slen = snprintf(str, str_len, "**:");
    } else {
        slen = snprintf(str, str_len, "%02u:", (unsigned)btime->min);
    }
    if (str) {
        str += slen;
        if (str_len >= slen) {
            str_len -= slen;
        } else {
            str_len = 0;
        }
    }
    ret_val += slen;
    if (btime->sec == 255) {
        slen = snprintf(str, str_len, "**.");
    } else {
        slen = snprintf(str, str_len, "%02u.", (unsigned)btime->sec);
    }
    if (str) {
        str += slen;
        if (str_len >= slen) {
            str_len -= slen;
        } else {
            str_len = 0;
        }
    }
    ret_val += slen;
    if (btime->hundredths == 255) {
        slen = snprintf(str, str_len, "**");
    } else {
        slen = snprintf(str, str_len, "%02u", (unsigned)btime->hundredths);
    }
    ret_val += slen;

    return ret_val;
}
#endif

#if defined(BACAPP_WEEKLY_SCHEDULE)
static int bacapp_snprintf_weeklyschedule(char *str,
    size_t str_len,
    BACNET_WEEKLY_SCHEDULE *ws,
    BACNET_ARRAY_INDEX arrayIndex)
{
    int slen;
    int ret_val = 0;
    int wi, ti;
    BACNET_OBJECT_PROPERTY_VALUE dummyPropValue;
    BACNET_APPLICATION_DATA_VALUE dummyDataValue;

    const char *weekdaynames[7] = { "Mon", "Tue", "Wed", "Thu", "Fri", "Sat",
        "Sun" };
    const int loopend = ((arrayIndex == BACNET_ARRAY_ALL) ? 7 : 1);

    /* Find what inner type it uses */
    int inner_tag = -1;
    for (wi = 0; wi < loopend; wi++) {
        BACNET_DAILY_SCHEDULE *ds = &ws->weeklySchedule[wi];
        for (ti = 0; ti < ds->TV_Count; ti++) {
            int tag = ds->Time_Values[ti].Value.tag;
            if (inner_tag == -1) {
                inner_tag = tag;
            } else if (inner_tag != tag) {
                inner_tag = -2;
            }
        }
    }

    if (inner_tag == -1) {
        slen = snprintf(str, str_len, "(Null; ");
    } else if (inner_tag == -2) {
        slen = snprintf(str, str_len, "(MIXED_TYPES; ");
    } else {
        slen = snprintf(
            str, str_len, "(%s; ", bactext_application_tag_name(inner_tag));
    }
    ret_val += slen;
    if (str) {
        str += slen;
        if (str_len >= slen) {
            str_len -= slen;
        } else {
            str_len = 0;
        }
    }

    for (wi = 0; wi < loopend; wi++) {
        BACNET_DAILY_SCHEDULE *ds = &ws->weeklySchedule[wi];
        if (arrayIndex == BACNET_ARRAY_ALL) {
            slen = snprintf(str, str_len, "%s: [", weekdaynames[wi]);
        } else {
            slen = snprintf(str, str_len, "%s: [",
                (arrayIndex >= 1 && arrayIndex <= 7)
                    ? weekdaynames[arrayIndex - 1]
                    : "???");
        }
        ret_val += slen;
        if (str) {
            str += slen;
            if (str_len >= slen) {
                str_len -= slen;
            } else {
                str_len = 0;
            }
        }

        for (ti = 0; ti < ds->TV_Count; ti++) {
            slen =
                bacapp_snprintf_time(str, str_len, &ds->Time_Values[ti].Time);
            ret_val += slen;
            if (str) {
                str += slen;
                if (str_len >= slen) {
                    str_len -= slen;
                } else {
                    str_len = 0;
                }
            }

            slen = snprintf(str, str_len, " ");
            ret_val += slen;
            if (str) {
                str += slen;
                if (str_len >= slen) {
                    str_len -= slen;
                } else {
                    str_len = 0;
                }
            }

            bacnet_primitive_to_application_data_value(
                &dummyDataValue, &ds->Time_Values[ti].Value);
            dummyPropValue.value = &dummyDataValue;
            dummyPropValue.object_property = PROP_PRESENT_VALUE;
            dummyPropValue.object_type = OBJECT_SCHEDULE;

            slen = bacapp_snprintf_value(str, str_len, &dummyPropValue);
            ret_val += slen;
            if (str) {
                str += slen;
                if (str_len >= slen) {
                    str_len -= slen;
                } else {
                    str_len = 0;
                }
            }

            if (ti < ds->TV_Count - 1) {
                slen = snprintf(str, str_len, ", ");
                ret_val += slen;
                if (str) {
                    str += slen;
                    if (str_len >= slen) {
                        str_len -= slen;
                    } else {
                        str_len = 0;
                    }
                }
            }
        }

        if (wi < loopend - 1) {
            slen = snprintf(str, str_len, "]; ");
            ret_val += slen;
            if (str) {
                str += slen;
                if (str_len >= slen) {
                    str_len -= slen;
                } else {
                    str_len = 0;
                }
            }
        }
    }
    slen = snprintf(str, str_len, "])");
    ret_val += slen;
    return ret_val;
}
#endif

/**
 * @brief Extract the value into a text string
 * @param str - the buffer to store the extracted value, or NULL for length
 * @param str_len - the size of the buffer
 * @param object_value - ptr to BACnet object value from which to extract str
 * @return number of bytes (excluding terminating NULL byte) that were stored
 *  to the output string.
 */
int bacapp_snprintf_value(
    char *str, size_t str_len, BACNET_OBJECT_PROPERTY_VALUE *object_value)
{
    size_t len = 0, i = 0;
    char *char_str;
    BACNET_APPLICATION_DATA_VALUE *value;
    BACNET_PROPERTY_ID property = PROP_ALL;
    BACNET_OBJECT_TYPE object_type = MAX_BACNET_OBJECT_TYPE;
    int ret_val = 0;
    int slen = 0;
#if (__STDC_VERSION__ >= 199901L) && defined(__STDC_ISO_10646__)
    /* Wide character (decoded from multi-byte character). */
    wchar_t wc;
    /* Wide character length in bytes. */
    int wclen;
#endif

    if (object_value && object_value->value) {
        value = object_value->value;
        property = object_value->object_property;
        object_type = object_value->object_type;
        switch (value->tag) {
#if defined(BACAPP_NULL)
            case BACNET_APPLICATION_TAG_NULL:
                ret_val = snprintf(str, str_len, "Null");
                break;
#endif
#if defined(BACAPP_BOOLEAN)
            case BACNET_APPLICATION_TAG_BOOLEAN:
                ret_val = (value->type.Boolean)
                    ? snprintf(str, str_len, "TRUE")
                    : snprintf(str, str_len, "FALSE");
                break;
#endif
#if defined(BACAPP_UNSIGNED)
            case BACNET_APPLICATION_TAG_UNSIGNED_INT:
                ret_val = snprintf(str, str_len, "%lu",
                    (unsigned long)value->type.Unsigned_Int);
                break;
#endif
#if defined(BACAPP_SIGNED)
            case BACNET_APPLICATION_TAG_SIGNED_INT:
                ret_val =
                    snprintf(str, str_len, "%ld", (long)value->type.Signed_Int);
                break;
#endif
#if defined(BACAPP_REAL)
            case BACNET_APPLICATION_TAG_REAL:
                ret_val =
                    snprintf(str, str_len, "%f", (double)value->type.Real);
                break;
#endif
#if defined(BACAPP_DOUBLE)
            case BACNET_APPLICATION_TAG_DOUBLE:
                ret_val = snprintf(str, str_len, "%f", value->type.Double);
                break;
#endif
#if defined(BACAPP_OCTET_STRING)
            case BACNET_APPLICATION_TAG_OCTET_STRING:
                len = octetstring_length(&value->type.Octet_String);
                if (len > 0) {
                    uint8_t *octet_str;
                    octet_str = octetstring_value(&value->type.Octet_String);
                    for (i = 0; i < len; i++) {
                        slen = snprintf(str, str_len, "%02X", *octet_str);
                        octet_str++;
                        if (str) {
                            str += slen;
                            if (str_len >= slen) {
                                str_len -= slen;
                            } else {
                                str_len = 0;
                            }
                        }
                        ret_val += slen;
                    }
                }
                break;
#endif
#if defined(BACAPP_CHARACTER_STRING)
            case BACNET_APPLICATION_TAG_CHARACTER_STRING:
                len = characterstring_length(&value->type.Character_String);
                char_str = characterstring_value(&value->type.Character_String);
                slen = snprintf(str, str_len, "\"");
                if (str) {
                    str += slen;
                    if (str_len >= slen) {
                        str_len -= slen;
                    } else {
                        str_len = 0;
                    }
                }
                ret_val += slen;
#if (__STDC_VERSION__ >= 199901L) && defined(__STDC_ISO_10646__)
                if (characterstring_encoding(&value->type.Character_String) ==
                    CHARACTER_UTF8) {
                    while (len > 0) {
                        wclen = mbtowc(&wc, char_str, MB_CUR_MAX);
                        if (wclen == -1) {
                            /* Encoding error, reset state: */
                            mbtowc(NULL, NULL, MB_CUR_MAX);
                            /* After handling an invalid byte,
                               retry with the next one. */
                            wclen = 1;
                            wc = L'?';
                        } else {
                            if (!iswprint(wc)) {
                                wc = L'.';
                            }
                        }
                        /* For portability, cast wchar_t to wint_t */
                        slen = snprintf(str, str_len, "%lc", (wint_t)wc);
                        if (str) {
                            str += slen;
                            if (str_len >= slen) {
                                str_len -= slen;
                            } else {
                                str_len = 0;
                            }
                        }
                        ret_val += slen;
                        if (len > wclen) {
                            len -= wclen;
                            char_str += wclen;
                        } else {
                            len = 0;
                        }
                    }
                } else
#endif
                {
                    for (i = 0; i < len; i++) {
                        if (isprint(*((unsigned char *)char_str))) {
                            slen = snprintf(str, str_len, "%c", *char_str);
                        } else {
                            slen = snprintf(str, str_len, "%c", '.');
                        }
                        if (str) {
                            str += slen;
                            if (str_len >= slen) {
                                str_len -= slen;
                            } else {
                                str_len = 0;
                            }
                        }
                        ret_val += slen;
                        char_str++;
                    }
                }
                slen = snprintf(str, str_len, "\"");
                ret_val += slen;
                break;
#endif
#if defined(BACAPP_BIT_STRING)
            case BACNET_APPLICATION_TAG_BIT_STRING:
                len = bitstring_bits_used(&value->type.Bit_String);
                slen = snprintf(str, str_len, "{");
                if (str) {
                    str += slen;
                    if (str_len >= slen) {
                        str_len -= slen;
                    } else {
                        str_len = 0;
                    }
                }
                ret_val += slen;
                for (i = 0; i < len; i++) {
                    bool bit;
                    bit = bitstring_bit(&value->type.Bit_String, (uint8_t)i);
                    slen = snprintf(str, str_len, "%s", bit ? "true" : "false");
                    if (str) {
                        str += slen;
                        if (str_len >= slen) {
                            str_len -= slen;
                        } else {
                            str_len = 0;
                        }
                    }
                    ret_val += slen;
                    if (i < (len - 1)) {
                        slen = snprintf(str, str_len, ",");
                        if (str) {
                            str += slen;
                            if (str_len >= slen) {
                                str_len -= slen;
                            } else {
                                str_len = 0;
                            }
                        }
                        ret_val += slen;
                    }
                }
                slen = snprintf(str, str_len, "}");
                ret_val += slen;
                break;
#endif
#if defined(BACAPP_ENUMERATED)
            case BACNET_APPLICATION_TAG_ENUMERATED:
                switch (property) {
                    case PROP_PROPERTY_LIST:
                        char_str = (char *)bactext_property_name_default(
                            value->type.Enumerated, NULL);
                        if (char_str) {
                            ret_val = snprintf(str, str_len, "%s", char_str);
                        } else {
                            ret_val = snprintf(str, str_len, "%lu",
                                (unsigned long)value->type.Enumerated);
                        }
                        break;
                    case PROP_OBJECT_TYPE:
                        if (value->type.Enumerated <= BACNET_OBJECT_TYPE_LAST) {
                            ret_val = snprintf(str, str_len, "%s",
                                bactext_object_type_name(
                                    value->type.Enumerated));
                        } else if (value->type.Enumerated <=
                            BACNET_OBJECT_TYPE_RESERVED_MAX) {
                            ret_val = snprintf(str, str_len, "reserved %lu",
                                (unsigned long)value->type.Enumerated);
                        } else {
                            ret_val = snprintf(str, str_len, "proprietary %lu",
                                (unsigned long)value->type.Enumerated);
                        }
                        break;
                    case PROP_EVENT_STATE:
                        ret_val = snprintf(str, str_len, "%s",
                            bactext_event_state_name(value->type.Enumerated));
                        break;
                    case PROP_UNITS:
                        if (bactext_engineering_unit_name_proprietary(
                                (unsigned)value->type.Enumerated)) {
                            ret_val = snprintf(str, str_len, "proprietary %lu",
                                (unsigned long)value->type.Enumerated);
                        } else {
                            ret_val = snprintf(str, str_len, "%s",
                                bactext_engineering_unit_name(
                                    value->type.Enumerated));
                        }
                        break;
                    case PROP_POLARITY:
                        ret_val = snprintf(str, str_len, "%s",
                            bactext_binary_polarity_name(
                                value->type.Enumerated));
                        break;
                    case PROP_PRESENT_VALUE:
                    case PROP_RELINQUISH_DEFAULT:
                        switch (object_type) {
                            case OBJECT_BINARY_INPUT:
                            case OBJECT_BINARY_OUTPUT:
                            case OBJECT_BINARY_VALUE:
                                ret_val = snprintf(str, str_len, "%s",
                                    bactext_binary_present_value_name(
                                        value->type.Enumerated));
                                break;
                            case OBJECT_BINARY_LIGHTING_OUTPUT:
                                ret_val = snprintf(str, str_len, "%s",
                                    bactext_binary_lighting_pv_name(
                                        value->type.Enumerated));
                                break;
                            default:
                                ret_val = snprintf(str, str_len, "%lu",
                                    (unsigned long)value->type.Enumerated);
                                break;
                        }
                        break;
                    case PROP_RELIABILITY:
                        ret_val = snprintf(str, str_len, "%s",
                            bactext_reliability_name(value->type.Enumerated));
                        break;
                    case PROP_SYSTEM_STATUS:
                        ret_val = snprintf(str, str_len, "%s",
                            bactext_device_status_name(value->type.Enumerated));
                        break;
                    case PROP_SEGMENTATION_SUPPORTED:
                        ret_val = snprintf(str, str_len, "%s",
                            bactext_segmentation_name(value->type.Enumerated));
                        break;
                    case PROP_NODE_TYPE:
                        ret_val = snprintf(str, str_len, "%s",
                            bactext_node_type_name(value->type.Enumerated));
                        break;
                    case PROP_TRANSITION:
                        ret_val = snprintf(str, str_len, "%s",
                            bactext_lighting_transition(
                                value->type.Enumerated));
                        break;
                    case PROP_IN_PROGRESS:
                        ret_val = snprintf(str, str_len, "%s",
                            bactext_lighting_in_progress(
                                value->type.Enumerated));
                        break;
                    default:
                        ret_val = snprintf(str, str_len, "%lu",
                            (unsigned long)value->type.Enumerated);
                        break;
                }
                break;
#endif
#if defined(BACAPP_DATE)
            case BACNET_APPLICATION_TAG_DATE:
                ret_val = bacapp_snprintf_date(str, str_len, &value->type.Date);
                break;
#endif
#if defined(BACAPP_TIME)
            case BACNET_APPLICATION_TAG_TIME:
                ret_val = bacapp_snprintf_time(str, str_len, &value->type.Time);
                break;
#endif
#if defined(BACAPP_OBJECT_ID)
            case BACNET_APPLICATION_TAG_OBJECT_ID:
                slen = snprintf(str, str_len, "(");
                if (str) {
                    str += slen;
                    if (str_len >= slen) {
                        str_len -= slen;
                    } else {
                        str_len = 0;
                    }
                }
                ret_val += slen;
                if (value->type.Object_Id.type <= BACNET_OBJECT_TYPE_LAST) {
                    slen = snprintf(str, str_len, "%s, ",
                        bactext_object_type_name(value->type.Object_Id.type));
                } else if (value->type.Object_Id.type <
                    BACNET_OBJECT_TYPE_RESERVED_MAX) {
                    slen = snprintf(str, str_len, "reserved %u, ",
                        (unsigned)value->type.Object_Id.type);
                } else {
                    slen = snprintf(str, str_len, "proprietary %u, ",
                        (unsigned)value->type.Object_Id.type);
                }
                if (str) {
                    str += slen;
                    if (str_len >= slen) {
                        str_len -= slen;
                    } else {
                        str_len = 0;
                    }
                }
                ret_val += slen;
                slen = snprintf(str, str_len, "%lu)",
                    (unsigned long)value->type.Object_Id.instance);
                ret_val += slen;
                break;
#endif
<<<<<<< HEAD
#if defined(BACAPP_TYPES_EXTRA)
            case BACNET_APPLICATION_TAG_DATETIME:
                slen = bacapp_snprintf_date(str, str_len, &value->type.Date);
                ret_val += slen;
                if (str) {
                    str += slen;
                    if (str_len >= slen) {
                        str_len -= slen;
                    } else {
                        str_len = 0;
                    }
                }
                slen = bacapp_snprintf_time(str, str_len, &value->type.Time);
                ret_val += slen;
                break;
            case BACNET_APPLICATION_TAG_DATERANGE:
                slen = bacapp_snprintf_date(str, str_len, &value->type.Date_Range.startdate);
                ret_val += slen;
                if (str) {
                    str += slen;
                    if (str_len >= slen) {
                        str_len -= slen;
                    } else {
                        str_len = 0;
                    }
                }

                slen = snprintf(str, str_len, "..");
                ret_val += slen;

                slen = bacapp_snprintf_date(str, str_len, &value->type.Date_Range.enddate);
                ret_val += slen;
                break;
=======
#if defined(BACAPP_TIMESTAMP)
>>>>>>> 7ad82f19
            case BACNET_APPLICATION_TAG_TIMESTAMP:
                /*ISO 8601 format */
                slen = snprintf(str, str_len,
                    "%04u-%02u-%02uT%02u:%02u:%02u.%03u",
                    (unsigned)value->type.Time_Stamp.value.dateTime.date.year,
                    (unsigned)value->type.Time_Stamp.value.dateTime.date.month,
                    (unsigned)value->type.Time_Stamp.value.dateTime.date.day,
                    (unsigned)value->type.Time_Stamp.value.dateTime.time.hour,
                    (unsigned)value->type.Time_Stamp.value.dateTime.time.min,
                    (unsigned)value->type.Time_Stamp.value.dateTime.time.sec,
                    (unsigned)
                        value->type.Time_Stamp.value.dateTime.time.hundredths);
                ret_val += slen;
                break;
#endif
#if defined(BACAPP_DATETIME)
            case BACNET_APPLICATION_TAG_DATETIME:
                slen = bacapp_snprintf_date(
                    str, str_len, &value->type.Date_Time.date);
                ret_val += slen;
                if (str) {
                    str += slen;
                    if (str_len >= slen) {
                        str_len -= slen;
                    } else {
                        str_len = 0;
                    }
                }
                slen = bacapp_snprintf_time(
                    str, str_len, &value->type.Date_Time.time);
                ret_val += slen;
                break;
#endif
#if defined(BACAPP_LIGHTING_COMMAND)
            case BACNET_APPLICATION_TAG_LIGHTING_COMMAND:
                ret_val = lighting_command_to_ascii(
                    &value->type.Lighting_Command, str, str_len);
                break;
#endif
#if defined(BACAPP_XY_COLOR)
            case BACNET_APPLICATION_TAG_XY_COLOR:
                /* BACnetxyColor */
                ret_val =
                    xy_color_to_ascii(&value->type.XY_Color, str, str_len);
                break;
#endif
#if defined(BACAPP_COLOR_COMMAND)
            case BACNET_APPLICATION_TAG_COLOR_COMMAND:
                /* BACnetColorCommand */
                slen = snprintf(str, str_len, "(");
                if (str) {
                    str += slen;
                    if (str_len >= slen) {
                        str_len -= slen;
                    } else {
                        str_len = 0;
                    }
                }
                ret_val += slen;
                slen = snprintf(str, str_len, "%s",
                    bactext_color_operation_name(
                        value->type.Color_Command.operation));
                if (str) {
                    str += slen;
                    if (str_len >= slen) {
                        str_len -= slen;
                    } else {
                        str_len = 0;
                    }
                }
                ret_val += slen;
                /* FIXME: add the Lighting Command optional values */
                slen = snprintf(str, str_len, ")");
                ret_val += slen;
                break;
#endif
#if defined(BACAPP_WEEKLY_SCHEDULE)
            case BACNET_APPLICATION_TAG_WEEKLY_SCHEDULE:
                /* BACnetWeeklySchedule */
                ret_val = bacapp_snprintf_weeklyschedule(str, str_len,
                    &value->type.Weekly_Schedule, object_value->array_index);
                break;
<<<<<<< HEAD
            case BACNET_APPLICATION_TAG_DESTINATION:
                /* BACnetWeeklySchedule */
                ret_val = bacnet_destination_to_ascii(&value->type.Destination, str, str_len);
                break;
            case BACNET_APPLICATION_TAG_SPECIAL_EVENT:
                /* FIXME: add printing for BACnetSpecialEvent */
                ret_val =
                    snprintf(str, str_len, "SpecialEvent(TODO)");
                break;
            case BACNET_APPLICATION_TAG_CALENDAR_ENTRY:
                /* FIXME: add printing for BACnetCalendarEntry */
                ret_val =
                    snprintf(str, str_len, "CalendarEntry(TODO)");
                break;
=======
#endif
#if defined(BACAPP_HOST_N_PORT)
>>>>>>> 7ad82f19
            case BACNET_APPLICATION_TAG_HOST_N_PORT:
                /* BACnetHostNPort */
                if (value->type.Host_Address.host_ip_address) {
                    uint8_t *octet_str;
                    octet_str = octetstring_value(
                        &value->type.Host_Address.host.ip_address);
                    slen = snprintf(str, str_len, "%u.%u.%u.%u:%u",
                        (unsigned)octet_str[0], (unsigned)octet_str[1],
                        (unsigned)octet_str[2], (unsigned)octet_str[3],
                        (unsigned)value->type.Host_Address.port);
                    ret_val += slen;
                } else if (value->type.Host_Address.host_name) {
                    BACNET_CHARACTER_STRING *name;
                    name = &value->type.Host_Address.host.name;
                    len = characterstring_length(name);
                    char_str = characterstring_value(name);
                    slen = snprintf(str, str_len, "\"");
                    if (str) {
                        str += slen;
                        if (str_len >= slen) {
                            str_len -= slen;
                        } else {
                            str_len = 0;
                        }
                    }
                    ret_val += slen;
                    for (i = 0; i < len; i++) {
                        if (isprint(*((unsigned char *)char_str))) {
                            slen = snprintf(str, str_len, "%c", *char_str);
                        } else {
                            slen = snprintf(str, str_len, "%c", '.');
                        }
                        char_str++;
                        if (str) {
                            str += slen;
                            if (str_len >= slen) {
                                str_len -= slen;
                            } else {
                                str_len = 0;
                            }
                        }
                        ret_val += slen;
                    }
                    slen = snprintf(str, str_len, "\"");
                    ret_val += slen;
                }
                break;
#endif
#if defined(BACAPP_DESTINATION)
            case BACNET_APPLICATION_TAG_DESTINATION:
                ret_val = bacnet_destination_to_ascii(
                    &value->type.Destination, str, str_len);
                break;
#endif
            default:
                ret_val =
                    snprintf(str, str_len, "UnknownType(tag=%d)", value->tag);
                break;
        }
    }

    return ret_val;
}

#ifdef BACAPP_PRINT_ENABLED
/**
 * Print the extracted value from the requested BACnet object property to the
 * specified stream. If stream is NULL, do not print anything. If extraction
 * failed, do not print anything. Return the status of the extraction.
 *
 * @param stream - the I/O stream send the printed value.
 * @param object_value - ptr to BACnet object value from which to extract str
 *
 * @return true if the value was sent to the stream
 */
bool bacapp_print_value(
    FILE *stream, BACNET_OBJECT_PROPERTY_VALUE *object_value)
{
    bool retval = false;
    int str_len = 0;

    /* get the string length first */
    str_len = bacapp_snprintf_value(NULL, 0, object_value);
    if (str_len > 0) {
#if defined(__STDC_VERSION__) && __STDC_VERSION__ >= 199901L
        char str[str_len + 1];
#else
        char *str;
        str = calloc(sizeof(char), str_len + 1);
        if (!str) {
            return false;
        }
#endif
        bacapp_snprintf_value(str, str_len + 1, object_value);
        if (stream) {
            fprintf(stream, "%s", str);
        }
#if defined(__STDC_VERSION__) && __STDC_VERSION__ >= 199901L
        /* nothing to do with stack based RAM */
#else
        if (str) {
            free(str);
        }
#endif
        retval = true;
    }

    return retval;
}
#endif

#ifdef BACAPP_PRINT_ENABLED
static char *ltrim(char *str, const char *trimmedchars)
{
    if (str[0] == 0) {
        return str;
    }
    while (strchr(trimmedchars, *str)) {
        str++;
    }
    return str;
}

static char *rtrim(char *str, const char *trimmedchars)
{
    char *end;

    if (str[0] == 0) {
        return str;
    }
    end = str + strlen(str) - 1;
    while (strchr(trimmedchars, *end)) {
        *end = 0;
        if (end == str)
            break;
        end--;
    }
    return str;
}

static char *trim(char *str, const char *trimmedchars)
{
    return ltrim(rtrim(str, trimmedchars), trimmedchars);
}

#if defined(BACAPP_WEEKLY_SCHEDULE)
static bool parse_weeklyschedule(
    char *str, BACNET_APPLICATION_DATA_VALUE *value)
{
    char *chunk, *comma, *space, *t, *v, *colonpos, *sqpos;
    int daynum = 0, tvnum = 0;
    unsigned int inner_tag;
    BACNET_APPLICATION_DATA_VALUE dummy_value = { 0 };
    BACNET_DAILY_SCHEDULE *dsch;

    /*
     Format:

     (1; Mon: [02:00:00.00 FALSE, 07:35:00.00 active, 07:40:00.00 inactive];
     Tue: [02:00:00.00 inactive]; ...)

     - the first number is the inner tag (e.g. 1 = boolean, 4 = real, 9 = enum)
     - Day name prefix is optional and ignored.
     - Entries are separated by semicolons.
     - There can be a full week, or only one entry - when using array index to
     modify a single day
     - time-value array can be empty: []
    */

    value->tag = BACNET_APPLICATION_TAG_WEEKLY_SCHEDULE;

    /* Parse the inner tag */
    chunk = strtok(str, ";");
    chunk = ltrim(chunk, "(");
    if (false ==
        bacapp_parse_application_data(
            BACNET_APPLICATION_TAG_UNSIGNED_INT, chunk, &dummy_value)) {
        /* Try searching it by name */
        if (false == bactext_application_tag_index(chunk, &inner_tag)) {
            return false;
        }
    } else {
        inner_tag = (int)dummy_value.type.Unsigned_Int;
    }

    chunk = strtok(NULL, ";");

    while (chunk != NULL) {
        dsch = &value->type.Weekly_Schedule.weeklySchedule[daynum];

        /* Strip day name prefix, if present */
        colonpos = strchr(chunk, ':');
        sqpos = strchr(chunk, '[');
        if (colonpos && colonpos < sqpos) {
            chunk = colonpos + 1;
        }

        /* Extract the inner list of time-values */
        chunk = rtrim(ltrim(chunk, "([ "), " ])");

        /* The list can be empty */
        if (chunk[0] != 0) {
            /* loop through the time value pairs */
            tvnum = 0;
            do {
                /* Find the comma delimiter, replace with NUL (like strtok) */
                comma = strchr(chunk, ',');
                if (comma) {
                    *comma = 0;
                }
                /* trim the time-value pair and find the delimiter space */
                chunk = trim(chunk, " ");
                space = strchr(chunk, ' ');
                if (!space) {
                    /* malformed time-value pair */
                    return false;
                }
                *space = 0;

                /* Extract time and value */
                t = chunk;
                /* value starts one byte after the space, and there can be */
                /* multiple spaces */
                chunk = ltrim(space + 1, " ");
                v = chunk;

                /* Parse time */
                if (false ==
                    bacapp_parse_application_data(
                        BACNET_APPLICATION_TAG_TIME, t, &dummy_value)) {
                    return false;
                }
                dsch->Time_Values[tvnum].Time = dummy_value.type.Time;

                /* Parse value */
                if (false ==
                    bacapp_parse_application_data(inner_tag, v, &dummy_value)) {
                    return false;
                }
                if (BACNET_STATUS_OK !=
                    bacnet_application_to_primitive_data_value(
                        &dsch->Time_Values[tvnum].Value, &dummy_value)) {
                    return false;
                }

                /* Advance past the comma to the next chunk */
                if (comma) {
                    chunk = comma + 1;
                }
                tvnum++;
            } while (comma != NULL);
        }

        dsch->TV_Count = tvnum;

        /* Find the start of the next day */
        chunk = strtok(NULL, ";");
        daynum++;
    }

    if (daynum == 1) {
        value->type.Weekly_Schedule.singleDay = true;
    }

    return true;
}
#endif

#if defined(BACAPP_SIGNED) || defined(BACAPP_BOOLEAN)
static bool strtol_checked(const char *s, long *out)
{
    char *end;
    errno = 0;
    *out = strtol(s, &end, 0);
    if (end == s) {
        /* Conversion was not possible */
        return false;
    }
    if (errno == ERANGE) {
        /* Number too large */
        return false;
    }
    return true;
}
#endif

#if defined(BACAPP_UNSIGNED) || defined(BACAPP_ENUMERATED)
static bool strtoul_checked(const char *s, BACNET_UNSIGNED_INTEGER *out)
{
    char *end;
    errno = 0;
    *out = strtoul(s, &end, 0);
    if (end == s) {
        /* Conversion was not possible */
        return false;
    }
    if (errno == ERANGE) {
        /* Number too large */
        return false;
    }
    return true;
}
#endif

#if defined(BACAPP_REAL) || defined(BACAPP_DOUBLE)
static bool strtod_checked(const char *s, double *out)
{
    char *end;
    errno = 0;
    *out = strtod(s, &end);
    if (end == s) {
        /* Conversion was not possible */
        return false;
    }
    if (errno == ERANGE) {
        /* Number too large */
        return false;
    }
    return true;
}
#endif

/* used to load the app data struct with the proper data
   converted from a command line argument.
   "argv" is not const to allow using strtok internally. It MAY be modified. */
bool bacapp_parse_application_data(BACNET_APPLICATION_TAG tag_number,
    char *argv,
    BACNET_APPLICATION_DATA_VALUE *value)
{
    int hour, min, sec, hundredths;
    int year, month, day, wday;
    int object_type = 0;
    uint32_t instance = 0;
    bool status = false;
    long long_value = 0;
    BACNET_UNSIGNED_INTEGER unsigned_long_value = 0;
    double double_value = 0.0;
    int count = 0;

    if (value && (tag_number != MAX_BACNET_APPLICATION_TAG)) {
        status = true;
        value->tag = tag_number;
        switch (tag_number) {
#if defined(BACAPP_BOOLEAN)
            case BACNET_APPLICATION_TAG_BOOLEAN:
                if (strcasecmp(argv, "true") == 0 ||
                    strcasecmp(argv, "active") == 0) {
                    value->type.Boolean = true;
                } else if (strcasecmp(argv, "false") == 0 ||
                    strcasecmp(argv, "inactive") == 0) {
                    value->type.Boolean = false;
                } else {
                    status = strtol_checked(argv, &long_value);
                    if (!status) {
                        return false;
                    }
                    if (long_value) {
                        value->type.Boolean = true;
                    } else {
                        value->type.Boolean = false;
                    }
                }
                break;
#endif
#if defined(BACAPP_UNSIGNED)
            case BACNET_APPLICATION_TAG_UNSIGNED_INT:
                status = strtoul_checked(argv, &unsigned_long_value);
                if (!status) {
                    return false;
                }
                if (unsigned_long_value > BACNET_UNSIGNED_INTEGER_MAX) {
                    return false;
                }
                value->type.Unsigned_Int = unsigned_long_value;
                break;
#endif
#if defined(BACAPP_SIGNED)
            case BACNET_APPLICATION_TAG_SIGNED_INT:
                status = strtol_checked(argv, &long_value);
                if (!status || long_value > INT32_MAX ||
                    long_value < INT32_MIN) {
                    return false;
                }
                value->type.Signed_Int = (int32_t)long_value;
                break;
#endif
#if defined(BACAPP_REAL)
            case BACNET_APPLICATION_TAG_REAL:
                status = strtod_checked(argv, &double_value);
                if (!status) {
                    return false;
                }
                value->type.Real = (float)double_value;
                break;
#endif
#if defined(BACAPP_DOUBLE)
            case BACNET_APPLICATION_TAG_DOUBLE:
                status = strtod_checked(argv, &double_value);
                if (!status) {
                    return false;
                }
                value->type.Double = double_value;
                break;
#endif
#if defined(BACAPP_OCTET_STRING)
            case BACNET_APPLICATION_TAG_OCTET_STRING:
                status =
                    octetstring_init_ascii_hex(&value->type.Octet_String, argv);
                break;
#endif
#if defined(BACAPP_CHARACTER_STRING)
            case BACNET_APPLICATION_TAG_CHARACTER_STRING:
                status = characterstring_init_ansi(
                    &value->type.Character_String, (char *)argv);
                break;
#endif
#if defined(BACAPP_BIT_STRING)
            case BACNET_APPLICATION_TAG_BIT_STRING:
                status = bitstring_init_ascii(&value->type.Bit_String, argv);
                break;
#endif
#if defined(BACAPP_ENUMERATED)
            case BACNET_APPLICATION_TAG_ENUMERATED:
                status = strtoul_checked(argv, &unsigned_long_value);
                if (!status || unsigned_long_value > UINT32_MAX) {
                    return false;
                }
                value->type.Enumerated = (uint32_t)unsigned_long_value;
                break;
#endif
#if defined(BACAPP_DATE)
            case BACNET_APPLICATION_TAG_DATE:
                count =
                    sscanf(argv, "%4d/%3d/%3d:%3d", &year, &month, &day, &wday);
                if (count == 3) {
                    datetime_set_date(&value->type.Date, (uint16_t)year,
                        (uint8_t)month, (uint8_t)day);
                } else if (count == 4) {
                    value->type.Date.year = (uint16_t)year;
                    value->type.Date.month = (uint8_t)month;
                    value->type.Date.day = (uint8_t)day;
                    value->type.Date.wday = (uint8_t)wday;
                } else {
                    status = false;
                }
                break;
#endif
#if defined(BACAPP_TIME)
            case BACNET_APPLICATION_TAG_TIME:
                count = sscanf(
                    argv, "%3d:%3d:%3d.%3d", &hour, &min, &sec, &hundredths);
                if (count == 4) {
                    value->type.Time.hour = (uint8_t)hour;
                    value->type.Time.min = (uint8_t)min;
                    value->type.Time.sec = (uint8_t)sec;
                    value->type.Time.hundredths = (uint8_t)hundredths;
                } else if (count == 3) {
                    value->type.Time.hour = (uint8_t)hour;
                    value->type.Time.min = (uint8_t)min;
                    value->type.Time.sec = (uint8_t)sec;
                    value->type.Time.hundredths = 0;
                } else if (count == 2) {
                    value->type.Time.hour = (uint8_t)hour;
                    value->type.Time.min = (uint8_t)min;
                    value->type.Time.sec = 0;
                    value->type.Time.hundredths = 0;
                } else {
                    status = false;
                }
                break;
#endif
#if defined(BACAPP_OBJECT_ID)
            case BACNET_APPLICATION_TAG_OBJECT_ID:
                count = sscanf(argv, "%4d:%7u", &object_type, &instance);
                if (count == 2) {
                    value->type.Object_Id.type = (uint16_t)object_type;
                    value->type.Object_Id.instance = instance;
                } else {
                    status = false;
                }
                break;
#endif
#if defined(BACAPP_DATETIME)
            case BACNET_APPLICATION_TAG_DATETIME:
                /* BACnetDateTime */
                status = datetime_init_ascii(&value->type.Date_Time, argv);
                break;
#endif
#if defined(BACAPP_LIGHTING_COMMAND)
            case BACNET_APPLICATION_TAG_LIGHTING_COMMAND:
                /* BACnetLightingCommand */
                status = lighting_command_from_ascii(
                    &value->type.Lighting_Command, argv);
                break;
#endif
#if defined(BACAPP_XY_COLOR)
            case BACNET_APPLICATION_TAG_XY_COLOR:
                /* BACnetxyColor */
                status = xy_color_from_ascii(&value->type.XY_Color, argv);
                break;
#endif
#if defined(BACAPP_COLOR_COMMAND)
            case BACNET_APPLICATION_TAG_COLOR_COMMAND:
                /* FIXME: add parsing for BACnetColorCommand */
                break;
#endif
#if defined(BACAPP_WEEKLY_SCHEDULE)
            case BACNET_APPLICATION_TAG_WEEKLY_SCHEDULE:
                status = parse_weeklyschedule(argv, value);
                break;
<<<<<<< HEAD
            case BACNET_APPLICATION_TAG_SPECIAL_EVENT:
                /* FIXME: add parsing for BACnetSpecialEvent */
                break;
            case BACNET_APPLICATION_TAG_CALENDAR_ENTRY:
                /* FIXME: add parsing for BACnetCalendarEntry */
                break;
=======
#endif
#if defined(BACAPP_HOST_N_PORT)
>>>>>>> 7ad82f19
            case BACNET_APPLICATION_TAG_HOST_N_PORT:
                status =
                    host_n_port_from_ascii(&value->type.Host_Address, argv);
                break;
#endif
#if defined(BACAPP_DESTINATION)
            case BACNET_APPLICATION_TAG_DESTINATION:
                status = bacnet_destination_from_ascii(
                    &value->type.Destination, argv);
                break;
#endif
            default:
                break;
        }
        value->next = NULL;
    }

    return status;
}
#endif /* BACAPP_PRINT_ENABLED */

/**
 * Initialize an array (or single) #BACNET_APPLICATION_DATA_VALUE
 *
 * @param value - one or more #BACNET_APPLICATION_DATA_VALUE elements
 * @param count - number of #BACNET_APPLICATION_DATA_VALUE elements
 */
void bacapp_value_list_init(BACNET_APPLICATION_DATA_VALUE *value, size_t count)
{
    size_t i = 0;

    if (value && count) {
        for (i = 0; i < count; i++) {
            value->tag = BACNET_APPLICATION_TAG_NULL;
            value->context_specific = 0;
            value->context_tag = 0;
            if ((i + 1) < count) {
                value->next = value + 1;
            } else {
                value->next = NULL;
            }
            value++;
        }
    }
}

/**
 * Initialize an array (or single) #BACNET_PROPERTY_VALUE
 *
 * @param value - one or more #BACNET_PROPERTY_VALUE elements
 * @param count - number of #BACNET_PROPERTY_VALUE elements
 */
void bacapp_property_value_list_init(BACNET_PROPERTY_VALUE *value, size_t count)
{
    size_t i = 0;

    if (value && count) {
        for (i = 0; i < count; i++) {
            value->propertyIdentifier = MAX_BACNET_PROPERTY_ID;
            value->propertyArrayIndex = BACNET_ARRAY_ALL;
            value->priority = BACNET_NO_PRIORITY;
            bacapp_value_list_init(&value->value, 1);
            if ((i + 1) < count) {
                value->next = value + 1;
            } else {
                value->next = NULL;
            }
            value++;
        }
    }
}

/**
 * @brief Link an array of BACNET_PROPERTY_VALUE elements.
 * The linked-list is used prior to encoding or decoding
 * the APDU data into the structure.
 *
 * @param value_list - Pointer to the first BACNET_PROPERTY_VALUE element in
 * an array
 * @param count - number of BACNET_PROPERTY_VALUE elements to link
 */
void bacapp_property_value_list_link(
    BACNET_PROPERTY_VALUE *value_list, size_t count)
{
    BACNET_PROPERTY_VALUE *current_value_list = NULL;

    if (value_list) {
        while (count) {
            if (count > 1) {
                current_value_list = value_list;
                value_list++;
                current_value_list->next = value_list;
            } else {
                value_list->next = NULL;
            }
            count--;
        }
    }
}

/**
 * @brief Encode one BACnetPropertyValue value
 *
 *  BACnetPropertyValue ::= SEQUENCE {
 *      property-identifier [0] BACnetPropertyIdentifier,
 *      property-array-index [1] Unsigned OPTIONAL,
 *      -- used only with array datatypes
 *      -- if omitted with an array the entire array is referenced
 *      property-value [2] ABSTRACT-SYNTAX.&Type,
 *      -- any datatype appropriate for the specified property
 *      priority [3] Unsigned (1..16) OPTIONAL
 *      -- used only when property is commandable
 *  }
 *
 * @param apdu Pointer to the buffer for encoded values, or NULL for length
 * @param value Pointer to the service data used for encoding values
 *
 * @return Bytes encoded or zero on error.
 */
int bacapp_property_value_encode(uint8_t *apdu, BACNET_PROPERTY_VALUE *value)
{
    int len = 0; /* length of each encoding */
    int apdu_len = 0; /* total length of the apdu, return value */
    BACNET_APPLICATION_DATA_VALUE *app_data = NULL;

    if (value) {
        /* tag 0 - propertyIdentifier */
        len = encode_context_enumerated(apdu, 0, value->propertyIdentifier);
        apdu_len += len;
        if (apdu) {
            apdu += len;
        }
        /* tag 1 - propertyArrayIndex OPTIONAL */
        if (value->propertyArrayIndex != BACNET_ARRAY_ALL) {
            len = encode_context_unsigned(apdu, 1, value->propertyArrayIndex);
            apdu_len += len;
            if (apdu) {
                apdu += len;
            }
        }
        /* tag 2 - value */
        /* abstract syntax gets enclosed in a context tag */
        len = encode_opening_tag(apdu, 2);
        apdu_len += len;
        if (apdu) {
            apdu += len;
        }
        app_data = &value->value;
        while (app_data != NULL) {
            len = bacapp_encode_application_data(apdu, app_data);
            apdu_len += len;
            if (apdu) {
                apdu += len;
            }
            app_data = app_data->next;
        }
        len = encode_closing_tag(apdu, 2);
        apdu_len += len;
        if (apdu) {
            apdu += len;
        }
        /* tag 3 - priority OPTIONAL */
        if (value->priority != BACNET_NO_PRIORITY) {
            len = encode_context_unsigned(apdu, 3, value->priority);
            apdu_len += len;
        }
    }

    return apdu_len;
}

/**
 * @brief Decode one BACnetPropertyValue value
 *
 *  BACnetPropertyValue ::= SEQUENCE {
 *      property-identifier [0] BACnetPropertyIdentifier,
 *      property-array-index [1] Unsigned OPTIONAL,
 *      -- used only with array datatypes
 *      -- if omitted with an array the entire array is referenced
 *      property-value [2] ABSTRACT-SYNTAX.&Type,
 *      -- any datatype appropriate for the specified property
 *      priority [3] Unsigned (1..16) OPTIONAL
 *      -- used only when property is commandable
 *  }
 *
 * @param apdu Pointer to the buffer of encoded value
 * @param apdu_size Size of the buffer holding the encode value
 * @param value Pointer to the service data used for encoding values
 *
 * @return Bytes decoded or BACNET_STATUS_ERROR on error.
 */
int bacapp_property_value_decode(
    uint8_t *apdu, uint32_t apdu_size, BACNET_PROPERTY_VALUE *value)
{
    int len = 0;
    int apdu_len = 0;
    int tag_len = 0;
    uint32_t enumerated_value = 0;
    uint32_t len_value_type = 0;
    BACNET_UNSIGNED_INTEGER unsigned_value = 0;
    BACNET_PROPERTY_ID property_identifier = PROP_ALL;
    BACNET_APPLICATION_DATA_VALUE *app_data = NULL;

    /* property-identifier [0] BACnetPropertyIdentifier */
    len = bacnet_enumerated_context_decode(
        &apdu[apdu_len], apdu_size - apdu_len, 0, &enumerated_value);
    if (len > 0) {
        property_identifier = enumerated_value;
        if (value) {
            value->propertyIdentifier = property_identifier;
        }
        apdu_len += len;
    } else {
        return BACNET_STATUS_ERROR;
    }
    /* property-array-index [1] Unsigned OPTIONAL */
    if (bacnet_is_context_tag_number(
            &apdu[apdu_len], apdu_size - apdu_len, 1, &len, &len_value_type)) {
        apdu_len += len;
        len = bacnet_unsigned_decode(&apdu[apdu_len], apdu_size - apdu_len,
            len_value_type, &unsigned_value);
        if (len > 0) {
            if (unsigned_value > UINT32_MAX) {
                return BACNET_STATUS_ERROR;
            } else {
                apdu_len += len;
                if (value) {
                    value->propertyArrayIndex = unsigned_value;
                }
            }
        } else {
            return BACNET_STATUS_ERROR;
        }
    } else {
        if (value) {
            value->propertyArrayIndex = BACNET_ARRAY_ALL;
        }
    }
    /* property-value [2] ABSTRACT-SYNTAX.&Type */
    if (bacnet_is_opening_tag_number(
            &apdu[apdu_len], apdu_size - apdu_len, 2, &len)) {
        if (value) {
            apdu_len += len;
            app_data = &value->value;
            while (app_data != NULL) {
                len = bacapp_decode_application_data(
                    &apdu[apdu_len], apdu_size - apdu_len, app_data);
                if (len < 0) {
                    return BACNET_STATUS_ERROR;
                }
                apdu_len += len;
                if (bacnet_is_closing_tag_number(
                        &apdu[apdu_len], apdu_size - apdu_len, 2, &len)) {
                    break;
                }
                app_data = app_data->next;
            }
        } else {
            /* this len function needs to start at the opening tag
               to match opening/closing tags like a stack.
               However, it returns the len between the tags.
               Therefore, store the length of the opening tag first */
            tag_len = len;
            len = bacapp_data_len(&apdu[apdu_len], apdu_size - apdu_len,
                (BACNET_PROPERTY_ID)property_identifier);
            apdu_len += len;
            /* add the opening tag length to the totals */
            apdu_len += tag_len;
        }
        if (bacnet_is_closing_tag_number(
                &apdu[apdu_len], apdu_size - apdu_len, 2, &len)) {
            apdu_len += len;
        } else {
            return BACNET_STATUS_ERROR;
        }
    } else {
        return BACNET_STATUS_ERROR;
    }
    /* priority [3] Unsigned (1..16) OPTIONAL */
    if (bacnet_is_context_tag_number(
            &apdu[apdu_len], apdu_size - apdu_len, 3, &len, &len_value_type)) {
        apdu_len += len;
        len = bacnet_unsigned_decode(&apdu[apdu_len], apdu_size - apdu_len,
            len_value_type, &unsigned_value);
        if (len > 0) {
            if (unsigned_value > UINT8_MAX) {
                return BACNET_STATUS_ERROR;
            } else {
                apdu_len += len;
                if (value) {
                    value->priority = unsigned_value;
                }
            }
        } else {
            return BACNET_STATUS_ERROR;
        }
    } else {
        if (value) {
            value->priority = BACNET_NO_PRIORITY;
        }
    }

    return apdu_len;
}

/* generic - can be used by other unit tests
   returns true if matching or same, false if different */
bool bacapp_same_value(BACNET_APPLICATION_DATA_VALUE *value,
    BACNET_APPLICATION_DATA_VALUE *test_value)
{
    bool status = false; /*return value */

    /* does the tag match? */
    if ((value == NULL) || (test_value == NULL)) {
        return false;
    }
    if (test_value->tag == value->tag) {
        status = true;
    }
    if (status) {
        /* second test for same-ness */
        status = false;
        /* does the value match? */
        switch (test_value->tag) {
#if defined(BACAPP_NULL)
            case BACNET_APPLICATION_TAG_NULL:
                status = true;
                break;
#endif
#if defined(BACAPP_BOOLEAN)
            case BACNET_APPLICATION_TAG_BOOLEAN:
                if (test_value->type.Boolean == value->type.Boolean) {
                    status = true;
                }
                break;
#endif
#if defined(BACAPP_UNSIGNED)
            case BACNET_APPLICATION_TAG_UNSIGNED_INT:
                if (test_value->type.Unsigned_Int == value->type.Unsigned_Int) {
                    status = true;
                }
                break;
#endif
#if defined(BACAPP_SIGNED)
            case BACNET_APPLICATION_TAG_SIGNED_INT:
                if (test_value->type.Signed_Int == value->type.Signed_Int) {
                    status = true;
                }
                break;
#endif
#if defined(BACAPP_REAL)
            case BACNET_APPLICATION_TAG_REAL:
                if (!islessgreater(test_value->type.Real, value->type.Real)) {
                    status = true;
                }
                break;
#endif
#if defined(BACAPP_DOUBLE)
            case BACNET_APPLICATION_TAG_DOUBLE:
                if (!islessgreater(
                        test_value->type.Double, value->type.Double)) {
                    status = true;
                }
                break;
#endif
#if defined(BACAPP_ENUMERATED)
            case BACNET_APPLICATION_TAG_ENUMERATED:
                if (test_value->type.Enumerated == value->type.Enumerated) {
                    status = true;
                }
                break;
#endif
#if defined(BACAPP_DATE)
            case BACNET_APPLICATION_TAG_DATE:
                if (datetime_compare_date(
                        &test_value->type.Date, &value->type.Date) == 0) {
                    status = true;
                }
                break;
#endif
#if defined(BACAPP_TIME)
            case BACNET_APPLICATION_TAG_TIME:
                if (datetime_compare_time(
                        &test_value->type.Time, &value->type.Time) == 0) {
                    status = true;
                }
                break;
#endif
#if defined(BACAPP_OBJECT_ID)
            case BACNET_APPLICATION_TAG_OBJECT_ID:
                if ((test_value->type.Object_Id.type ==
                        value->type.Object_Id.type) &&
                    (test_value->type.Object_Id.instance ==
                        value->type.Object_Id.instance)) {
                    status = true;
                }
                break;
#endif
#if defined(BACAPP_CHARACTER_STRING)
            case BACNET_APPLICATION_TAG_CHARACTER_STRING:
                status = characterstring_same(&value->type.Character_String,
                    &test_value->type.Character_String);
                break;
#endif
#if defined(BACAPP_OCTET_STRING)
            case BACNET_APPLICATION_TAG_OCTET_STRING:
                status = octetstring_value_same(
                    &value->type.Octet_String, &test_value->type.Octet_String);
                break;
#endif
#if defined(BACAPP_BIT_STRING)
            case BACNET_APPLICATION_TAG_BIT_STRING:
                status = bitstring_same(
                    &value->type.Bit_String, &test_value->type.Bit_String);
                break;
#endif
#if defined(BACAPP_TIMESTAMP)
            case BACNET_APPLICATION_TAG_TIMESTAMP:
                status = bacapp_timestamp_same(
                    &value->type.Time_Stamp, &test_value->type.Time_Stamp);
                break;
#endif
#if defined(BACAPP_DATETIME)
            case BACNET_APPLICATION_TAG_DATETIME:
                if (datetime_compare(&value->type.Date_Time,
                        &test_value->type.Date_Time) == 0) {
                    status = true;
                }
                break;
#endif
#if defined(BACAPP_LIGHTING_COMMAND)
            case BACNET_APPLICATION_TAG_LIGHTING_COMMAND:
                status = lighting_command_same(&value->type.Lighting_Command,
                    &test_value->type.Lighting_Command);
                break;
#endif
#if defined(BACAPP_XY_COLOR)
            case BACNET_APPLICATION_TAG_XY_COLOR:
                /* BACnetxyColor */
                status = xy_color_same(
                    &value->type.XY_Color, &test_value->type.XY_Color);
                break;
#endif
#if defined(BACAPP_COLOR_COMMAND)
            case BACNET_APPLICATION_TAG_COLOR_COMMAND:
                /* BACnetColorCommand */
                status = color_command_same(&value->type.Color_Command,
                    &test_value->type.Color_Command);
                break;
#endif
#if defined(BACAPP_WEEKLY_SCHEDULE)
            case BACNET_APPLICATION_TAG_WEEKLY_SCHEDULE:
                /* BACnetWeeklySchedule */
                status =
                    bacnet_weeklyschedule_same(&value->type.Weekly_Schedule,
                        &test_value->type.Weekly_Schedule);
                break;
<<<<<<< HEAD
            case BACNET_APPLICATION_TAG_CALENDAR_ENTRY:
                /* BACnetCalendarEntry */
                status =
                    bacnet_calendar_entry_same(&value->type.Calendar_Entry,
                        &test_value->type.Calendar_Entry);
                break;
            case BACNET_APPLICATION_TAG_SPECIAL_EVENT:
                /* BACnetSpecialEvent */
                status =
                    bacnet_special_event_same(&value->type.Special_Event,
                        &test_value->type.Special_Event);
                break;
=======
#endif
#if defined(BACAPP_HOST_N_PORT)
>>>>>>> 7ad82f19
            case BACNET_APPLICATION_TAG_HOST_N_PORT:
                status = host_n_port_same(
                    &value->type.Host_Address, &test_value->type.Host_Address);
                break;
#endif
#if defined(BACAPP_DEVICE_OBJECT_PROPERTY_REFERENCE)
            case BACNET_APPLICATION_TAG_DEVICE_OBJECT_PROPERTY_REFERENCE:
                status = bacnet_device_object_property_reference_same(
                    &value->type.Device_Object_Property_Reference,
                    &test_value->type.Device_Object_Property_Reference);
                break;
#endif
#if defined(BACAPP_DEVICE_OBJECT_REFERENCE)
            case BACNET_APPLICATION_TAG_DEVICE_OBJECT_REFERENCE:
                status = bacnet_device_object_reference_same(
                    &value->type.Device_Object_Reference,
                    &test_value->type.Device_Object_Reference);
                break;
#endif
#if defined(BACAPP_OBJECT_PROPERTY_REFERENCE)
            case BACNET_APPLICATION_TAG_OBJECT_PROPERTY_REFERENCE:
                status = bacnet_object_property_reference_same(
                    &value->type.Object_Property_Reference,
                    &test_value->type.Object_Property_Reference);
                break;
#endif
#if defined(BACAPP_DESTINATION)
            case BACNET_APPLICATION_TAG_DESTINATION:
                status = bacnet_destination_same(
                    &value->type.Destination, &test_value->type.Destination);
                break;
#endif
            default:
                status = false;
                break;
        }
    }
    return status;
}<|MERGE_RESOLUTION|>--- conflicted
+++ resolved
@@ -158,14 +158,13 @@
             case BACNET_APPLICATION_TAG_DATETIME:
                 apdu_len = bacapp_encode_datetime(apdu, &value->type.Date_Time);
                 break;
-<<<<<<< HEAD
+#endif
+#if defined(BACAPP_DATERANGE)
             case BACNET_APPLICATION_TAG_DATERANGE:
                 apdu_len = bacapp_daterange_encode(apdu, &value->type.Date_Range);
                 break;
-=======
 #endif
 #if defined(BACAPP_LIGHTING_COMMAND)
->>>>>>> 7ad82f19
             case BACNET_APPLICATION_TAG_LIGHTING_COMMAND:
                 /* BACnetLightingCommand */
                 apdu_len = lighting_command_encode(
@@ -191,21 +190,22 @@
                 apdu_len = bacnet_weeklyschedule_encode(
                     apdu, &value->type.Weekly_Schedule);
                 break;
-<<<<<<< HEAD
+#endif
+#if defined(BACAPP_CALENDAR_ENTRY)
             case BACNET_APPLICATION_TAG_CALENDAR_ENTRY:
                 /* BACnetCalendarEntry */
                 apdu_len = bacnet_calendar_entry_encode(
                     apdu, &value->type.Calendar_Entry);
                 break;
+#endif
+#if defined(BACAPP_SPECIAL_EVENT)
             case BACNET_APPLICATION_TAG_SPECIAL_EVENT:
                 /* BACnetSpecialEvent */
                 apdu_len = bacnet_special_event_encode(
                     apdu, &value->type.Special_Event);
                 break;
-=======
 #endif
 #if defined(BACAPP_HOST_N_PORT)
->>>>>>> 7ad82f19
             case BACNET_APPLICATION_TAG_HOST_N_PORT:
                 /* BACnetHostNPort */
                 apdu_len = host_n_port_encode(apdu, &value->type.Host_Address);
@@ -356,14 +356,13 @@
                 len = bacnet_datetime_decode(
                     apdu, len_value_type, &value->type.Date_Time);
                 break;
-<<<<<<< HEAD
+#endif
+#if defined(BACAPP_DATERANGE)
             case BACNET_APPLICATION_TAG_DATERANGE:
                 len = bacapp_daterange_decode(apdu, &value->type.Date_Range);
                 break;
-=======
 #endif
 #if defined(BACAPP_LIGHTING_COMMAND)
->>>>>>> 7ad82f19
             case BACNET_APPLICATION_TAG_LIGHTING_COMMAND:
                 len = lighting_command_decode(
                     apdu, len_value_type, &value->type.Lighting_Command);
@@ -388,10 +387,14 @@
                 len = bacnet_weeklyschedule_decode(
                     apdu, (int) len_value_type, &value->type.Weekly_Schedule);
                 break;
+#endif
+#if defined(BACAPP_CALENDAR_ENTRY)
             case BACNET_APPLICATION_TAG_CALENDAR_ENTRY:
                 len = bacnet_calendar_entry_decode(
                     apdu, len_value_type, &value->type.Calendar_Entry);
                 break;
+#endif
+#if defined(BACAPP_SPECIAL_EVENT)
             case BACNET_APPLICATION_TAG_SPECIAL_EVENT:
                 len = bacnet_special_event_decode(
                     apdu, (int) len_value_type, &value->type.Special_Event);
@@ -726,15 +729,14 @@
                 apdu_len = bacapp_encode_context_datetime(
                     apdu, context_tag_number, &value->type.Date_Time);
                 break;
-<<<<<<< HEAD
+#endif
+#if defined(BACAPP_DATERANGE)
             case BACNET_APPLICATION_TAG_DATERANGE:
                 apdu_len = bacapp_daterange_context_encode(
                     apdu, context_tag_number, &value->type.Date_Range);
                 break;
-=======
 #endif
 #if defined(BACAPP_LIGHTING_COMMAND)
->>>>>>> 7ad82f19
             case BACNET_APPLICATION_TAG_LIGHTING_COMMAND:
                 apdu_len = lighting_command_encode_context(
                     apdu, context_tag_number, &value->type.Lighting_Command);
@@ -746,26 +748,22 @@
                 apdu_len = xy_color_context_encode(
                     apdu, context_tag_number, &value->type.XY_Color);
                 break;
-<<<<<<< HEAD
-            case BACNET_APPLICATION_TAG_WEEKLY_SCHEDULE:
-                /* BACnetWeeklySchedule */
-                apdu_len = bacnet_weeklyschedule_context_encode(
-                    apdu, context_tag_number, &value->type.Weekly_Schedule);
-                break;
+#endif
+#if defined(BACAPP_CALENDAR_ENTRY)
             case BACNET_APPLICATION_TAG_CALENDAR_ENTRY:
                 /* BACnetWeeklySchedule */
                 apdu_len = bacnet_calendar_entry_context_encode(
                     apdu, context_tag_number, &value->type.Calendar_Entry);
                 break;
+#endif
+#if defined(BACAPP_SPECIAL_EVENT)
             case BACNET_APPLICATION_TAG_SPECIAL_EVENT:
                 /* BACnetWeeklySchedule */
                 apdu_len = bacnet_special_event_context_encode(
                     apdu, context_tag_number, &value->type.Special_Event);
                 break;
-=======
 #endif
 #if defined(BACAPP_COLOR_COMMAND)
->>>>>>> 7ad82f19
             case BACNET_APPLICATION_TAG_COLOR_COMMAND:
                 /* BACnetColorCommand */
                 apdu_len = color_command_context_encode(
@@ -1478,23 +1476,28 @@
             break;
 
         case PROP_DATE_LIST:
+#ifdef BACAPP_CALENDAR_ENTRY      
             /* List of BACnetCalendarEntry */
             len = bacnet_calendar_entry_decode(
                 apdu, max_apdu_len, &value->type.Calendar_Entry);
+#endif
             break;
 
         case PROP_EXCEPTION_SCHEDULE:
+#ifdef BACAPP_SPECIAL_EVENT
             /* List of BACnetSpecialEvent (Schedule) */
             len = bacnet_special_event_decode(
                 apdu, max_apdu_len, &value->type.Special_Event);
+#endif
             break;
 
         case PROP_EFFECTIVE_PERIOD:
+#ifdef BACAPP_DATERANGE
             /* BACnetDateRange  (Schedule) */
             len = bacapp_daterange_decode(
                 apdu, &value->type.Date_Range);
-            break;
-
+#endif
+            break;
 
             /* properties without a specific decoder - fall through to default
              */
@@ -2378,22 +2381,7 @@
                 ret_val += slen;
                 break;
 #endif
-<<<<<<< HEAD
-#if defined(BACAPP_TYPES_EXTRA)
-            case BACNET_APPLICATION_TAG_DATETIME:
-                slen = bacapp_snprintf_date(str, str_len, &value->type.Date);
-                ret_val += slen;
-                if (str) {
-                    str += slen;
-                    if (str_len >= slen) {
-                        str_len -= slen;
-                    } else {
-                        str_len = 0;
-                    }
-                }
-                slen = bacapp_snprintf_time(str, str_len, &value->type.Time);
-                ret_val += slen;
-                break;
+#if defined(BACAPP_DATERANGE)
             case BACNET_APPLICATION_TAG_DATERANGE:
                 slen = bacapp_snprintf_date(str, str_len, &value->type.Date_Range.startdate);
                 ret_val += slen;
@@ -2412,9 +2400,8 @@
                 slen = bacapp_snprintf_date(str, str_len, &value->type.Date_Range.enddate);
                 ret_val += slen;
                 break;
-=======
+#endif
 #if defined(BACAPP_TIMESTAMP)
->>>>>>> 7ad82f19
             case BACNET_APPLICATION_TAG_TIMESTAMP:
                 /*ISO 8601 format */
                 slen = snprintf(str, str_len,
@@ -2497,25 +2484,22 @@
                 ret_val = bacapp_snprintf_weeklyschedule(str, str_len,
                     &value->type.Weekly_Schedule, object_value->array_index);
                 break;
-<<<<<<< HEAD
-            case BACNET_APPLICATION_TAG_DESTINATION:
-                /* BACnetWeeklySchedule */
-                ret_val = bacnet_destination_to_ascii(&value->type.Destination, str, str_len);
-                break;
+#endif
+#if defined(BACAPP_SPECIAL_EVENT)
             case BACNET_APPLICATION_TAG_SPECIAL_EVENT:
                 /* FIXME: add printing for BACnetSpecialEvent */
                 ret_val =
                     snprintf(str, str_len, "SpecialEvent(TODO)");
                 break;
+#endif
+#if defined(BACAPP_CALENDAR_ENTRY)
             case BACNET_APPLICATION_TAG_CALENDAR_ENTRY:
                 /* FIXME: add printing for BACnetCalendarEntry */
                 ret_val =
                     snprintf(str, str_len, "CalendarEntry(TODO)");
                 break;
-=======
 #endif
 #if defined(BACAPP_HOST_N_PORT)
->>>>>>> 7ad82f19
             case BACNET_APPLICATION_TAG_HOST_N_PORT:
                 /* BACnetHostNPort */
                 if (value->type.Host_Address.host_ip_address) {
@@ -3026,17 +3010,18 @@
             case BACNET_APPLICATION_TAG_WEEKLY_SCHEDULE:
                 status = parse_weeklyschedule(argv, value);
                 break;
-<<<<<<< HEAD
+#endif
+#if defined(BACAPP_SPECIAL_EVENT)
             case BACNET_APPLICATION_TAG_SPECIAL_EVENT:
                 /* FIXME: add parsing for BACnetSpecialEvent */
                 break;
+#endif
+#if defined(BACAPP_CALENDAR_ENTRY)
             case BACNET_APPLICATION_TAG_CALENDAR_ENTRY:
                 /* FIXME: add parsing for BACnetCalendarEntry */
                 break;
-=======
 #endif
 #if defined(BACAPP_HOST_N_PORT)
->>>>>>> 7ad82f19
             case BACNET_APPLICATION_TAG_HOST_N_PORT:
                 status =
                     host_n_port_from_ascii(&value->type.Host_Address, argv);
@@ -3494,23 +3479,24 @@
                     bacnet_weeklyschedule_same(&value->type.Weekly_Schedule,
                         &test_value->type.Weekly_Schedule);
                 break;
-<<<<<<< HEAD
+#endif
+#if defined(BACAPP_CALENDAR_ENTRY)
             case BACNET_APPLICATION_TAG_CALENDAR_ENTRY:
                 /* BACnetCalendarEntry */
                 status =
                     bacnet_calendar_entry_same(&value->type.Calendar_Entry,
                         &test_value->type.Calendar_Entry);
                 break;
+#endif
+#if defined(BACAPP_SPECIAL_EVENT)
             case BACNET_APPLICATION_TAG_SPECIAL_EVENT:
                 /* BACnetSpecialEvent */
                 status =
                     bacnet_special_event_same(&value->type.Special_Event,
                         &test_value->type.Special_Event);
                 break;
-=======
 #endif
 #if defined(BACAPP_HOST_N_PORT)
->>>>>>> 7ad82f19
             case BACNET_APPLICATION_TAG_HOST_N_PORT:
                 status = host_n_port_same(
                     &value->type.Host_Address, &test_value->type.Host_Address);
