/**
 * @file
 * @brief Utilities for the BACnet_Application_Data_Value
 * @author Steve Karg <skarg@users.sourceforge.net>
 * @date 2005
 * @copyright SPDX-License-Identifier: GPL-2.0-or-later WITH GCC-exception-2.0
 */
#include <stdint.h>
#include <stdbool.h>
#include <string.h>
#include <stdio.h>
#include <stdlib.h> /* for strtol */
#include <ctype.h> /* for isalnum */
#include <errno.h>
#include <math.h>
#if (__STDC_VERSION__ >= 199901L) && defined(__STDC_ISO_10646__)
#include <wchar.h>
#include <wctype.h>
#endif
#include "bacnet/bacenum.h"
#include "bacnet/bacdcode.h"
#include "bacnet/bacint.h"
#include "bacnet/bacreal.h"
#include "bacnet/bacdef.h"
#include "bacnet/bacapp.h"
#include "bacnet/bactext.h"
#include "bacnet/datetime.h"
#include "bacnet/bacstr.h"
#include "bacnet/bacaction.h"
#include "bacnet/lighting.h"
#include "bacnet/hostnport.h"
#include "bacnet/weeklyschedule.h"
#include "bacnet/calendar_entry.h"
#include "bacnet/special_event.h"
#include "bacnet/basic/sys/platform.h"

#if defined(BACAPP_SCALE)
/**
 * @brief Encode a BACnetScale value.
 *
 *  BACnetScale ::= CHOICE {
 *      float-scale [0] REAL,
 *      integer-scale [1] INTEGER
 *  }
 *
 * @param apdu - buffer to encode to
 * @param value - value to encode
 * @return number of bytes encoded
 */
static int bacnet_scale_encode(uint8_t *apdu, const BACNET_SCALE *value)
{
    int apdu_len = 0;

    if (value) {
        if (value->float_scale) {
            apdu_len += encode_context_real(apdu, 0, value->type.real_scale);
        } else {
            apdu_len +=
                encode_context_signed(apdu, 1, value->type.integer_scale);
        }
    }

    return apdu_len;
}
#endif

#if defined(BACAPP_SCALE)
/**
 * @brief Decode a BACnetScale value.
 *
 *  BACnetScale ::= CHOICE {
 *      float-scale [0] REAL,
 *      integer-scale [1] INTEGER
 *  }
 *
 * @param apdu - buffer to decode to
 * @param apdu_size - size of the buffer
 * @param value - value to encode
 * @return number of bytes decoded, or BACNET_STATUS_ERROR on error
 */
static int
bacnet_scale_decode(const uint8_t *apdu, size_t apdu_size, BACNET_SCALE *value)
{
    int apdu_len = 0;
    BACNET_TAG tag = { 0 };
    int32_t signed_value = 0;
    float real_value = 0.0f;

    if (!apdu) {
        return BACNET_STATUS_ERROR;
    }
    apdu_len = bacnet_tag_decode(apdu, apdu_size, &tag);
    if (apdu_len <= 0) {
        return BACNET_STATUS_ERROR;
    }
    switch (tag.number) {
        case 0:
            apdu_len = bacnet_real_context_decode(
                apdu, apdu_size, tag.number, &real_value);
            if (apdu_len > 0) {
                value->float_scale = true;
                value->type.real_scale = real_value;
            }
            break;
        case 1:
            apdu_len = bacnet_signed_context_decode(
                apdu, apdu_size, tag.number, &signed_value);
            if (apdu_len > 0) {
                value->float_scale = false;
                value->type.integer_scale = signed_value;
            }
            break;
        default:
            return BACNET_STATUS_ERROR;
    }

    return apdu_len;
}
#endif

#if defined(BACAPP_SCALE)
static bool
bacnet_scale_same(const BACNET_SCALE *value1, const BACNET_SCALE *value2)
{
    bool status = false;

    if (value1 && value2) {
        status = true;
        if (value1->float_scale != value2->float_scale) {
            status = false;
        } else {
            if (value1->float_scale) {
                if (islessgreater(
                        value1->type.real_scale, value2->type.real_scale)) {
                    status = false;
                }
            } else {
                if (value1->type.integer_scale != value2->type.integer_scale) {
                    status = false;
                }
            }
        }
    }

    return status;
}
#endif

#if defined(BACAPP_SHED_LEVEL)
/**
 * @brief Encode a BACnetScale value.
 *
 *  BACnetScale ::= CHOICE {
 *      float-scale [0] REAL,
 *      integer-scale [1] INTEGER
 *  }
 *
 * @param apdu - buffer to encode to
 * @param value - value to encode
 * @return number of bytes encoded
 */
static int
bacnet_shed_level_encode(uint8_t *apdu, const BACNET_SHED_LEVEL *value)
{
    int apdu_len = 0;

    if (!value) {
        return 0;
    }
    switch (value->type) {
        case BACNET_SHED_TYPE_PERCENT:
            apdu_len = encode_context_unsigned(apdu, 0, value->value.percent);
            break;
        case BACNET_SHED_TYPE_AMOUNT:
            apdu_len = encode_context_real(apdu, 2, value->value.amount);
            break;
        case BACNET_SHED_TYPE_LEVEL:
            apdu_len = encode_context_unsigned(apdu, 1, value->value.level);
            break;
        default:
            break;
    }

    return apdu_len;
}
#endif

#if defined(BACAPP_SHED_LEVEL)
/**
 * @brief Decode a BACnetShedLevel value.
 *
 *  BACnetShedLevel ::= CHOICE {
 *      percent [0] Unsigned,
 *      level [1] Unsigned,
 *      amount [2] REAL
 *  }
 *
 * @param apdu - buffer to decode to
 * @param apdu_size - size of the buffer
 * @param value - value to encode
 * @return number of bytes decoded, or BACNET_STATUS_ERROR on error
 */
static int bacnet_shed_level_decode(
    const uint8_t *apdu, size_t apdu_size, BACNET_SHED_LEVEL *value)
{
    int apdu_len = 0;
    BACNET_TAG tag = { 0 };
    BACNET_UNSIGNED_INTEGER unsigned_value = 0;
    float real_value = 0.0f;

    if (!apdu) {
        return BACNET_STATUS_ERROR;
    }
    apdu_len = bacnet_tag_decode(apdu, apdu_size, &tag);
    if (apdu_len <= 0) {
        return BACNET_STATUS_ERROR;
    }
    switch (tag.number) {
        case 0:
            /* percent - Unsigned */
            apdu_len = bacnet_unsigned_context_decode(
                apdu, apdu_size, tag.number, &unsigned_value);
            if (apdu_len > 0) {
                value->value.percent = unsigned_value;
                value->type = BACNET_SHED_TYPE_PERCENT;
            }
            break;
        case 1:
            /* level - Unsigned */
            apdu_len = bacnet_unsigned_context_decode(
                apdu, apdu_size, tag.number, &unsigned_value);
            if (apdu_len > 0) {
                value->value.level = unsigned_value;
                value->type = BACNET_SHED_TYPE_LEVEL;
            }
            break;

        case 2:
            apdu_len = bacnet_real_context_decode(
                apdu, apdu_size, tag.number, &real_value);
            if (apdu_len > 0) {
                value->type = BACNET_SHED_TYPE_AMOUNT;
                value->value.amount = real_value;
            }
            break;
        default:
            return BACNET_STATUS_ERROR;
    }

    return apdu_len;
}
#endif

#if defined(BACAPP_SHED_LEVEL)
static bool bacnet_shed_level_same(
    const BACNET_SHED_LEVEL *value1, const BACNET_SHED_LEVEL *value2)
{
    bool status = false;

    if (value1 && value2) {
        status = true;
        if (value1->type != value2->type) {
            status = false;
        } else {
            switch (value1->type) {
                case BACNET_SHED_TYPE_PERCENT:
                    if (value1->value.percent != value2->value.percent) {
                        status = false;
                    }
                    break;
                case BACNET_SHED_TYPE_AMOUNT:
                    if (islessgreater(
                            value1->value.amount, value2->value.amount)) {
                        status = false;
                    }
                    break;
                case BACNET_SHED_TYPE_LEVEL:
                    if (value1->value.level != value2->value.level) {
                        status = false;
                    }
                    break;
                default:
                    break;
            }
        }
    }

    return status;
}
#endif

/**
 * @brief Encode application data given by a pointer into the APDU.
 * @param apdu - Pointer to the buffer to encode to, or NULL for length
 * @param value - Pointer to the application data value to encode from
 * @return number of bytes encoded
 */
int bacapp_encode_application_data(
    uint8_t *apdu, const BACNET_APPLICATION_DATA_VALUE *value)
{
    int apdu_len = 0; /* total length of the apdu, return value */

    if (value) {
        switch (value->tag) {
#if defined(BACAPP_NULL)
            case BACNET_APPLICATION_TAG_NULL:
                if (apdu) {
                    apdu[0] = value->tag;
                }
                apdu_len++;
                break;
#endif
#if defined(BACAPP_BOOLEAN)
            case BACNET_APPLICATION_TAG_BOOLEAN:
                apdu_len =
                    encode_application_boolean(apdu, value->type.Boolean);
                break;
#endif
#if defined(BACAPP_UNSIGNED)
            case BACNET_APPLICATION_TAG_UNSIGNED_INT:
                apdu_len =
                    encode_application_unsigned(apdu, value->type.Unsigned_Int);
                break;
#endif
#if defined(BACAPP_SIGNED)
            case BACNET_APPLICATION_TAG_SIGNED_INT:
                apdu_len =
                    encode_application_signed(apdu, value->type.Signed_Int);
                break;
#endif
#if defined(BACAPP_REAL)
            case BACNET_APPLICATION_TAG_REAL:
                apdu_len = encode_application_real(apdu, value->type.Real);
                break;
#endif
#if defined(BACAPP_DOUBLE)
            case BACNET_APPLICATION_TAG_DOUBLE:
                apdu_len = encode_application_double(apdu, value->type.Double);
                break;
#endif
#if defined(BACAPP_OCTET_STRING)
            case BACNET_APPLICATION_TAG_OCTET_STRING:
                apdu_len = encode_application_octet_string(
                    apdu, &value->type.Octet_String);
                break;
#endif
#if defined(BACAPP_CHARACTER_STRING)
            case BACNET_APPLICATION_TAG_CHARACTER_STRING:
                apdu_len = encode_application_character_string(
                    apdu, &value->type.Character_String);
                break;
#endif
#if defined(BACAPP_BIT_STRING)
            case BACNET_APPLICATION_TAG_BIT_STRING:
                apdu_len =
                    encode_application_bitstring(apdu, &value->type.Bit_String);
                break;
#endif
#if defined(BACAPP_ENUMERATED)
            case BACNET_APPLICATION_TAG_ENUMERATED:
                apdu_len =
                    encode_application_enumerated(apdu, value->type.Enumerated);
                break;
#endif
#if defined(BACAPP_DATE)
            case BACNET_APPLICATION_TAG_DATE:
                apdu_len = encode_application_date(apdu, &value->type.Date);
                break;
#endif
#if defined(BACAPP_TIME)
            case BACNET_APPLICATION_TAG_TIME:
                apdu_len = encode_application_time(apdu, &value->type.Time);
                break;
#endif
#if defined(BACAPP_OBJECT_ID)
            case BACNET_APPLICATION_TAG_OBJECT_ID:
                apdu_len = encode_application_object_id(
                    apdu, value->type.Object_Id.type,
                    value->type.Object_Id.instance);
                break;
#endif
            case BACNET_APPLICATION_TAG_EMPTYLIST:
                /* Empty data list */
                apdu_len = 0; /* EMPTY */
                break;
#if defined(BACAPP_DATETIME)
            case BACNET_APPLICATION_TAG_DATETIME:
                apdu_len = bacapp_encode_datetime(apdu, &value->type.Date_Time);
                break;
#endif
#if defined(BACAPP_DATERANGE)
            case BACNET_APPLICATION_TAG_DATERANGE:
                apdu_len =
                    bacnet_daterange_encode(apdu, &value->type.Date_Range);
                break;
#endif
#if defined(BACAPP_LIGHTING_COMMAND)
            case BACNET_APPLICATION_TAG_LIGHTING_COMMAND:
                /* BACnetLightingCommand */
                apdu_len = lighting_command_encode(
                    apdu, &value->type.Lighting_Command);
                break;
#endif
#if defined(BACAPP_XY_COLOR)
            case BACNET_APPLICATION_TAG_XY_COLOR:
                /* BACnetxyColor */
                apdu_len = xy_color_encode(apdu, &value->type.XY_Color);
                break;
#endif
#if defined(BACAPP_COLOR_COMMAND)
            case BACNET_APPLICATION_TAG_COLOR_COMMAND:
                /* BACnetColorCommand */
                apdu_len =
                    color_command_encode(apdu, &value->type.Color_Command);
                break;
#endif
#if defined(BACAPP_WEEKLY_SCHEDULE)
            case BACNET_APPLICATION_TAG_WEEKLY_SCHEDULE:
                /* BACnetWeeklySchedule */
                apdu_len = bacnet_weeklyschedule_encode(
                    apdu, &value->type.Weekly_Schedule);
                break;
#endif
#if defined(BACAPP_CALENDAR_ENTRY)
            case BACNET_APPLICATION_TAG_CALENDAR_ENTRY:
                /* BACnetCalendarEntry */
                apdu_len = bacnet_calendar_entry_encode(
                    apdu, &value->type.Calendar_Entry);
                break;
#endif
#if defined(BACAPP_SPECIAL_EVENT)
            case BACNET_APPLICATION_TAG_SPECIAL_EVENT:
                /* BACnetSpecialEvent */
                apdu_len = bacnet_special_event_encode(
                    apdu, &value->type.Special_Event);
                break;
#endif
#if defined(BACAPP_HOST_N_PORT)
            case BACNET_APPLICATION_TAG_HOST_N_PORT:
                /* BACnetHostNPort */
                apdu_len = host_n_port_encode(apdu, &value->type.Host_Address);
                break;
#endif
#if defined(BACAPP_DEVICE_OBJECT_PROPERTY_REFERENCE)
            case BACNET_APPLICATION_TAG_DEVICE_OBJECT_PROPERTY_REFERENCE:
                /* BACnetDeviceObjectPropertyReference */
                apdu_len = bacapp_encode_device_obj_property_ref(
                    apdu, &value->type.Device_Object_Property_Reference);
                break;
#endif
#if defined(BACAPP_DEVICE_OBJECT_REFERENCE)
            case BACNET_APPLICATION_TAG_DEVICE_OBJECT_REFERENCE:
                /* BACnetDeviceObjectReference */
                apdu_len = bacapp_encode_device_obj_ref(
                    apdu, &value->type.Device_Object_Reference);
                break;
#endif
#if defined(BACAPP_OBJECT_PROPERTY_REFERENCE)
            case BACNET_APPLICATION_TAG_OBJECT_PROPERTY_REFERENCE:
                /* BACnetObjectPropertyReference */
                apdu_len = bacapp_encode_obj_property_ref(
                    apdu, &value->type.Object_Property_Reference);
                break;
#endif
#if defined(BACAPP_DESTINATION)
            case BACNET_APPLICATION_TAG_DESTINATION:
                /* BACnetDestination */
                apdu_len =
                    bacnet_destination_encode(apdu, &value->type.Destination);
                break;
#endif
#if defined(BACAPP_BDT_ENTRY)
            case BACNET_APPLICATION_TAG_BDT_ENTRY:
                /* BACnetBDTEntry */
                apdu_len =
                    bacnet_bdt_entry_encode(apdu, &value->type.BDT_Entry);
                break;
#endif
#if defined(BACAPP_FDT_ENTRY)
            case BACNET_APPLICATION_TAG_FDT_ENTRY:
                /* BACnetFDTEntry */
                apdu_len =
                    bacnet_fdt_entry_encode(apdu, &value->type.FDT_Entry);
                break;
#endif
#if defined(BACAPP_ACTION_COMMAND)
            case BACNET_APPLICATION_TAG_ACTION_COMMAND:
                /* BACnetActionCommand */
                apdu_len = bacnet_action_command_encode(
                    apdu, &value->type.Action_Command);
                break;
#endif
#if defined(BACAPP_SCALE)
            case BACNET_APPLICATION_TAG_SCALE:
                /* BACnetScale */
                apdu_len = bacnet_scale_encode(apdu, &value->type.Scale);
                break;
#endif
#if defined(BACAPP_SHED_LEVEL)
            case BACNET_APPLICATION_TAG_SHED_LEVEL:
                /* BACnetShedLevel */
                apdu_len =
                    bacnet_shed_level_encode(apdu, &value->type.Shed_Level);
                break;
#endif
            default:
                break;
        }
    }

    return apdu_len;
}

/**
 * @brief Decode application tagged data and store it into value.
 * @param apdu  Receive buffer
 * @param apdu_size Size of the receive buffer
 * @param tag_data_type  Data type of the given tag
 * @param len_value_type  Count of bytes of given tag
 * @param value  Pointer to the application value structure,
 *               used to store the decoded value to.
 *
 * @return Number of octets consumed (could be zero).
 * Parameter value->tag set to MAX_BACNET_APPLICATION_TAG when
 * the number of octets consumed is zero and there is an error
 * in the decoding, or BACNET_STATUS_ERROR/ABORT/REJECT if malformed.
 */
int bacapp_data_decode(
    const uint8_t *apdu,
    uint32_t apdu_size,
    uint8_t tag_data_type,
    uint32_t len_value_type,
    BACNET_APPLICATION_DATA_VALUE *value)
{
    int len = 0;

    if (value) {
        switch (tag_data_type) {
#if defined(BACAPP_NULL)
            case BACNET_APPLICATION_TAG_NULL:
                /* nothing else to do */
                break;
#endif
#if defined(BACAPP_BOOLEAN)
            case BACNET_APPLICATION_TAG_BOOLEAN:
                value->type.Boolean = decode_boolean(len_value_type);
                break;
#endif
#if defined(BACAPP_UNSIGNED)
            case BACNET_APPLICATION_TAG_UNSIGNED_INT:
                len = bacnet_unsigned_decode(
                    apdu, apdu_size, len_value_type, &value->type.Unsigned_Int);
                break;
#endif
#if defined(BACAPP_SIGNED)
            case BACNET_APPLICATION_TAG_SIGNED_INT:
                len = bacnet_signed_decode(
                    apdu, apdu_size, len_value_type, &value->type.Signed_Int);
                break;
#endif
#if defined(BACAPP_REAL)
            case BACNET_APPLICATION_TAG_REAL:
                len = bacnet_real_decode(
                    apdu, apdu_size, len_value_type, &(value->type.Real));
                break;
#endif
#if defined(BACAPP_DOUBLE)
            case BACNET_APPLICATION_TAG_DOUBLE:
                len = bacnet_double_decode(
                    apdu, apdu_size, len_value_type, &(value->type.Double));
                break;
#endif
#if defined(BACAPP_OCTET_STRING)
            case BACNET_APPLICATION_TAG_OCTET_STRING:
                len = bacnet_octet_string_decode(
                    apdu, apdu_size, len_value_type, &value->type.Octet_String);
                break;
#endif
#if defined(BACAPP_CHARACTER_STRING)
            case BACNET_APPLICATION_TAG_CHARACTER_STRING:
                len = bacnet_character_string_decode(
                    apdu, apdu_size, len_value_type,
                    &value->type.Character_String);
                break;
#endif
#if defined(BACAPP_BIT_STRING)
            case BACNET_APPLICATION_TAG_BIT_STRING:
                len = bacnet_bitstring_decode(
                    apdu, apdu_size, len_value_type, &value->type.Bit_String);
                break;
#endif
#if defined(BACAPP_ENUMERATED)
            case BACNET_APPLICATION_TAG_ENUMERATED:
                len = bacnet_enumerated_decode(
                    apdu, apdu_size, len_value_type, &value->type.Enumerated);
                break;
#endif
#if defined(BACAPP_DATE)
            case BACNET_APPLICATION_TAG_DATE:
                len = bacnet_date_decode(
                    apdu, apdu_size, len_value_type, &value->type.Date);
                break;
#endif
#if defined(BACAPP_TIME)
            case BACNET_APPLICATION_TAG_TIME:
                len = bacnet_time_decode(
                    apdu, apdu_size, len_value_type, &value->type.Time);
                break;
#endif
#if defined(BACAPP_OBJECT_ID)
            case BACNET_APPLICATION_TAG_OBJECT_ID: {
                len = bacnet_object_id_decode(
                    apdu, apdu_size, len_value_type,
                    &value->type.Object_Id.type,
                    &value->type.Object_Id.instance);
            } break;
#endif
<<<<<<< HEAD
#if defined(BACAPP_TIMESTAMP)
            case BACNET_APPLICATION_TAG_TIMESTAMP:
                len = bacnet_timestamp_decode(
                    apdu, apdu_size, &value->type.Time_Stamp);
                break;
#endif
#if defined(BACAPP_DATETIME)
            case BACNET_APPLICATION_TAG_DATETIME:
                len = bacnet_datetime_decode(
                    apdu, apdu_size, &value->type.Date_Time);
                break;
#endif
#if defined(BACAPP_DATERANGE)
            case BACNET_APPLICATION_TAG_DATERANGE:
                len = bacnet_daterange_decode(
                    apdu, apdu_size, &value->type.Date_Range);
                break;
#endif
#if defined(BACAPP_LIGHTING_COMMAND)
            case BACNET_APPLICATION_TAG_LIGHTING_COMMAND:
                len = lighting_command_decode(
                    apdu, apdu_size, &value->type.Lighting_Command);
                break;
#endif
#if defined(BACAPP_XY_COLOR)
            case BACNET_APPLICATION_TAG_XY_COLOR:
                /* BACnetxyColor */
                len = xy_color_decode(apdu, apdu_size, &value->type.XY_Color);
                break;
#endif
#if defined(BACAPP_COLOR_COMMAND)
            case BACNET_APPLICATION_TAG_COLOR_COMMAND:
                /* BACnetColorCommand */
                len = color_command_decode(
                    apdu, apdu_size, NULL, &value->type.Color_Command);
                break;
#endif
#if defined(BACAPP_WEEKLY_SCHEDULE)
            case BACNET_APPLICATION_TAG_WEEKLY_SCHEDULE:
                len = bacnet_weeklyschedule_decode(
                    apdu, apdu_size, &value->type.Weekly_Schedule);
                break;
#endif
#if defined(BACAPP_CALENDAR_ENTRY)
            case BACNET_APPLICATION_TAG_CALENDAR_ENTRY:
                len = bacnet_calendar_entry_decode(
                    apdu, apdu_size, &value->type.Calendar_Entry);
                break;
#endif
#if defined(BACAPP_SPECIAL_EVENT)
            case BACNET_APPLICATION_TAG_SPECIAL_EVENT:
                len = bacnet_special_event_decode(
                    apdu, apdu_size, &value->type.Special_Event);
                break;
#endif
#if defined(BACAPP_HOST_N_PORT)
            case BACNET_APPLICATION_TAG_HOST_N_PORT:
                /* For input of i.e. 6.6.6.6:7777:
                   0e 1c 06 06  06 06 0f 1a  1e 61
                      ^________ the read windows is at the context tag with data

                   Whereas the host_n_port_decode function expects it to be
                   0e 1c 06 06  06 06 0f 1a  1e 61
                   ^________ here
                */
                len = host_n_port_decode(
                    apdu-1, apdu_size+1, NULL, &value->type.Host_Address);
                break;
#endif
#if defined(BACAPP_DEVICE_OBJECT_PROPERTY_REFERENCE)
            case BACNET_APPLICATION_TAG_DEVICE_OBJECT_PROPERTY_REFERENCE:
                /* BACnetDeviceObjectPropertyReference */
                len = bacnet_device_object_property_reference_decode(apdu,
                    apdu_size, &value->type.Device_Object_Property_Reference);
                break;
#endif
#if defined(BACAPP_DEVICE_OBJECT_REFERENCE)
            case BACNET_APPLICATION_TAG_DEVICE_OBJECT_REFERENCE:
                /* BACnetDeviceObjectReference */
                len = bacnet_device_object_reference_decode(
                    apdu, apdu_size, &value->type.Device_Object_Reference);
                break;
#endif
#if defined(BACAPP_OBJECT_PROPERTY_REFERENCE)
            case BACNET_APPLICATION_TAG_OBJECT_PROPERTY_REFERENCE:
                /* BACnetObjectPropertyReference */
                len = bacapp_decode_obj_property_ref(
                    apdu, apdu_size, &value->type.Object_Property_Reference);
                break;
#endif
#if defined(BACAPP_DESTINATION)
            case BACNET_APPLICATION_TAG_DESTINATION:
                /* BACnetDestination */
                len = bacnet_destination_decode(
                    apdu, apdu_size, &value->type.Destination);
                break;
#endif
=======
>>>>>>> 98e8cf21
            default:
                break;
        }
    }

    if ((len == 0) && (tag_data_type != BACNET_APPLICATION_TAG_NULL) &&
        (tag_data_type != BACNET_APPLICATION_TAG_BOOLEAN) &&
        (tag_data_type != BACNET_APPLICATION_TAG_OCTET_STRING)) {
        /* indicate that we were not able to decode the value */
        if (value) {
            value->tag = MAX_BACNET_APPLICATION_TAG;
        }
    }

    return len;
}

/**
 * @brief Decode the data and store it into value.
 * @param apdu  Receive buffer
 * @param tag_data_type  Data type of the given tag
 * @param len_value_type  Count of bytes of given tag
 * @param value  Pointer to the application value structure,
 *               used to store the decoded value to.
 *
 * @return Number of octets consumed
 * @deprecated Use bacapp_data_decode() instead.
 */
int bacapp_decode_data(
    const uint8_t *apdu,
    uint8_t tag_data_type,
    uint32_t len_value_type,
    BACNET_APPLICATION_DATA_VALUE *value)
{
    return bacapp_data_decode(
        apdu, MAX_APDU, tag_data_type, len_value_type, value);
}

/**
 * @brief Decode the BACnet Application Data
 *
 * @param apdu - buffer of data to be decoded
 * @param apdu_len_max - number of bytes in the buffer
 * @param value - decoded value, if decoded
 *
 * @return the number of apdu bytes consumed, 0 on bad args, or
 * BACNET_STATUS_ERROR
 */
int bacapp_decode_application_data(
    const uint8_t *apdu,
    uint32_t apdu_size,
    BACNET_APPLICATION_DATA_VALUE *value)
{
    int len = 0;
    int apdu_len = 0;
    BACNET_TAG tag = { 0 };

    if (!value) {
        return 0;
    }
    len = bacnet_tag_decode(apdu, apdu_size, &tag);
    if ((len > 0) && tag.application) {
        value->context_specific = false;
        value->tag = tag.number;
        apdu_len += len;
        len = bacapp_data_decode(
            &apdu[apdu_len], apdu_size - apdu_len, tag.number,
            tag.len_value_type, value);
        if ((len >= 0) && (value->tag != MAX_BACNET_APPLICATION_TAG)) {
            apdu_len += len;
        } else {
            apdu_len = BACNET_STATUS_ERROR;
        }
        value->next = NULL;
    } else if (apdu && (apdu_size > 0)) {
        apdu_len = BACNET_STATUS_ERROR;
    }

    return apdu_len;
}

/*
** Usage: Similar to strtok. Call function the first time with new_apdu and
*new_adu_len set to apdu buffer
** to be processed. Subsequent calls should pass in NULL.
**
** Returns true if a application message is correctly parsed.
** Returns false if no more application messages are available.
**
** This function is NOT thread safe.
**
** Notes: The _safe suffix is there because the function should be relatively
*safe against buffer overruns.
**
*/

bool bacapp_decode_application_data_safe(
    const uint8_t *new_apdu,
    uint32_t new_apdu_len,
    BACNET_APPLICATION_DATA_VALUE *value)
{
    /* The static variables that store the apdu buffer between function calls */
    static const uint8_t *apdu = NULL;
    static uint32_t apdu_len_remaining = 0;
    static uint32_t apdu_len = 0;
    int len = 0;
    int tag_len = 0;
    BACNET_TAG tag = { 0 };

    bool ret = false;

    if (new_apdu != NULL) {
        apdu = new_apdu;
        apdu_len_remaining = new_apdu_len;
        apdu_len = 0;
    }
    if (!value) {
        return ret;
    }
    tag_len = bacnet_tag_decode(&apdu[apdu_len], apdu_len_remaining, &tag);
    if ((tag_len > 0) && tag.application) {
        /* If tag_len is zero, then the tag information is truncated */
        value->context_specific = false;
        apdu_len += tag_len;
        apdu_len_remaining -= tag_len;
        /* The tag is boolean then len_value_type is interpreted as value,
            not length, so don't bother checking with apdu_len_remaining */
        if (tag.number == BACNET_APPLICATION_TAG_BOOLEAN ||
            (tag.len_value_type <= apdu_len_remaining)) {
            value->tag = tag.number;
            len = bacapp_data_decode(
                &apdu[apdu_len], apdu_len_remaining, tag.number,
                tag.len_value_type, value);
            if (value->tag != MAX_BACNET_APPLICATION_TAG) {
                apdu_len += len;
                apdu_len_remaining -= len;
                ret = true;
            } else {
                ret = false;
            }
        }
        value->next = NULL;
    }

    return ret;
}

/**
 * @brief Decode the data to determine the data length
 * @param apdu  Pointer to the received data.
 * @param tag_number  Data type to be decoded.
 * @param len_value_type  Length of the data in bytes.
 * @return datalength for the given tag, or INT_MAX if out of range.
 * @deprecated Use bacnet_application_data_length() instead.
 */
int bacapp_decode_data_len(
    const uint8_t *apdu, uint8_t tag_number, uint32_t len_value_type)
{
    (void)apdu;
    return bacnet_application_data_length(tag_number, len_value_type);
}

/**
 * @brief Determine the BACnet Application Data number of APDU bytes consumed
 * @param apdu - buffer of data to be decoded
 * @param apdu_size - number of bytes in the buffer
 * @return  number of bytes decoded, or zero if errors occur
 * @deprecated Use bacnet_enclosed_data_length() instead.
 */
int bacapp_decode_application_data_len(const uint8_t *apdu, unsigned apdu_size)
{
    int len = 0;
    int tag_len = 0;
    int decode_len = 0;
    BACNET_TAG tag = { 0 };

    if (!bacnet_is_context_specific(apdu, apdu_size)) {
        tag_len = bacnet_tag_decode(apdu, apdu_size, &tag);
        if (tag_len > 0) {
            len += tag_len;
            decode_len =
                bacnet_application_data_length(tag.number, tag.len_value_type);
            len += decode_len;
        }
    }

    return len;
}

/**
 * @brief Encode a BACnet Context tagged data,
 * or enclosed data for complex types
 * @param apdu - buffer to encode to, or NULL for length
 * @param context_tag_number - context tag number
 * @param value - value to encode
 * @return number of bytes encoded
 */
int bacapp_encode_context_data_value(
    uint8_t *apdu,
    uint8_t context_tag_number,
    const BACNET_APPLICATION_DATA_VALUE *value)
{
    int apdu_len = 0; /* total length of the apdu, return value */
    int len;

    if (value) {
        switch (value->tag) {
#if defined(BACAPP_NULL)
            case BACNET_APPLICATION_TAG_NULL:
                apdu_len = encode_context_null(apdu, context_tag_number);
                break;
#endif
#if defined(BACAPP_BOOLEAN)
            case BACNET_APPLICATION_TAG_BOOLEAN:
                apdu_len = encode_context_boolean(
                    apdu, context_tag_number, value->type.Boolean);
                break;
#endif
#if defined(BACAPP_UNSIGNED)
            case BACNET_APPLICATION_TAG_UNSIGNED_INT:
                apdu_len = encode_context_unsigned(
                    apdu, context_tag_number, value->type.Unsigned_Int);
                break;
#endif
#if defined(BACAPP_SIGNED)
            case BACNET_APPLICATION_TAG_SIGNED_INT:
                apdu_len = encode_context_signed(
                    apdu, context_tag_number, value->type.Signed_Int);
                break;
#endif
#if defined(BACAPP_REAL)
            case BACNET_APPLICATION_TAG_REAL:
                apdu_len = encode_context_real(
                    apdu, context_tag_number, value->type.Real);
                break;
#endif
#if defined(BACAPP_DOUBLE)
            case BACNET_APPLICATION_TAG_DOUBLE:
                apdu_len = encode_context_double(
                    apdu, context_tag_number, value->type.Double);
                break;
#endif
#if defined(BACAPP_OCTET_STRING)
            case BACNET_APPLICATION_TAG_OCTET_STRING:
                apdu_len = encode_context_octet_string(
                    apdu, context_tag_number, &value->type.Octet_String);
                break;
#endif
#if defined(BACAPP_CHARACTER_STRING)
            case BACNET_APPLICATION_TAG_CHARACTER_STRING:
                apdu_len = encode_context_character_string(
                    apdu, context_tag_number, &value->type.Character_String);
                break;
#endif
#if defined(BACAPP_BIT_STRING)
            case BACNET_APPLICATION_TAG_BIT_STRING:
                apdu_len = encode_context_bitstring(
                    apdu, context_tag_number, &value->type.Bit_String);
                break;
#endif
#if defined(BACAPP_ENUMERATED)
            case BACNET_APPLICATION_TAG_ENUMERATED:
                apdu_len = encode_context_enumerated(
                    apdu, context_tag_number, value->type.Enumerated);
                break;
#endif
#if defined(BACAPP_DATE)
            case BACNET_APPLICATION_TAG_DATE:
                apdu_len = encode_context_date(
                    apdu, context_tag_number, &value->type.Date);
                break;
#endif
#if defined(BACAPP_TIME)
            case BACNET_APPLICATION_TAG_TIME:
                apdu_len = encode_context_time(
                    apdu, context_tag_number, &value->type.Time);
                break;
#endif
#if defined(BACAPP_OBJECT_ID)
            case BACNET_APPLICATION_TAG_OBJECT_ID:
                apdu_len = encode_context_object_id(
                    apdu, context_tag_number, value->type.Object_Id.type,
                    value->type.Object_Id.instance);
                break;
#endif
            case BACNET_APPLICATION_TAG_TIMESTAMP:
            case BACNET_APPLICATION_TAG_DATETIME:
            case BACNET_APPLICATION_TAG_DATERANGE:
            case BACNET_APPLICATION_TAG_LIGHTING_COMMAND:
            case BACNET_APPLICATION_TAG_XY_COLOR:
            case BACNET_APPLICATION_TAG_CALENDAR_ENTRY:
            case BACNET_APPLICATION_TAG_SPECIAL_EVENT:
            case BACNET_APPLICATION_TAG_COLOR_COMMAND:
            case BACNET_APPLICATION_TAG_WEEKLY_SCHEDULE:
            case BACNET_APPLICATION_TAG_HOST_N_PORT:
            case BACNET_APPLICATION_TAG_DEVICE_OBJECT_PROPERTY_REFERENCE:
            case BACNET_APPLICATION_TAG_DEVICE_OBJECT_REFERENCE:
            case BACNET_APPLICATION_TAG_OBJECT_PROPERTY_REFERENCE:
            case BACNET_APPLICATION_TAG_DESTINATION:
            case BACNET_APPLICATION_TAG_BDT_ENTRY:
            case BACNET_APPLICATION_TAG_FDT_ENTRY:
            case BACNET_APPLICATION_TAG_ACTION_COMMAND:
            case BACNET_APPLICATION_TAG_SCALE:
            case BACNET_APPLICATION_TAG_SHED_LEVEL:
                /* complex data is enclosed in open/close tags */
                len = encode_opening_tag(apdu, context_tag_number);
                apdu_len += len;
                if (apdu) {
                    apdu += len;
                }
                len = bacapp_encode_application_data(apdu, value);
                apdu_len += len;
                if (apdu) {
                    apdu += len;
                }
                len = encode_closing_tag(apdu, context_tag_number);
                apdu_len += len;
                break;
            default:
                (void)len;
                break;
        }
    }

    return apdu_len;
}

/**
 * @brief Lookup an application tag for specific context tagged data
 * @param property - object property identifier
 * @param tag_number - context tag number used in the property
 * @return application tag, or MAX_BACNET_APPLICATION_TAG if not known
 * @deprecated Use bacapp_known_property_tag() instead.
 * @note This function was accurate for data constructed as a SEQUENCE,
 * but not for data that used CHOICE. It is deprecated.
 */
BACNET_APPLICATION_TAG
bacapp_context_tag_type(BACNET_PROPERTY_ID property, uint8_t tag_number)
{
    BACNET_APPLICATION_TAG tag = MAX_BACNET_APPLICATION_TAG;

    (void)tag_number;
    tag = bacapp_known_property_tag(MAX_BACNET_OBJECT_TYPE, property);
    if (tag == -1) {
        tag = MAX_BACNET_APPLICATION_TAG;
    }

    return tag;
}

/**
 * @brief Encode a BACnet Context tagged data
 * @param apdu - buffer to encode to, or NULL for length
 * @param value - value to encode from
 * @param property - object property identifier
 * @return number of bytes encoded
 * @deprecated Use bacapp_encode_known_property() instead.
 */
int bacapp_encode_context_data(
    uint8_t *apdu,
    BACNET_APPLICATION_DATA_VALUE *value,
    BACNET_PROPERTY_ID property)
{
    BACNET_OBJECT_TYPE object_type = MAX_BACNET_OBJECT_TYPE;

    return bacapp_encode_known_property(apdu, value, object_type, property);
}

/**
 * @brief Decode context encoded data
 *
 * @param apdu - buffer of data to be decoded
 * @param apdu_size - number of bytes in the buffer
 * @param value - stores the decoded property value
 * @param property - context property identifier
 * @return  number of bytes decoded, or #BACNET_STATUS_ERROR
 * @deprecated Use bacapp_decode_known_property() instead.
 */
int bacapp_decode_context_data(
    const uint8_t *apdu,
    unsigned apdu_size,
    BACNET_APPLICATION_DATA_VALUE *value,
    BACNET_PROPERTY_ID property)
{
    BACNET_OBJECT_TYPE object_type = MAX_BACNET_OBJECT_TYPE;

    return bacapp_decode_known_property(
        apdu, apdu_size, value, object_type, property);
}

#if defined(BACAPP_COMPLEX_TYPES)
/**
 * @brief Context or Application tagged property value decoding
 *
 * @param apdu - buffer of data to be decoded
 * @param apdu_size - number of bytes in the buffer
 * @param value - stores the decoded property value
 * @param property - context property identifier
 * @return  number of bytes decoded, or #BACNET_STATUS_ERROR
 * @deprecated Use bacapp_decode_known_property() instead.
 */
int bacapp_decode_generic_property(
    const uint8_t *apdu,
    int apdu_size,
    BACNET_APPLICATION_DATA_VALUE *value,
    BACNET_PROPERTY_ID prop)
{
    int apdu_len = BACNET_STATUS_ERROR;

    if (apdu && (apdu_size > 0)) {
        if (IS_CONTEXT_SPECIFIC(*apdu)) {
            apdu_len = bacapp_decode_context_data(apdu, apdu_size, value, prop);
        } else {
            apdu_len = bacapp_decode_application_data(apdu, apdu_size, value);
        }
    }

    return apdu_len;
}
#endif

/**
 * @brief Decode BACnetPriorityValue complex data - one element only
 *
 *  BACnetPriorityValue ::= CHOICE {
 *      null NULL,
 *      real REAL,
 *      enumerated ENUMERATED,
 *      unsigned Unsigned,
 *      boolean BOOLEAN,
 *      integer INTEGER,
 *      double Double,
 *      time Time,
 *      characterstring CharacterString,
 *      octetstring OCTET STRING,
 *      bitstring BIT STRING,
 *      date Date,
 *      objectidentifier BACnetObjectIdentifier,
 *      constructed-value [0] ABSTRACT-SYNTAX.&Type,
 *      datetime [1] BACnetDateTime
 *  }
 *
 * @param apdu - buffer of data to be decoded
 * @param apdu_size - number of bytes in the buffer
 * @param value - stores the decoded property value
 * @param property - context property identifier
 * @return  number of bytes decoded, or #BACNET_STATUS_ERROR
 */
static int decode_priority_array_value(
    const uint8_t *apdu,
    unsigned apdu_size,
    BACNET_APPLICATION_DATA_VALUE *value,
    BACNET_OBJECT_TYPE object_type)
{
    int apdu_len = 0;
#if defined(BACAPP_COMPLEX_TYPES)
    int len = 0;
    BACNET_APPLICATION_TAG tag = MAX_BACNET_APPLICATION_TAG;

    if (bacnet_is_opening_tag_number(apdu, apdu_size, 0, &len)) {
        /* constructed-value [0] ABSTRACT-SYNTAX.&Type */
        apdu_len += len;
        /* adjust application tag for complex types */
        if (object_type == OBJECT_COLOR) {
            /* Properties using BACnetxyColor */
            tag = BACNET_APPLICATION_TAG_XY_COLOR;
        } else if (
            (object_type == OBJECT_DATETIME_PATTERN_VALUE) ||
            (object_type == OBJECT_DATETIME_VALUE)) {
            /* Properties using BACnetDateTime */
            tag = BACNET_APPLICATION_TAG_DATETIME;
        }
        if (tag != MAX_BACNET_APPLICATION_TAG) {
            len = bacapp_decode_application_tag_value(
                &apdu[apdu_len], apdu_size - apdu_len, tag, value);
            if (len < 0) {
                return BACNET_STATUS_ERROR;
            }
            apdu_len += len;
        }
        if (!bacnet_is_closing_tag_number(
                &apdu[apdu_len], apdu_size - apdu_len, 0, &len)) {
            return BACNET_STATUS_ERROR;
        }
        apdu_len += len;
    } else if (bacnet_is_opening_tag_number(apdu, apdu_size, 1, &len)) {
        /* datetime [1] BACnetDateTime */
        apdu_len += len;
        /* adjust application tag for complex types */
        tag = BACNET_APPLICATION_TAG_DATETIME;
        len = bacapp_decode_application_tag_value(
            &apdu[apdu_len], apdu_size - apdu_len, tag, value);
        if (len < 0) {
            return BACNET_STATUS_ERROR;
        }
        apdu_len += len;
        if (!bacnet_is_closing_tag_number(
                &apdu[apdu_len], apdu_size - apdu_len, 1, &len)) {
            return BACNET_STATUS_ERROR;
        }
        apdu_len += len;
    } else
#endif
    {
        apdu_len = bacapp_decode_application_data(apdu, apdu_size, value);
    }

    return apdu_len;
}

/**
 * @brief Determine a pseudo application tag for a known property
 * @param object_type - BACNET_OBJECT_TYPE
 * @param property - BACNET_PROPERTY_ID
 * @return pseudo BACNET_APPLICATION_TAG or -1 if not known
 */
int bacapp_known_property_tag(
    BACNET_OBJECT_TYPE object_type, BACNET_PROPERTY_ID property)
{
#if defined(BACAPP_COMPLEX_TYPES)
    switch (property) {
        case PROP_ZONE_MEMBERS:
        case PROP_DOOR_MEMBERS:
        case PROP_SUBORDINATE_LIST:
        case PROP_REPRESENTS:
        case PROP_ACCESS_EVENT_CREDENTIAL:
        case PROP_ACCESS_DOORS:
        case PROP_ZONE_FROM:
        case PROP_ZONE_TO:
        case PROP_CREDENTIALS_IN_ZONE:
        case PROP_LAST_CREDENTIAL_ADDED:
        case PROP_LAST_CREDENTIAL_REMOVED:
        case PROP_ENTRY_POINTS:
        case PROP_EXIT_POINTS:
        case PROP_MEMBERS:
        case PROP_MEMBER_OF:
        case PROP_CREDENTIALS:
        case PROP_ACCOMPANIMENT:
        case PROP_BELONGS_TO:
        case PROP_LAST_ACCESS_POINT:
        case PROP_ENERGY_METER_REF:
        case PROP_TARGET_REFERENCES:
            /* Properties using BACnetDeviceObjectReference */
            return BACNET_APPLICATION_TAG_DEVICE_OBJECT_REFERENCE;

        case PROP_TIME_OF_ACTIVE_TIME_RESET:
        case PROP_TIME_OF_STATE_COUNT_RESET:
        case PROP_CHANGE_OF_STATE_TIME:
        case PROP_MAXIMUM_VALUE_TIMESTAMP:
        case PROP_MINIMUM_VALUE_TIMESTAMP:
        case PROP_VALUE_CHANGE_TIME:
        case PROP_START_TIME:
        case PROP_STOP_TIME:
        case PROP_MODIFICATION_DATE:
        case PROP_UPDATE_TIME:
        case PROP_COUNT_CHANGE_TIME:
        case PROP_LAST_CREDENTIAL_ADDED_TIME:
        case PROP_LAST_CREDENTIAL_REMOVED_TIME:
        case PROP_ACTIVATION_TIME:
        case PROP_EXPIRATION_TIME:
        case PROP_LAST_USE_TIME:
            /* Properties using BACnetDateTime value */
            return BACNET_APPLICATION_TAG_DATETIME;

        case PROP_OBJECT_PROPERTY_REFERENCE:
        case PROP_LOG_DEVICE_OBJECT_PROPERTY:
        case PROP_LIST_OF_OBJECT_PROPERTY_REFERENCES:
            /* Properties using BACnetDeviceObjectPropertyReference */
            return BACNET_APPLICATION_TAG_DEVICE_OBJECT_PROPERTY_REFERENCE;

        case PROP_MANIPULATED_VARIABLE_REFERENCE:
        case PROP_CONTROLLED_VARIABLE_REFERENCE:
        case PROP_INPUT_REFERENCE:
            /* Properties using BACnetObjectPropertyReference */
            return BACNET_APPLICATION_TAG_OBJECT_PROPERTY_REFERENCE;

        case PROP_EVENT_TIME_STAMPS:
        case PROP_LAST_RESTORE_TIME:
        case PROP_TIME_OF_DEVICE_RESTART:
        case PROP_ACCESS_EVENT_TIME:
            /* Properties using BACnetTimeStamp */
            return BACNET_APPLICATION_TAG_TIMESTAMP;

        case PROP_DEFAULT_COLOR:
            /* Properties using BACnetxyColor */
            return BACNET_APPLICATION_TAG_XY_COLOR;

        case PROP_TRACKING_VALUE:
        case PROP_PRESENT_VALUE:
            if (object_type == OBJECT_COLOR) {
                /* Properties using BACnetxyColor */
                return BACNET_APPLICATION_TAG_XY_COLOR;
            } else if (
                (object_type == OBJECT_DATETIME_PATTERN_VALUE) ||
                (object_type == OBJECT_DATETIME_VALUE)) {
                /* Properties using BACnetDateTime */
                return BACNET_APPLICATION_TAG_DATETIME;
            }
            /* note: primitive application tagged present-values return '-1' */
            return -1;

        case PROP_COLOR_COMMAND:
            /* Properties using BACnetColorCommand */
            return BACNET_APPLICATION_TAG_COLOR_COMMAND;

        case PROP_LIGHTING_COMMAND:
            /* Properties using BACnetLightingCommand */
            return BACNET_APPLICATION_TAG_LIGHTING_COMMAND;

        case PROP_WEEKLY_SCHEDULE:
            /* BACnetWeeklySchedule ([7] BACnetDailySchedule*/
            return BACNET_APPLICATION_TAG_WEEKLY_SCHEDULE;

        case PROP_PRIORITY_ARRAY:
            /* [16] BACnetPriorityValue : 16x values (simple property) */
            return -1;

        case PROP_LIST_OF_GROUP_MEMBERS:
            /* Properties using ReadAccessSpecification */
            return -1;

        case PROP_EXCEPTION_SCHEDULE:
            /* BACnetSpecialEvent (Schedule) */
            return BACNET_APPLICATION_TAG_SPECIAL_EVENT;

        case PROP_DATE_LIST:
            /* BACnetCalendarEntry */
            return BACNET_APPLICATION_TAG_CALENDAR_ENTRY;

        case PROP_ACTIVE_COV_SUBSCRIPTIONS:
            /* FIXME: BACnetCOVSubscription */
            return -1;

        case PROP_EFFECTIVE_PERIOD:
            /* BACnetDateRange (Schedule) */
            return BACNET_APPLICATION_TAG_DATERANGE;

        case PROP_RECIPIENT_LIST:
            /* Properties using BACnetDestination */
            return BACNET_APPLICATION_TAG_DESTINATION;

        case PROP_TIME_SYNCHRONIZATION_RECIPIENTS:
        case PROP_RESTART_NOTIFICATION_RECIPIENTS:
        case PROP_UTC_TIME_SYNCHRONIZATION_RECIPIENTS:
            /* FIXME: Properties using BACnetRecipient */
            return -1;

        case PROP_DEVICE_ADDRESS_BINDING:
        case PROP_MANUAL_SLAVE_ADDRESS_BINDING:
        case PROP_SLAVE_ADDRESS_BINDING:
            /* FIXME: BACnetAddressBinding */
            return -1;

        case PROP_ACTION:
            /* BACnetActionCommand */
            return BACNET_APPLICATION_TAG_ACTION_COMMAND;
        case PROP_SCALE:
            /* BACnetScale */
            return BACNET_APPLICATION_TAG_SCALE;
        case PROP_ACTUAL_SHED_LEVEL:
        case PROP_EXPECTED_SHED_LEVEL:
        case PROP_REQUESTED_SHED_LEVEL:
            /* BACnetShedLevel */
            return BACNET_APPLICATION_TAG_SHED_LEVEL;

        case PROP_FD_BBMD_ADDRESS:
        case PROP_BACNET_IP_GLOBAL_ADDRESS:
            /* BACnetHostNPort */
            return BACNET_APPLICATION_TAG_HOST_N_PORT;

        case PROP_BBMD_BROADCAST_DISTRIBUTION_TABLE:
            /* BACnetBDTEntry */
            return BACNET_APPLICATION_TAG_BDT_ENTRY;
        case PROP_BBMD_FOREIGN_DEVICE_TABLE:
            /* BACnetFDTEntry */
            return BACNET_APPLICATION_TAG_FDT_ENTRY;

        default:
            return -1;
    }
#else
    return -1;
#endif
}

/**
 * @brief Decode the application value according to specific tag
 * @param apdu - buffer of data to be decoded
 * @param apdu_size - number of bytes in the buffer
 * @param tag - BACNET_APPLICATION_TAG to be decoded
 * @param value - stores the decoded property value
 * @return  number of bytes decoded (0..N), or #BACNET_STATUS_ERROR
 */
int bacapp_decode_application_tag_value(
    const uint8_t *apdu,
    size_t apdu_size,
    BACNET_APPLICATION_TAG tag,
    BACNET_APPLICATION_DATA_VALUE *value)
{
    int apdu_len = 0;

    if (!value) {
        return 0;
    }
    value->tag = tag;
    switch (tag) {
#if defined(BACAPP_NULL)
        case BACNET_APPLICATION_TAG_NULL:
            /* nothing else to do */
            break;
#endif
#if defined(BACAPP_BOOLEAN)
        case BACNET_APPLICATION_TAG_BOOLEAN:
            apdu_len = bacnet_boolean_application_decode(
                apdu, apdu_size, &value->type.Boolean);
            if (apdu_len == 0) {
                /* primitive value application decoders return 0
                   when the wrong tag is encountered */
                apdu_len = BACNET_STATUS_ERROR;
            }
            break;
#endif
#if defined(BACAPP_UNSIGNED)
        case BACNET_APPLICATION_TAG_UNSIGNED_INT:
            apdu_len = bacnet_unsigned_application_decode(
                apdu, apdu_size, &value->type.Unsigned_Int);
            if (apdu_len == 0) {
                /* primitive value application decoders return 0
                   when the wrong tag is encountered */
                apdu_len = BACNET_STATUS_ERROR;
            }
            break;
#endif
#if defined(BACAPP_SIGNED)
        case BACNET_APPLICATION_TAG_SIGNED_INT:
            apdu_len = bacnet_signed_application_decode(
                apdu, apdu_size, &value->type.Signed_Int);
            if (apdu_len == 0) {
                /* primitive value application decoders return 0
                   when the wrong tag is encountered */
                apdu_len = BACNET_STATUS_ERROR;
            }
            break;
#endif
#if defined(BACAPP_REAL)
        case BACNET_APPLICATION_TAG_REAL:
            apdu_len = bacnet_real_application_decode(
                apdu, apdu_size, &value->type.Real);
            if (apdu_len == 0) {
                /* primitive value application decoders return 0
                   when the wrong tag is encountered */
                apdu_len = BACNET_STATUS_ERROR;
            }
            break;
#endif
#if defined(BACAPP_DOUBLE)
        case BACNET_APPLICATION_TAG_DOUBLE:
            apdu_len = bacnet_double_application_decode(
                apdu, apdu_size, &value->type.Double);
            if (apdu_len == 0) {
                /* primitive value application decoders return 0
                   when the wrong tag is encountered */
                apdu_len = BACNET_STATUS_ERROR;
            }
            break;
#endif
#if defined(BACAPP_OCTET_STRING)
        case BACNET_APPLICATION_TAG_OCTET_STRING:
            apdu_len = bacnet_octet_string_application_decode(
                apdu, apdu_size, &value->type.Octet_String);
            if (apdu_len == 0) {
                /* primitive value application decoders return 0
                   when the wrong tag is encountered */
                apdu_len = BACNET_STATUS_ERROR;
            }
            break;
#endif
#if defined(BACAPP_CHARACTER_STRING)
        case BACNET_APPLICATION_TAG_CHARACTER_STRING:
            apdu_len = bacnet_character_string_application_decode(
                apdu, apdu_size, &value->type.Character_String);
            if (apdu_len == 0) {
                /* primitive value application decoders return 0
                   when the wrong tag is encountered */
                apdu_len = BACNET_STATUS_ERROR;
            }
            break;
#endif
#if defined(BACAPP_BIT_STRING)
        case BACNET_APPLICATION_TAG_BIT_STRING:
            apdu_len = bacnet_bitstring_application_decode(
                apdu, apdu_size, &value->type.Bit_String);
            if (apdu_len == 0) {
                apdu_len = BACNET_STATUS_ERROR;
            }
            break;
#endif
#if defined(BACAPP_ENUMERATED)
        case BACNET_APPLICATION_TAG_ENUMERATED:
            apdu_len = bacnet_enumerated_application_decode(
                apdu, apdu_size, &value->type.Enumerated);
            if (apdu_len == 0) {
                /* primitive value application decoders return 0
                   when the wrong tag is encountered */
                apdu_len = BACNET_STATUS_ERROR;
            }
            break;
#endif
#if defined(BACAPP_DATE)
        case BACNET_APPLICATION_TAG_DATE:
            apdu_len = bacnet_date_application_decode(
                apdu, apdu_size, &value->type.Date);
            if (apdu_len == 0) {
                /* primitive value application decoders return 0
                   when the wrong tag is encountered */
                apdu_len = BACNET_STATUS_ERROR;
            }
            break;
#endif
#if defined(BACAPP_TIME)
        case BACNET_APPLICATION_TAG_TIME:
            apdu_len = bacnet_time_application_decode(
                apdu, apdu_size, &value->type.Time);
            if (apdu_len == 0) {
                /* primitive value application decoders return 0
                   when the wrong tag is encountered */
                apdu_len = BACNET_STATUS_ERROR;
            }
            break;
#endif
#if defined(BACAPP_OBJECT_ID)
        case BACNET_APPLICATION_TAG_OBJECT_ID:
            apdu_len = bacnet_object_id_application_decode(
                apdu, apdu_size, &value->type.Object_Id.type,
                &value->type.Object_Id.instance);
            if (apdu_len == 0) {
                /* primitive value application decoders return 0
                   when the wrong tag is encountered */
                apdu_len = BACNET_STATUS_ERROR;
            }
            break;
#endif
        case BACNET_APPLICATION_TAG_EMPTYLIST:
            apdu_len = 0;
            break;
#if defined(BACAPP_DATETIME)
        case BACNET_APPLICATION_TAG_DATETIME:
            apdu_len =
                bacnet_datetime_decode(apdu, apdu_size, &value->type.Date_Time);
            break;
#endif
#if defined(BACAPP_TIMESTAMP)
        case BACNET_APPLICATION_TAG_TIMESTAMP:
            apdu_len = bacnet_timestamp_decode(
                apdu, apdu_size, &value->type.Time_Stamp);
            break;
#endif
#if defined(BACAPP_DATERANGE)
        case BACNET_APPLICATION_TAG_DATERANGE:
            apdu_len = bacnet_daterange_decode(
                apdu, apdu_size, &value->type.Date_Range);
            break;
#endif
#if defined(BACAPP_LIGHTING_COMMAND)
        case BACNET_APPLICATION_TAG_LIGHTING_COMMAND:
            /* BACnetLightingCommand */
            apdu_len = lighting_command_decode(
                apdu, apdu_size, &value->type.Lighting_Command);
            break;
#endif
#if defined(BACAPP_XY_COLOR)
        case BACNET_APPLICATION_TAG_XY_COLOR:
            /* BACnetxyColor */
            apdu_len = xy_color_decode(apdu, apdu_size, &value->type.XY_Color);
            break;
#endif
#if defined(BACAPP_COLOR_COMMAND)
        case BACNET_APPLICATION_TAG_COLOR_COMMAND:
            /* BACnetColorCommand */
            apdu_len = color_command_decode(
                apdu, apdu_size, NULL, &value->type.Color_Command);
            break;
#endif
#if defined(BACAPP_WEEKLY_SCHEDULE)
        case BACNET_APPLICATION_TAG_WEEKLY_SCHEDULE:
            /* BACnetWeeklySchedule */
            apdu_len = bacnet_weeklyschedule_decode(
                apdu, apdu_size, &value->type.Weekly_Schedule);
            break;
#endif
#if defined(BACAPP_CALENDAR_ENTRY)
        case BACNET_APPLICATION_TAG_CALENDAR_ENTRY:
            /* BACnetCalendarEntry */
            apdu_len = bacnet_calendar_entry_decode(
                apdu, apdu_size, &value->type.Calendar_Entry);
            break;
#endif
#if defined(BACAPP_SPECIAL_EVENT)
        case BACNET_APPLICATION_TAG_SPECIAL_EVENT:
            /* BACnetSpecialEvent */
            apdu_len = bacnet_special_event_decode(
                apdu, apdu_size, &value->type.Special_Event);
            break;
#endif
#if defined(BACAPP_HOST_N_PORT)
        case BACNET_APPLICATION_TAG_HOST_N_PORT:
            /* BACnetHostNPort */
            apdu_len = host_n_port_decode(
                apdu, apdu_size, NULL, &value->type.Host_Address);
            break;
#endif
#if defined(BACAPP_DEVICE_OBJECT_PROPERTY_REFERENCE)
        case BACNET_APPLICATION_TAG_DEVICE_OBJECT_PROPERTY_REFERENCE:
            /* BACnetDeviceObjectPropertyReference */
            apdu_len = bacnet_device_object_property_reference_decode(
                apdu, apdu_size, &value->type.Device_Object_Property_Reference);
            break;
#endif
#if defined(BACAPP_DEVICE_OBJECT_REFERENCE)
        case BACNET_APPLICATION_TAG_DEVICE_OBJECT_REFERENCE:
            /* BACnetDeviceObjectReference */
            apdu_len = bacnet_device_object_reference_decode(
                apdu, apdu_size, &value->type.Device_Object_Reference);
            break;
#endif
#if defined(BACAPP_OBJECT_PROPERTY_REFERENCE)
        case BACNET_APPLICATION_TAG_OBJECT_PROPERTY_REFERENCE:
            /* BACnetObjectPropertyReference */
            apdu_len = bacapp_decode_obj_property_ref(
                apdu, apdu_size, &value->type.Object_Property_Reference);
            break;
#endif
#if defined(BACAPP_DESTINATION)
        case BACNET_APPLICATION_TAG_DESTINATION:
            /* BACnetDestination */
            apdu_len = bacnet_destination_decode(
                apdu, apdu_size, &value->type.Destination);
            break;
#endif
#if defined(BACAPP_BDT_ENTRY)
        case BACNET_APPLICATION_TAG_BDT_ENTRY:
            /* BACnetBDTEntry */
            apdu_len = bacnet_bdt_entry_decode(
                apdu, apdu_size, NULL, &value->type.BDT_Entry);
            break;
#endif
#if defined(BACAPP_FDT_ENTRY)
        case BACNET_APPLICATION_TAG_FDT_ENTRY:
            /* BACnetFDTEntry */
            apdu_len = bacnet_fdt_entry_decode(
                apdu, apdu_size, NULL, &value->type.FDT_Entry);
            break;
#endif
#if defined(BACAPP_ACTION_COMMAND)
        case BACNET_APPLICATION_TAG_ACTION_COMMAND:
            /* BACnetActionCommand */
            apdu_len = bacnet_action_command_decode(
                apdu, apdu_size, &value->type.Action_Command);
            break;
#endif
#if defined(BACAPP_SCALE)
        case BACNET_APPLICATION_TAG_SCALE:
            /* BACnetScale */
            apdu_len = bacnet_scale_decode(apdu, apdu_size, &value->type.Scale);
            break;
#endif
#if defined(BACAPP_SHED_LEVEL)
        case BACNET_APPLICATION_TAG_SHED_LEVEL:
            /* BACnetShedLevel */
            apdu_len = bacnet_shed_level_decode(
                apdu, apdu_size, &value->type.Shed_Level);
            break;
#endif
        default:
            break;
    }

    return apdu_len;
}

/**
 * @brief Decodes a well-known, possibly complex property value
 *  Used to reverse operations in bacapp_encode_application_data.
 * @note This function is called repeatedly to decode array or lists one
 * element at a time.
 * @param apdu - buffer of data to be decoded
 * @param max_apdu_len - number of bytes in the buffer
 * @param value - stores the decoded property value
 * @param property - context property identifier
 * @return  number of bytes decoded, or BACNET_STATUS_ERROR if errors occur
 * @note number of bytes can be 0 for empty lists, etc.
 */
int bacapp_decode_known_property(
    const uint8_t *apdu,
    int apdu_size,
    BACNET_APPLICATION_DATA_VALUE *value,
    BACNET_OBJECT_TYPE object_type,
    BACNET_PROPERTY_ID property)
{
    int apdu_len = 0;
    BACNET_APPLICATION_TAG tag;

    if (bacnet_is_closing_tag(apdu, apdu_size)) {
        if (value) {
            value->tag = BACNET_APPLICATION_TAG_EMPTYLIST;
        }
        apdu_len = 0;
    } else if (property == PROP_PRIORITY_ARRAY) {
        /* BACnetPriorityValue */
        /* special case to reduce complexity - mostly encoded as application
           tagged values, but sometimes encoded as abstract syntax or complex
           data values */
        apdu_len =
            decode_priority_array_value(apdu, apdu_size, value, object_type);
    } else {
        /* Complex or primitive value?
        Lookup the complex values using their object type and property */
        tag = bacapp_known_property_tag(object_type, property);
        if (tag != -1) {
            apdu_len = bacapp_decode_application_tag_value(
                apdu, apdu_size, tag, value);
        } else {
            apdu_len = bacapp_decode_application_data(apdu, apdu_size, value);
        }
    }

    return apdu_len;
}

#if defined(BACAPP_COMPLEX_TYPES)
/**
 * @brief Determine the BACnet Context Data number of APDU bytes consumed
 * @param apdu - buffer of data to be decoded
 * @param apdu_len_max - number of bytes in the buffer
 * @param property - context property identifier
 * @return  number of bytes decoded, or zero if errors occur
 * @deprecated use bacnet_enclosed_data_length() instead
 */
int bacapp_decode_context_data_len(
    const uint8_t *apdu, unsigned apdu_len_max, BACNET_PROPERTY_ID property)
{
    int apdu_len = 0, len = 0;
    BACNET_TAG tag = { 0 };

    (void)property;
    len = bacnet_tag_decode(&apdu[0], apdu_len_max, &tag);
    if ((len > 0) && tag.context) {
        apdu_len = len;
        apdu_len += tag.len_value_type;
    }

    return apdu_len;
}
#endif

/**
 * @brief Encode the data and store it into apdu.
 * @param apdu  Buffer to store the encoded data, or NULL for length only
 * @param value  Pointer to the application value structure
 * @return Length of the encoded data in bytes
 */
int bacapp_encode_data(
    uint8_t *apdu, const BACNET_APPLICATION_DATA_VALUE *value)
{
    int apdu_len = 0; /* total length of the apdu, return value */

    if (value) {
        if (value->context_specific) {
            apdu_len = bacapp_encode_context_data_value(
                apdu, value->context_tag, value);
        } else {
            apdu_len = bacapp_encode_application_data(apdu, value);
        }
    }

    return apdu_len;
}

/**
 * @brief Encode the data and store it into apdu.
 * @param apdu  Buffer to store the encoded data, or NULL for length only
 * @param value  Pointer to the application value structure with tag set
 * the specific primitive types (gets overwritten for complex types)
 * @return Length of the encoded data in bytes
 */
int bacapp_encode_known_property(
    uint8_t *apdu,
    BACNET_APPLICATION_DATA_VALUE *value,
    BACNET_OBJECT_TYPE object_type,
    BACNET_PROPERTY_ID property)
{
    int tag;

    tag = bacapp_known_property_tag(object_type, property);
    if (tag != -1) {
        value->tag = tag;
    }

    return bacapp_encode_application_data(apdu, value);
}

/**
 * @brief Copy the application data value
 * @param dest_value  Pointer to the destination application value structure
 * @param src_value  Pointer to the source application value structure
 * @return true on success, else false
 */
bool bacapp_copy(
    BACNET_APPLICATION_DATA_VALUE *dest_value,
    BACNET_APPLICATION_DATA_VALUE *src_value)
{
    bool status = false; /* return value, assume failure */

    if (dest_value && src_value) {
        status = true; /* assume successful for now */
        dest_value->tag = src_value->tag;
        switch (src_value->tag) {
#if defined(BACAPP_NULL)
            case BACNET_APPLICATION_TAG_NULL:
                break;
#endif
#if defined(BACAPP_BOOLEAN)
            case BACNET_APPLICATION_TAG_BOOLEAN:
                dest_value->type.Boolean = src_value->type.Boolean;
                break;
#endif
#if defined(BACAPP_UNSIGNED)
            case BACNET_APPLICATION_TAG_UNSIGNED_INT:
                dest_value->type.Unsigned_Int = src_value->type.Unsigned_Int;
                break;
#endif
#if defined(BACAPP_SIGNED)
            case BACNET_APPLICATION_TAG_SIGNED_INT:
                dest_value->type.Signed_Int = src_value->type.Signed_Int;
                break;
#endif
#if defined(BACAPP_REAL)
            case BACNET_APPLICATION_TAG_REAL:
                dest_value->type.Real = src_value->type.Real;
                break;
#endif
#if defined(BACAPP_DOUBLE)
            case BACNET_APPLICATION_TAG_DOUBLE:
                dest_value->type.Double = src_value->type.Double;
                break;
#endif
#if defined(BACAPP_OCTET_STRING)
            case BACNET_APPLICATION_TAG_OCTET_STRING:
                octetstring_copy(
                    &dest_value->type.Octet_String,
                    &src_value->type.Octet_String);
                break;
#endif
#if defined(BACAPP_CHARACTER_STRING)
            case BACNET_APPLICATION_TAG_CHARACTER_STRING:
                characterstring_copy(
                    &dest_value->type.Character_String,
                    &src_value->type.Character_String);
                break;
#endif
#if defined(BACAPP_BIT_STRING)
            case BACNET_APPLICATION_TAG_BIT_STRING:
                bitstring_copy(
                    &dest_value->type.Bit_String, &src_value->type.Bit_String);
                break;
#endif
#if defined(BACAPP_ENUMERATED)
            case BACNET_APPLICATION_TAG_ENUMERATED:
                dest_value->type.Enumerated = src_value->type.Enumerated;
                break;
#endif
#if defined(BACAPP_DATE)
            case BACNET_APPLICATION_TAG_DATE:
                datetime_copy_date(
                    &dest_value->type.Date, &src_value->type.Date);
                break;
#endif
#if defined(BACAPP_TIME)
            case BACNET_APPLICATION_TAG_TIME:
                datetime_copy_time(
                    &dest_value->type.Time, &src_value->type.Time);
                break;
#endif
#if defined(BACAPP_OBJECT_ID)
            case BACNET_APPLICATION_TAG_OBJECT_ID:
                dest_value->type.Object_Id.type =
                    src_value->type.Object_Id.type;
                dest_value->type.Object_Id.instance =
                    src_value->type.Object_Id.instance;
                break;
#endif
            default:
                memcpy(
                    &dest_value->type, &src_value->type,
                    sizeof(src_value->type));
                status = true;
                break;
        }
        dest_value->next = src_value->next;
    }

    return status;
}

/**
 * @brief Returns the length of data between an opening tag and a closing tag.
 * Expects that the first octet contain the opening tag.
 * Include a value property identifier for context specific data
 * such as the value received in a WriteProperty request.
 *
 * @param apdu Pointer to the APDU buffer
 * @param apdu_size Bytes valid in the buffer
 * @param property ID of the property to get the length for.
 *
 * @return Length in bytes 0..N, or BACNET_STATUS_ERROR.
 * @deprecated Use bacnet_enclosed_data_length() instead.
 */
int bacapp_data_len(
    const uint8_t *apdu, unsigned apdu_size, BACNET_PROPERTY_ID property)
{
    (void)property;
    return bacnet_enclosed_data_length(apdu, apdu_size);
}

/**
 * @brief Common snprintf() function to suppress CPP check false positives
 * @param buffer - destination string
 * @param count - length of the destination string
 * @param format - format string
 * @return number of characters written
 */
int bacapp_snprintf(char *buffer, size_t count, const char *format, ...)
{
    int length = 0;
    va_list args;

    va_start(args, format);
    /* false positive cppcheck - vsnprintf allows null pointers */
    /* cppcheck-suppress nullPointer */
    /* cppcheck-suppress ctunullpointer */
    length = vsnprintf(buffer, count, format, args);
    va_end(args);

    return length;
}

/**
 * @brief Shift the buffer pointer and decrease the size after an snprintf
 * @param len - number of bytes (excluding terminating NULL byte) from
 * snprintf operation
 * @param buf - pointer to the buffer pointer
 * @param buf_size - pointer to the buffer size
 * @return number of bytes (excluding terminating NULL byte) from snprintf
 */
int bacapp_snprintf_shift(int len, char **buf, size_t *buf_size)
{
    if (buf) {
        if (*buf) {
            *buf += len;
        }
    }
    if (buf_size) {
        if ((*buf_size) >= len) {
            *buf_size -= len;
        } else {
            *buf_size = 0;
        }
    }

    return len;
}

#if defined(BACAPP_SHED_LEVEL)
/**
 * @brief Print a value to a string for EPICS
 * @param str - destination string, or NULL for length only
 * @param str_len - length of the destination string, or 0 for length only
 * @param value - value to be printed
 * @return number of characters written to the string
 */
static int bacapp_snprintf_shed_level(
    char *str, size_t str_len, const BACNET_SHED_LEVEL *value)
{
    int length = 0;

    switch (value->type) {
        case BACNET_SHED_TYPE_PERCENT:
            length = bacapp_snprintf(
                str, str_len, "%u%%", (unsigned)value->value.percent);
            break;
        case BACNET_SHED_TYPE_LEVEL:
            length = bacapp_snprintf(
                str, str_len, "%u", (unsigned)value->value.level);
            break;
        case BACNET_SHED_TYPE_AMOUNT:
            length = bacapp_snprintf(
                str, str_len, "%f", (double)value->value.amount);
            break;
        default:
            break;
    }

    return length;
}
#endif

/**
 * @brief Print a value to a string for EPICS
 * @param str - destination string, or NULL for length only
 * @param str_len - length of the destination string, or 0 for length only
 * @param property - property identifier
 * @return number of characters written
 */
static int bacapp_snprintf_property_identifier(
    char *str, size_t str_len, BACNET_PROPERTY_ID property)
{
    int ret_val = 0;
    const char *char_str;

    char_str = bactext_property_name_default(property, NULL);
    if (char_str) {
        ret_val = bacapp_snprintf(str, str_len, "%s", char_str);
    } else {
        ret_val = bacapp_snprintf(str, str_len, "%lu", (unsigned long)property);
    }

    return ret_val;
}

/**
 * @brief Print an null value to a string for EPICS
 * @param str - destination string, or NULL for length only
 * @param str_len - length of the destination string, or 0 for length only
 * @return number of characters written
 */
static int bacapp_snprintf_null(char *str, size_t str_len)
{
    return bacapp_snprintf(str, str_len, "Null");
}

#if defined(BACAPP_BOOLEAN)
/**
 * @brief Print an boolean value to a string for EPICS
 * @param str - destination string, or NULL for length only
 * @param str_len - length of the destination string, or 0 for length only
 * @param value - value to print
 * @return number of characters written
 */
static int bacapp_snprintf_boolean(char *str, size_t str_len, bool value)
{
    if (value) {
        return bacapp_snprintf(str, str_len, "TRUE");
    } else {
        return bacapp_snprintf(str, str_len, "FALSE");
    }
}
#endif
#if defined(BACAPP_UNSIGNED)
/**
 * @brief Print an unsigned integer value to a string for EPICS
 * @param str - destination string, or NULL for length only
 * @param str_len - length of the destination string, or 0 for length only
 * @param value - value to print
 * @return number of characters written
 */
static int bacapp_snprintf_unsigned_integer(
    char *str, size_t str_len, BACNET_UNSIGNED_INTEGER value)
{
    return bacapp_snprintf(str, str_len, "%lu", (unsigned long)value);
}
#endif

#if defined(BACAPP_SIGNED)
/**
 * @brief Print an signed integer value to a string for EPICS
 * @param str - destination string, or NULL for length only
 * @param str_len - length of the destination string, or 0 for length only
 * @param value - value to print
 * @return number of characters written
 */
static int
bacapp_snprintf_signed_integer(char *str, size_t str_len, int32_t value)
{
    return bacapp_snprintf(str, str_len, "%ld", (long)value);
}
#endif

#if defined(BACAPP_REAL)
/**
 * @brief Print an real value to a string for EPICS
 * @param str - destination string, or NULL for length only
 * @param str_len - length of the destination string, or 0 for length only
 * @param value - value to print
 * @return number of characters written
 */
static int bacapp_snprintf_real(char *str, size_t str_len, float value)
{
    return bacapp_snprintf(str, str_len, "%f", (double)value);
}
#endif
#if defined(BACAPP_DOUBLE)
/**
 * @brief Print an double value to a string for EPICS
 * @param str - destination string, or NULL for length only
 * @param str_len - length of the destination string, or 0 for length only
 * @param value - value to print
 * @return number of characters written
 */
static int bacapp_snprintf_double(char *str, size_t str_len, double value)
{
    return bacapp_snprintf(str, str_len, "%f", value);
}
#endif

#if defined(BACAPP_ENUMERATED)
/**
 * @brief Print an enumerated value to a string for EPICS
 * @param str - destination string, or NULL for length only
 * @param str_len - length of the destination string, or 0 for length only
 * @param object_type - object type identifier
 * @param property - object property identifier
 * @param value - enumerated value to print
 * @return number of characters written
 */
static int bacapp_snprintf_enumerated(
    char *str,
    size_t str_len,
    BACNET_OBJECT_TYPE object_type,
    BACNET_PROPERTY_ID property,
    uint32_t value)
{
    int ret_val = 0;

    switch (property) {
        case PROP_PROPERTY_LIST:
            ret_val = bacapp_snprintf_property_identifier(str, str_len, value);
            break;
        case PROP_OBJECT_TYPE:
            if (value <= BACNET_OBJECT_TYPE_LAST) {
                ret_val = bacapp_snprintf(
                    str, str_len, "%s", bactext_object_type_name(value));
            } else if (value <= BACNET_OBJECT_TYPE_RESERVED_MAX) {
                ret_val = bacapp_snprintf(
                    str, str_len, "reserved %lu", (unsigned long)value);
            } else {
                ret_val = bacapp_snprintf(
                    str, str_len, "proprietary %lu", (unsigned long)value);
            }
            break;
        case PROP_EVENT_STATE:
            ret_val = bacapp_snprintf(
                str, str_len, "%s", bactext_event_state_name(value));
            break;
        case PROP_UNITS:
            if (bactext_engineering_unit_name_proprietary((unsigned)value)) {
                ret_val = bacapp_snprintf(
                    str, str_len, "proprietary %lu", (unsigned long)value);
            } else {
                ret_val = bacapp_snprintf(
                    str, str_len, "%s", bactext_engineering_unit_name(value));
            }
            break;
        case PROP_POLARITY:
            ret_val = bacapp_snprintf(
                str, str_len, "%s", bactext_binary_polarity_name(value));
            break;
        case PROP_PRESENT_VALUE:
        case PROP_RELINQUISH_DEFAULT:
            switch (object_type) {
                case OBJECT_BINARY_INPUT:
                case OBJECT_BINARY_OUTPUT:
                case OBJECT_BINARY_VALUE:
                    ret_val = bacapp_snprintf(
                        str, str_len, "%s",
                        bactext_binary_present_value_name(value));
                    break;
                case OBJECT_BINARY_LIGHTING_OUTPUT:
                    ret_val = bacapp_snprintf(
                        str, str_len, "%s",
                        bactext_binary_lighting_pv_name(value));
                    break;
                default:
                    ret_val = bacapp_snprintf(
                        str, str_len, "%lu", (unsigned long)value);
                    break;
            }
            break;
        case PROP_RELIABILITY:
            ret_val = bacapp_snprintf(
                str, str_len, "%s", bactext_reliability_name(value));
            break;
        case PROP_SYSTEM_STATUS:
            ret_val = bacapp_snprintf(
                str, str_len, "%s", bactext_device_status_name(value));
            break;
        case PROP_SEGMENTATION_SUPPORTED:
            ret_val = bacapp_snprintf(
                str, str_len, "%s", bactext_segmentation_name(value));
            break;
        case PROP_NODE_TYPE:
            ret_val = bacapp_snprintf(
                str, str_len, "%s", bactext_node_type_name(value));
            break;
        case PROP_TRANSITION:
            ret_val = bacapp_snprintf(
                str, str_len, "%s", bactext_lighting_transition(value));
            break;
        case PROP_IN_PROGRESS:
            ret_val = bacapp_snprintf(
                str, str_len, "%s", bactext_lighting_in_progress(value));
            break;
        default:
            ret_val =
                bacapp_snprintf(str, str_len, "%lu", (unsigned long)value);
            break;
    }

    return ret_val;
}
#endif

#if defined(BACAPP_DATE)
/**
 * @brief Print a date value to a string for EPICS
 * @param str - destination string, or NULL for length only
 * @param str_len - length of the destination string, or 0 for length only
 * @param bdate - date value to print
 * @return number of characters written
 * @note 135.1-4.4 Notational Rules for Parameter Values
 * (j) dates are represented enclosed in parenthesis:
 *     (Monday, 24-January-1998).
 *     Any "wild card" or unspecified field is shown by an asterisk (X'2A'):
 *     (Monday, *-January-1998).
 *     The omission of day of week implies that the day is unspecified:
 *     (24-January-1998);
 */
static int
bacapp_snprintf_date(char *str, size_t str_len, const BACNET_DATE *bdate)
{
    int ret_val = 0;
    int slen = 0;
    const char *weekday_text, *month_text;

    weekday_text = bactext_day_of_week_name(bdate->wday);
    month_text = bactext_month_name(bdate->month);
    slen = bacapp_snprintf(str, str_len, "%s, %s", weekday_text, month_text);
    ret_val += bacapp_snprintf_shift(slen, &str, &str_len);
    if (bdate->day == 255) {
        slen = bacapp_snprintf(str, str_len, " (unspecified), ");
    } else {
        slen = bacapp_snprintf(str, str_len, " %u, ", (unsigned)bdate->day);
    }
    ret_val += bacapp_snprintf_shift(slen, &str, &str_len);
    if (bdate->year == 2155) {
        slen = bacapp_snprintf(str, str_len, "(unspecified)");
    } else {
        slen = bacapp_snprintf(str, str_len, "%u", (unsigned)bdate->year);
    }
    ret_val += slen;

    return ret_val;
}
#endif

#if defined(BACAPP_TIME)
/**
 * @brief Print a time value to a string for EPICS
 * @param str - destination string, or NULL for length only
 * @param str_len - length of the destination string, or 0 for length only
 * @param btime - date value to print
 * @return number of characters written
 * @note 135.1-4.4 Notational Rules for Parameter Values
 * (k) times are represented as hours, minutes, seconds, hundredths
 *     in the format hh:mm:ss.xx: 2:05:44.00, 16:54:59.99.
 *     Any "wild card" field is shown by an asterisk (X'2A'): 16:54:*.*;
 */
static int
bacapp_snprintf_time(char *str, size_t str_len, const BACNET_TIME *btime)
{
    int ret_val = 0;
    int slen = 0;

    if (btime->hour == 255) {
        slen = bacapp_snprintf(str, str_len, "**:");
    } else {
        slen = bacapp_snprintf(str, str_len, "%02u:", (unsigned)btime->hour);
    }
    ret_val += bacapp_snprintf_shift(slen, &str, &str_len);
    if (btime->min == 255) {
        slen = bacapp_snprintf(str, str_len, "**:");
    } else {
        slen = bacapp_snprintf(str, str_len, "%02u:", (unsigned)btime->min);
    }
    ret_val += bacapp_snprintf_shift(slen, &str, &str_len);
    if (btime->sec == 255) {
        slen = bacapp_snprintf(str, str_len, "**.");
    } else {
        slen = bacapp_snprintf(str, str_len, "%02u.", (unsigned)btime->sec);
    }
    ret_val += bacapp_snprintf_shift(slen, &str, &str_len);
    if (btime->hundredths == 255) {
        slen = bacapp_snprintf(str, str_len, "**");
    } else {
        slen =
            bacapp_snprintf(str, str_len, "%02u", (unsigned)btime->hundredths);
    }
    ret_val += slen;

    return ret_val;
}
#endif

#if defined(BACAPP_OBJECT_ID) || defined(BACAPP_DEVICE_OBJECT_REFERENCE)
/**
 * @brief Print a value to a string for EPICS
 * @param str - destination string, or NULL for length only
 * @param str_len - length of the destination string, or 0 for length only
 * @param value - value to print
 * @return number of characters written
 */
static int bacapp_snprintf_object_id(
    char *str, size_t str_len, const BACNET_OBJECT_ID *object_id)
{
    int ret_val = 0;
    int slen = 0;

    slen = bacapp_snprintf(str, str_len, "(");
    ret_val += bacapp_snprintf_shift(slen, &str, &str_len);
    if (object_id->type <= BACNET_OBJECT_TYPE_LAST) {
        slen = bacapp_snprintf(
            str, str_len, "%s, ", bactext_object_type_name(object_id->type));
    } else if (object_id->type < BACNET_OBJECT_TYPE_RESERVED_MAX) {
        slen = bacapp_snprintf(
            str, str_len, "reserved %u, ", (unsigned)object_id->type);
    } else {
        slen = bacapp_snprintf(
            str, str_len, "proprietary %u, ", (unsigned)object_id->type);
    }
    ret_val += bacapp_snprintf_shift(slen, &str, &str_len);
    slen = bacapp_snprintf(
        str, str_len, "%lu)", (unsigned long)object_id->instance);
    ret_val += slen;

    return ret_val;
}
#endif

#if defined(BACAPP_DATETIME)
/**
 * @brief Print a value to a string for EPICS
 * @param str - destination string, or NULL for length only
 * @param str_len - length of the destination string, or 0 for length only
 * @param value - value to print
 * @return number of characters written
 */
static int bacapp_snprintf_datetime(
    char *str, size_t str_len, const BACNET_DATE_TIME *value)
{
    int ret_val = 0;
    int slen = 0;

    slen = bacapp_snprintf(str, str_len, "{");
    ret_val += bacapp_snprintf_shift(slen, &str, &str_len);
    slen = bacapp_snprintf_date(str, str_len, &value->date);
    ret_val += bacapp_snprintf_shift(slen, &str, &str_len);
    slen = bacapp_snprintf(str, str_len, "-");
    ret_val += bacapp_snprintf_shift(slen, &str, &str_len);
    slen = bacapp_snprintf_time(str, str_len, &value->time);
    ret_val += bacapp_snprintf_shift(slen, &str, &str_len);
    ret_val += bacapp_snprintf(str, str_len, "}");

    return ret_val;
}
#endif

#if defined(BACAPP_DATERANGE) || defined(BACAPP_CALENDAR_ENTRY)
/**
 * @brief Print a value to a string for EPICS
 * @param str - destination string, or NULL for length only
 * @param str_len - length of the destination string, or 0 for length only
 * @param value - value to print
 * @return number of characters written
 */
static int bacapp_snprintf_daterange(
    char *str, size_t str_len, const BACNET_DATE_RANGE *value)
{
    int ret_val = 0;
    int slen = 0;

    slen = bacapp_snprintf(str, str_len, "{");
    ret_val += bacapp_snprintf_shift(slen, &str, &str_len);
    slen = bacapp_snprintf_date(str, str_len, &value->startdate);
    ret_val += bacapp_snprintf_shift(slen, &str, &str_len);
    slen = bacapp_snprintf(str, str_len, "..");
    ret_val += bacapp_snprintf_shift(slen, &str, &str_len);
    slen = bacapp_snprintf_date(str, str_len, &value->enddate);
    ret_val += bacapp_snprintf_shift(slen, &str, &str_len);
    ret_val += bacapp_snprintf(str, str_len, "}");

    return ret_val;
}
#endif

#if defined(BACAPP_SPECIAL_EVENT) || defined(BACAPP_CALENDAR_ENTRY)
/**
 * @brief Print a value to a string for EPICS
 * @param str - destination string, or NULL for length only
 * @param str_len - length of the destination string, or 0 for length only
 * @param value - value to print
 * @return number of characters written
 * (j) dates are represented enclosed in parenthesis:
 *     (Monday, 24-January-1998).
 *     Any "wild card" or unspecified field is shown by an asterisk (X'2A'):
 *     (Monday, *-January-1998).
 *     The omission of day of week implies that the day is unspecified:
 *     (24-January-1998);
 */
static int bacapp_snprintf_weeknday(
    char *str, size_t str_len, const BACNET_WEEKNDAY *value)
{
    int ret_val = 0;
    int slen = 0;

    slen = bacapp_snprintf(str, str_len, "{");
    ret_val += bacapp_snprintf_shift(slen, &str, &str_len);
    /* 1=Jan 13=odd 14=even FF=any */
    if (value->month == 255) {
        slen = bacapp_snprintf(str, str_len, "*, ");
    } else if (value->month == 13) {
        slen = bacapp_snprintf(str, str_len, "odd, ");
    } else if (value->month == 14) {
        slen = bacapp_snprintf(str, str_len, "even, ");
    } else {
        slen = bacapp_snprintf(str, str_len, "%u, ", (unsigned)value->month);
    }
    ret_val += bacapp_snprintf_shift(slen, &str, &str_len);
    /* 1=days 1-7, 2=days 8-14, 3=days 15-21, 4=days 22-28,
       5=days 29-31, 6=last 7 days, FF=any week */
    if (value->weekofmonth == 255) {
        slen = bacapp_snprintf(str, str_len, "*, ");
    } else if (value->weekofmonth == 6) {
        slen = bacapp_snprintf(str, str_len, "last, ");
    } else {
        slen =
            bacapp_snprintf(str, str_len, "%u, ", (unsigned)value->weekofmonth);
    }
    ret_val += bacapp_snprintf_shift(slen, &str, &str_len);
    /* 1=Monday-7=Sunday, FF=any */
    if (value->dayofweek == 255) {
        slen = bacapp_snprintf(str, str_len, "*");
    } else {
        slen = bacapp_snprintf(
            str, str_len, "%s", bactext_day_of_week_name(value->dayofweek));
    }
    ret_val += bacapp_snprintf_shift(slen, &str, &str_len);
    ret_val += bacapp_snprintf(str, str_len, "}");

    return ret_val;
}
#endif

#if defined(BACAPP_DEVICE_OBJECT_PROPERTY_REFERENCE)
/**
 * @brief Print a BACnetDeviceObjectPropertyReference for EPICS
 * @param str - destination string, or NULL for length only
 * @param str_len - length of the destination string, or 0 for length only
 * @param value - value to print
 * @return number of characters written
 */
static int bacapp_snprintf_device_object_property_reference(
    char *str,
    size_t str_len,
    const BACNET_DEVICE_OBJECT_PROPERTY_REFERENCE *value)
{
    int slen;
    int ret_val = 0;

    slen = bacapp_snprintf(str, str_len, "{");
    ret_val += bacapp_snprintf_shift(slen, &str, &str_len);
    /* object-identifier       [0] BACnetObjectIdentifier */
    slen = bacapp_snprintf_object_id(str, str_len, &value->objectIdentifier);
    ret_val += bacapp_snprintf_shift(slen, &str, &str_len);
    slen = bacapp_snprintf(str, str_len, ",");
    ret_val += bacapp_snprintf_shift(slen, &str, &str_len);
    /* property-identifier     [1] BACnetPropertyIdentifier */
    slen = bacapp_snprintf_property_identifier(
        str, str_len, value->propertyIdentifier);
    ret_val += bacapp_snprintf_shift(slen, &str, &str_len);
    slen = bacapp_snprintf(str, str_len, ",");
    ret_val += bacapp_snprintf_shift(slen, &str, &str_len);
    /* property-array-index    [2] Unsigned OPTIONAL,*/
    if (value->arrayIndex == BACNET_ARRAY_ALL) {
        slen = bacapp_snprintf(str, str_len, "-1");
    } else {
        slen = bacapp_snprintf(
            str, str_len, "%lu", (unsigned long)value->arrayIndex);
    }
    ret_val += bacapp_snprintf_shift(slen, &str, &str_len);
    slen = bacapp_snprintf(str, str_len, ",");
    ret_val += bacapp_snprintf_shift(slen, &str, &str_len);
    /* device-identifier       [3] BACnetObjectIdentifier OPTIONAL */
    slen = bacapp_snprintf_object_id(str, str_len, &value->deviceIdentifier);
    ret_val += bacapp_snprintf_shift(slen, &str, &str_len);
    ret_val += bacapp_snprintf(str, str_len, "}");

    return ret_val;
}
#endif

#if defined(BACAPP_DEVICE_OBJECT_REFERENCE)
/**
 * @brief Print a BACnetDeviceObjectReference for EPICS
 * @param str - destination string, or NULL for length only
 * @param str_len - length of the destination string, or 0 for length only
 * @param value - value to print
 * @return number of characters written
 */
static int bacapp_snprintf_device_object_reference(
    char *str, size_t str_len, const BACNET_DEVICE_OBJECT_REFERENCE *value)
{
    int slen;
    int ret_val = 0;

    /* BACnetDeviceObjectReference */
    slen = bacapp_snprintf(str, str_len, "{");
    ret_val += bacapp_snprintf_shift(slen, &str, &str_len);
    if (value->deviceIdentifier.type == OBJECT_DEVICE) {
        slen =
            bacapp_snprintf_object_id(str, str_len, &value->deviceIdentifier);
        ret_val += bacapp_snprintf_shift(slen, &str, &str_len);
        slen = bacapp_snprintf(str, str_len, ",");
        ret_val += bacapp_snprintf_shift(slen, &str, &str_len);
    }
    slen = bacapp_snprintf_object_id(str, str_len, &value->objectIdentifier);
    ret_val += bacapp_snprintf_shift(slen, &str, &str_len);
    slen = bacapp_snprintf(str, str_len, "}");
    ret_val += slen;

    return ret_val;
}
#endif

#if defined(BACAPP_OBJECT_PROPERTY_REFERENCE)
/**
 * @brief Print a BACnetObjectPropertyReference for EPICS
 * @param str - destination string, or NULL for length only
 * @param str_len - length of the destination string, or 0 for length only
 * @param value - value to print
 * @return number of characters written
 */
static int bacapp_snprintf_object_property_reference(
    char *str, size_t str_len, const BACNET_OBJECT_PROPERTY_REFERENCE *value)
{
    int slen;
    int ret_val = 0;

    slen = bacapp_snprintf(str, str_len, "{");
    ret_val += bacapp_snprintf_shift(slen, &str, &str_len);
    if (value->object_identifier.type != OBJECT_NONE) {
        /* object-identifier [0] BACnetObjectIdentifier */
        slen =
            bacapp_snprintf_object_id(str, str_len, &value->object_identifier);
        ret_val += bacapp_snprintf_shift(slen, &str, &str_len);
        slen = bacapp_snprintf(str, str_len, ",");
        ret_val += bacapp_snprintf_shift(slen, &str, &str_len);
    }
    /* property-identifier [1] BACnetPropertyIdentifier */
    slen = bacapp_snprintf_property_identifier(
        str, str_len, value->property_identifier);
    ret_val += bacapp_snprintf_shift(slen, &str, &str_len);
    if (value->property_array_index != BACNET_ARRAY_ALL) {
        /* property-array-index [2] Unsigned OPTIONAL */
        slen = bacapp_snprintf(
            str, str_len, ", %lu", (unsigned long)value->property_array_index);
        ret_val += bacapp_snprintf_shift(slen, &str, &str_len);
    }
    ret_val += bacapp_snprintf_shift(slen, &str, &str_len);
    ret_val += bacapp_snprintf(str, str_len, "}");

    return ret_val;
}
#endif

#if defined(BACAPP_WEEKLY_SCHEDULE)
/**
 * @brief Print a weekly schedule value to a string for EPICS
 * @param str - destination string, or NULL for length only
 * @param str_len - length of the destination string, or 0 for length only
 * @param ws - weekly schedule value to print
 * @param arrayIndex - index of the weekly schedule to print
 * @return number of characters written
 */
static int bacapp_snprintf_weeklyschedule(
    char *str,
    size_t str_len,
    const BACNET_WEEKLY_SCHEDULE *ws,
    BACNET_ARRAY_INDEX arrayIndex)
{
    int slen;
    int ret_val = 0;
    int wi, ti;
    BACNET_OBJECT_PROPERTY_VALUE dummyPropValue;
    BACNET_APPLICATION_DATA_VALUE dummyDataValue;

    const char *weekdaynames[7] = { "Mon", "Tue", "Wed", "Thu",
                                    "Fri", "Sat", "Sun" };
    const int loopend = ((arrayIndex == BACNET_ARRAY_ALL) ? 7 : 1);

    /* Find what inner type it uses */
    int inner_tag = -1;
    for (wi = 0; wi < loopend; wi++) {
        const BACNET_DAILY_SCHEDULE *ds = &ws->weeklySchedule[wi];
        for (ti = 0; ti < ds->TV_Count; ti++) {
            int tag = ds->Time_Values[ti].Value.tag;
            if (inner_tag == -1) {
                inner_tag = tag;
            } else if (inner_tag != tag) {
                inner_tag = -2;
            }
        }
    }

    if (inner_tag == -1) {
        slen = bacapp_snprintf(str, str_len, "(Null; ");
    } else if (inner_tag == -2) {
        slen = bacapp_snprintf(str, str_len, "(MIXED_TYPES; ");
    } else {
        slen = bacapp_snprintf(
            str, str_len, "(%s; ", bactext_application_tag_name(inner_tag));
    }
    ret_val += bacapp_snprintf_shift(slen, &str, &str_len);
    for (wi = 0; wi < loopend; wi++) {
        const BACNET_DAILY_SCHEDULE *ds = &ws->weeklySchedule[wi];
        if (arrayIndex == BACNET_ARRAY_ALL) {
            slen = bacapp_snprintf(str, str_len, "%s: [", weekdaynames[wi]);
        } else {
            slen = bacapp_snprintf(
                str, str_len, "%s: [",
                (arrayIndex >= 1 && arrayIndex <= 7)
                    ? weekdaynames[arrayIndex - 1]
                    : "???");
        }
        ret_val += bacapp_snprintf_shift(slen, &str, &str_len);
        for (ti = 0; ti < ds->TV_Count; ti++) {
            slen =
                bacapp_snprintf_time(str, str_len, &ds->Time_Values[ti].Time);
            ret_val += bacapp_snprintf_shift(slen, &str, &str_len);
            slen = bacapp_snprintf(str, str_len, " ");
            ret_val += bacapp_snprintf_shift(slen, &str, &str_len);
            bacnet_primitive_to_application_data_value(
                &dummyDataValue, &ds->Time_Values[ti].Value);
            dummyPropValue.value = &dummyDataValue;
            dummyPropValue.object_property = PROP_PRESENT_VALUE;
            dummyPropValue.object_type = OBJECT_SCHEDULE;
            dummyPropValue.array_index = 0;
            slen = bacapp_snprintf_value(str, str_len, &dummyPropValue);
            ret_val += bacapp_snprintf_shift(slen, &str, &str_len);
            if (ti < ds->TV_Count - 1) {
                slen = bacapp_snprintf(str, str_len, ", ");
                ret_val += bacapp_snprintf_shift(slen, &str, &str_len);
            }
        }
        if (wi < loopend - 1) {
            slen = bacapp_snprintf(str, str_len, "]; ");
            ret_val += bacapp_snprintf_shift(slen, &str, &str_len);
        }
    }
    slen = bacapp_snprintf(str, str_len, "])");
    ret_val += slen;
    return ret_val;
}
#endif

#if defined(BACAPP_HOST_N_PORT)
/**
 * @brief Print a value to a string for EPICS
 * @param str - destination string, or NULL for length only
 * @param str_len - length of the destination string, or 0 for length only
 * @param value - value to print
 * @return number of characters written
 */
static int bacapp_snprintf_host_n_port(
    char *str, size_t str_len, const BACNET_HOST_N_PORT *value)
{
    int slen, len, i;
    const char *char_str;
    int ret_val = 0;

    slen = bacapp_snprintf(str, str_len, "{");
    ret_val += bacapp_snprintf_shift(slen, &str, &str_len);
    if (value->host_ip_address) {
        const uint8_t *octet_str;
        octet_str =
            octetstring_value((BACNET_OCTET_STRING *)&value->host.ip_address);
        slen = bacapp_snprintf(
            str, str_len, "%u.%u.%u.%u:%u", (unsigned)octet_str[0],
            (unsigned)octet_str[1], (unsigned)octet_str[2],
            (unsigned)octet_str[3], (unsigned)value->port);
        ret_val += slen;
    } else if (value->host_name) {
        const BACNET_CHARACTER_STRING *name;
        name = &value->host.name;
        len = characterstring_length(name);
        char_str = characterstring_value(name);
        slen = bacapp_snprintf(str, str_len, "\"");
        ret_val += bacapp_snprintf_shift(slen, &str, &str_len);
        for (i = 0; i < len; i++) {
            if (isprint(*((const unsigned char *)char_str))) {
                slen = bacapp_snprintf(str, str_len, "%c", *char_str);
            } else {
                slen = bacapp_snprintf(str, str_len, "%c", '.');
            }
            ret_val += bacapp_snprintf_shift(slen, &str, &str_len);
            char_str++;
        }
        slen = bacapp_snprintf(str, str_len, "\"");
        ret_val += slen;
    }
    slen = bacapp_snprintf(str, str_len, "}");
    ret_val += bacapp_snprintf_shift(slen, &str, &str_len);

    return ret_val;
}
#endif

#if defined(BACAPP_SPECIAL_EVENT) || defined(BACAPP_CALENDAR_ENTRY)
/**
 * @brief Print a value to a string for EPICS
 * @param str - destination string, or NULL for length only
 * @param str_len - length of the destination string, or 0 for length only
 * @param value - value to print
 * @return number of characters written
 */
static int bacapp_snprintf_calendar_entry(
    char *str, size_t str_len, const BACNET_CALENDAR_ENTRY *value)
{
    int slen;
    int ret_val = 0;

    slen = bacapp_snprintf(str, str_len, "{");
    ret_val += bacapp_snprintf_shift(slen, &str, &str_len);
    switch (value->tag) {
        case BACNET_CALENDAR_DATE:
            slen = bacapp_snprintf_date(str, str_len, &value->type.Date);
            ret_val += bacapp_snprintf_shift(slen, &str, &str_len);
            break;
        case BACNET_CALENDAR_DATE_RANGE:
            slen =
                bacapp_snprintf_daterange(str, str_len, &value->type.DateRange);
            ret_val += bacapp_snprintf_shift(slen, &str, &str_len);
            break;
        case BACNET_CALENDAR_WEEK_N_DAY:
            slen =
                bacapp_snprintf_weeknday(str, str_len, &value->type.WeekNDay);
            ret_val += bacapp_snprintf_shift(slen, &str, &str_len);
            break;
        default:
            /* do nothing */
            break;
    }
    slen = bacapp_snprintf(str, str_len, "}");
    ret_val += bacapp_snprintf_shift(slen, &str, &str_len);

    return ret_val;
}
#endif

#if defined(BACAPP_SPECIAL_EVENT)
/**
 * @brief Print a value to a string for EPICS
 * @param str - destination string, or NULL for length only
 * @param str_len - length of the destination string, or 0 for length only
 * @param value - value to print
 * @return number of characters written
 */
static int bacapp_snprintf_primitive_data_value(
    char *str, size_t str_len, const BACNET_PRIMITIVE_DATA_VALUE *value)
{
    int ret_val = 0;

    switch (value->tag) {
#if defined(BACAPP_NULL)
        case BACNET_APPLICATION_TAG_NULL:
            ret_val = bacapp_snprintf_null(str, str_len);
            break;
#endif
#if defined(BACAPP_BOOLEAN)
        case BACNET_APPLICATION_TAG_BOOLEAN:
            ret_val =
                bacapp_snprintf_boolean(str, str_len, value->type.Boolean);
            break;
#endif
#if defined(BACAPP_UNSIGNED)
        case BACNET_APPLICATION_TAG_UNSIGNED_INT:
            ret_val = bacapp_snprintf_unsigned_integer(
                str, str_len, value->type.Unsigned_Int);
            break;
#endif
#if defined(BACAPP_SIGNED)
        case BACNET_APPLICATION_TAG_SIGNED_INT:
            ret_val = bacapp_snprintf_signed_integer(
                str, str_len, value->type.Signed_Int);
            break;
#endif
#if defined(BACAPP_REAL)
        case BACNET_APPLICATION_TAG_REAL:
            ret_val = bacapp_snprintf_real(str, str_len, value->type.Real);
            break;
#endif
#if defined(BACAPP_DOUBLE)
        case BACNET_APPLICATION_TAG_DOUBLE:
            ret_val = bacapp_snprintf_double(str, str_len, value->type.Double);
            break;
#endif
#if defined(BACAPP_ENUMERATED)
        case BACNET_APPLICATION_TAG_ENUMERATED:
            ret_val = bacapp_snprintf_enumerated(
                str, str_len, OBJECT_COMMAND, PROP_ACTION,
                value->type.Enumerated);
            break;
#endif
        case BACNET_APPLICATION_TAG_EMPTYLIST:
            break;
        default:
            break;
    }
    return ret_val;
}
#endif

#if defined(BACAPP_SPECIAL_EVENT)
/**
 * @brief Print a value to a string for EPICS
 * @param str - destination string, or NULL for length only
 * @param str_len - length of the destination string, or 0 for length only
 * @param ws - value to print
 * @param arrayIndex - index of the to print
 * @return number of characters written
 */
static int bacapp_snprintf_daily_schedule(
    char *str, size_t str_len, const BACNET_DAILY_SCHEDULE *value)
{
    int slen;
    int ret_val = 0;
    uint16_t i;

    slen = bacapp_snprintf(str, str_len, "{");
    ret_val += bacapp_snprintf_shift(slen, &str, &str_len);
    for (i = 0; i < value->TV_Count; i++) {
        if (i != 0) {
            slen = bacapp_snprintf(str, str_len, ", ");
            ret_val += bacapp_snprintf_shift(slen, &str, &str_len);
        }
        slen = bacapp_snprintf_time(str, str_len, &value->Time_Values[i].Time);
        ret_val += bacapp_snprintf_shift(slen, &str, &str_len);
        slen = bacapp_snprintf(str, str_len, ",");
        ret_val += bacapp_snprintf_shift(slen, &str, &str_len);
        slen = bacapp_snprintf_primitive_data_value(
            str, str_len, &value->Time_Values[i].Value);
        ret_val += bacapp_snprintf_shift(slen, &str, &str_len);
    }
    slen = bacapp_snprintf(str, str_len, "}");
    ret_val += bacapp_snprintf_shift(slen, &str, &str_len);

    return ret_val;
}
#endif

#if defined(BACAPP_SPECIAL_EVENT)
/**
 * @brief Print a value to a string for EPICS
 * @param str - destination string, or NULL for length only
 * @param str_len - length of the destination string, or 0 for length only
 * @param ws - value to print
 * @param arrayIndex - index of the to print
 * @return number of characters written
 */
static int bacapp_snprintf_special_event(
    char *str, size_t str_len, const BACNET_SPECIAL_EVENT *value)
{
    int slen;
    int ret_val = 0;

    slen = bacapp_snprintf(str, str_len, "{");
    ret_val += bacapp_snprintf_shift(slen, &str, &str_len);
    switch (value->periodTag) {
        case BACNET_SPECIAL_EVENT_PERIOD_CALENDAR_ENTRY:
            slen = bacapp_snprintf_calendar_entry(
                str, str_len, &value->period.calendarEntry);
            ret_val += bacapp_snprintf_shift(slen, &str, &str_len);
            break;
        case BACNET_SPECIAL_EVENT_PERIOD_CALENDAR_REFERENCE:
            slen = bacapp_snprintf_object_id(
                str, str_len, &value->period.calendarReference);
            ret_val += bacapp_snprintf_shift(slen, &str, &str_len);
            break;
        default:
            break;
    }
    slen = bacapp_snprintf_daily_schedule(str, str_len, &value->timeValues);
    ret_val += bacapp_snprintf_shift(slen, &str, &str_len);
    slen = bacapp_snprintf(str, str_len, "}");
    ret_val += bacapp_snprintf_shift(slen, &str, &str_len);

    return ret_val;
}
#endif

#if defined(BACAPP_ACTION_COMMAND)
/**
 * @brief Print a weekly schedule value to a string for EPICS
 * @param str - destination string, or NULL for length only
 * @param str_len - length of the destination string, or 0 for length only
 * @param ws - weekly schedule value to print
 * @param arrayIndex - index of the weekly schedule to print
 * @return number of characters written
 */
static int bacapp_snprintf_action_property_value(
    char *str, size_t str_len, const BACNET_ACTION_PROPERTY_VALUE *value)
{
    int ret_val = 0;

    switch (value->tag) {
#if defined(BACACTION_NULL)
        case BACNET_APPLICATION_TAG_NULL:
            ret_val = bacapp_snprintf_null(str, str_len);
            break;
#endif
#if defined(BACACTION_BOOLEAN)
        case BACNET_APPLICATION_TAG_BOOLEAN:
            ret_val =
                bacapp_snprintf_boolean(str, str_len, value->type.Boolean);
            break;
#endif
#if defined(BACACTION_UNSIGNED)
        case BACNET_APPLICATION_TAG_UNSIGNED_INT:
            ret_val = bacapp_snprintf_unsigned_integer(
                str, str_len, value->type.Unsigned_Int);
            break;
#endif
#if defined(BACACTION_SIGNED)
        case BACNET_APPLICATION_TAG_SIGNED_INT:
            ret_val = bacapp_snprintf_signed_integer(
                str, str_len, value->type.Signed_Int);
            break;
#endif
#if defined(BACACTION_REAL)
        case BACNET_APPLICATION_TAG_REAL:
            ret_val = bacapp_snprintf_real(str, str_len, value->type.Real);
            break;
#endif
#if defined(BACACTION_DOUBLE)
        case BACNET_APPLICATION_TAG_DOUBLE:
            ret_val = bacapp_snprintf_double(str, str_len, value->type.Double);
            break;
#endif
#if defined(BACACTION_ENUMERATED)
        case BACNET_APPLICATION_TAG_ENUMERATED:
            ret_val = bacapp_snprintf_enumerated(
                str, str_len, OBJECT_COMMAND, PROP_ACTION,
                value->type.Enumerated);
            break;
#endif
        case BACNET_APPLICATION_TAG_EMPTYLIST:
            break;
        default:
            break;
    }

    return ret_val;
}
#endif

#if defined(BACAPP_ACTION_COMMAND)
/**
 * @brief Print a value to a string for EPICS
 * @param str - destination string, or NULL for length only
 * @param str_len - length of the destination string, or 0 for length only
 * @param value - value to print
 * @return number of characters written
 */
static int bacapp_snprintf_action_command(
    char *str, size_t str_len, const BACNET_ACTION_LIST *value)
{
    int slen;
    int ret_val = 0;

    slen = bacapp_snprintf(str, str_len, "{");
    ret_val += bacapp_snprintf_shift(slen, &str, &str_len);
    /* deviceIdentifier [0] BACnetObjectIdentifier OPTIONAL */
    slen = bacapp_snprintf_object_id(str, str_len, &value->Device_Id);
    ret_val += bacapp_snprintf_shift(slen, &str, &str_len);
    slen = bacapp_snprintf(str, str_len, ",");
    ret_val += bacapp_snprintf_shift(slen, &str, &str_len);
    /* objectIdentifier [1] BACnetObjectIdentifier */
    slen = bacapp_snprintf_object_id(str, str_len, &value->Device_Id);
    ret_val += bacapp_snprintf_shift(slen, &str, &str_len);
    slen = bacapp_snprintf(str, str_len, ",");
    ret_val += bacapp_snprintf_shift(slen, &str, &str_len);
    /* propertyIdentifier [2] BACnetPropertyIdentifier */
    slen = bacapp_snprintf_property_identifier(
        str, str_len, value->Property_Identifier);
    ret_val += bacapp_snprintf_shift(slen, &str, &str_len);
    slen = bacapp_snprintf(str, str_len, ",");
    ret_val += bacapp_snprintf_shift(slen, &str, &str_len);
    /* propertyArrayIndex [3] Unsigned OPTIONAL */
    if (value->Property_Array_Index == BACNET_ARRAY_ALL) {
        slen = bacapp_snprintf(str, str_len, "-1,");
    } else {
        slen = bacapp_snprintf(
            str, str_len, "%lu,", (unsigned long)value->Property_Array_Index);
    }
    ret_val += bacapp_snprintf_shift(slen, &str, &str_len);
    /* propertyValue [4] ABSTRACT-SYNTAX.&Type */
    slen = bacapp_snprintf_action_property_value(str, str_len, &value->Value);
    ret_val += bacapp_snprintf_shift(slen, &str, &str_len);
    slen = bacapp_snprintf(str, str_len, ",");
    ret_val += bacapp_snprintf_shift(slen, &str, &str_len);
    /* priority [5] Unsigned (1..16) OPTIONAL */
    slen = bacapp_snprintf(str, str_len, "%lu", (unsigned long)value->Priority);
    ret_val += bacapp_snprintf_shift(slen, &str, &str_len);
    slen = bacapp_snprintf(str, str_len, ",");
    ret_val += bacapp_snprintf_shift(slen, &str, &str_len);
    /* postDelay [6] Unsigned OPTIONAL */
    slen =
        bacapp_snprintf(str, str_len, "%lu", (unsigned long)value->Post_Delay);
    ret_val += bacapp_snprintf_shift(slen, &str, &str_len);
    slen = bacapp_snprintf(str, str_len, ",");
    ret_val += bacapp_snprintf_shift(slen, &str, &str_len);
    /* quitOnFailure [7] BOOLEAN */
    slen = bacapp_snprintf_boolean(str, str_len, value->Quit_On_Failure);
    ret_val += bacapp_snprintf_shift(slen, &str, &str_len);
    slen = bacapp_snprintf(str, str_len, ",");
    ret_val += bacapp_snprintf_shift(slen, &str, &str_len);
    /* writeSuccessful [8] BOOLEAN */
    slen = bacapp_snprintf_boolean(str, str_len, value->Write_Successful);
    ret_val += bacapp_snprintf_shift(slen, &str, &str_len);
    slen = bacapp_snprintf(str, str_len, "}");
    ret_val += bacapp_snprintf_shift(slen, &str, &str_len);

    return ret_val;
}
#endif

/**
 * @brief Extract the value into a text string
 * @param str - the buffer to store the extracted value, or NULL for length
 * @param str_len - the size of the buffer, or 0 for length only
 * @param object_value - ptr to BACnet object value from which to extract str
 * @return number of bytes (excluding terminating NULL byte) that were stored
 *  to the output string.
 */
int bacapp_snprintf_value(
    char *str, size_t str_len, const BACNET_OBJECT_PROPERTY_VALUE *object_value)
{
    size_t len = 0, i = 0;
    const char *char_str;
    const BACNET_APPLICATION_DATA_VALUE *value;
    BACNET_PROPERTY_ID property = PROP_ALL;
    BACNET_OBJECT_TYPE object_type = MAX_BACNET_OBJECT_TYPE;
    int ret_val = 0;
    int slen = 0;
#if (__STDC_VERSION__ >= 199901L) && defined(__STDC_ISO_10646__)
    /* Wide character (decoded from multi-byte character). */
    wchar_t wc;
    /* Wide character length in bytes. */
    int wclen;
#endif

    if (object_value && object_value->value) {
        value = object_value->value;
        property = object_value->object_property;
        object_type = object_value->object_type;
        switch (value->tag) {
#if defined(BACAPP_NULL)
            case BACNET_APPLICATION_TAG_NULL:
                ret_val = bacapp_snprintf_null(str, str_len);
                break;
#endif
#if defined(BACAPP_BOOLEAN)
            case BACNET_APPLICATION_TAG_BOOLEAN:
                ret_val =
                    bacapp_snprintf_boolean(str, str_len, value->type.Boolean);
                break;
#endif
#if defined(BACAPP_UNSIGNED)
            case BACNET_APPLICATION_TAG_UNSIGNED_INT:
                ret_val = bacapp_snprintf_unsigned_integer(
                    str, str_len, value->type.Unsigned_Int);
                break;
#endif
#if defined(BACAPP_SIGNED)
            case BACNET_APPLICATION_TAG_SIGNED_INT:
                ret_val = bacapp_snprintf_signed_integer(
                    str, str_len, value->type.Signed_Int);
                break;
#endif
#if defined(BACAPP_REAL)
            case BACNET_APPLICATION_TAG_REAL:
                ret_val = bacapp_snprintf_real(str, str_len, value->type.Real);
                break;
#endif
#if defined(BACAPP_DOUBLE)
            case BACNET_APPLICATION_TAG_DOUBLE:
                ret_val =
                    bacapp_snprintf_double(str, str_len, value->type.Double);
                break;
#endif
#if defined(BACAPP_OCTET_STRING)
            case BACNET_APPLICATION_TAG_OCTET_STRING:
                len = octetstring_length(&value->type.Octet_String);
                if (len > 0) {
                    const uint8_t *octet_str;
                    octet_str = octetstring_value(
                        (BACNET_OCTET_STRING *)&value->type.Octet_String);
                    for (i = 0; i < len; i++) {
                        slen =
                            bacapp_snprintf(str, str_len, "%02X", *octet_str);
                        ret_val += bacapp_snprintf_shift(slen, &str, &str_len);
                        octet_str++;
                    }
                }
                break;
#endif
#if defined(BACAPP_CHARACTER_STRING)
            case BACNET_APPLICATION_TAG_CHARACTER_STRING:
                len = characterstring_length(&value->type.Character_String);
                char_str = characterstring_value(&value->type.Character_String);
                slen = bacapp_snprintf(str, str_len, "\"");
                ret_val += bacapp_snprintf_shift(slen, &str, &str_len);
#if (__STDC_VERSION__ >= 199901L) && defined(__STDC_ISO_10646__)
                if (characterstring_encoding(&value->type.Character_String) ==
                    CHARACTER_UTF8) {
                    while (len > 0) {
                        wclen = mbtowc(&wc, char_str, MB_CUR_MAX);
                        if (wclen == -1) {
                            /* Encoding error, reset state: */
                            mbtowc(NULL, NULL, MB_CUR_MAX);
                            /* After handling an invalid byte,
                               retry with the next one. */
                            wclen = 1;
                            wc = L'?';
                        } else {
                            if (!iswprint(wc)) {
                                wc = L'.';
                            }
                        }
                        /* For portability, cast wchar_t to wint_t */
                        slen = bacapp_snprintf(str, str_len, "%lc", (wint_t)wc);
                        ret_val += bacapp_snprintf_shift(slen, &str, &str_len);
                        if (len > wclen) {
                            len -= wclen;
                            char_str += wclen;
                        } else {
                            len = 0;
                        }
                    }
                } else
#endif
                {
                    for (i = 0; i < len; i++) {
                        if (isprint(*((const unsigned char *)char_str))) {
                            slen =
                                bacapp_snprintf(str, str_len, "%c", *char_str);
                        } else {
                            slen = bacapp_snprintf(str, str_len, "%c", '.');
                        }
                        ret_val += bacapp_snprintf_shift(slen, &str, &str_len);
                        char_str++;
                    }
                }
                slen = bacapp_snprintf(str, str_len, "\"");
                ret_val += slen;
                break;
#endif
#if defined(BACAPP_BIT_STRING)
            case BACNET_APPLICATION_TAG_BIT_STRING:
                len = bitstring_bits_used(&value->type.Bit_String);
                slen = bacapp_snprintf(str, str_len, "{");
                ret_val += bacapp_snprintf_shift(slen, &str, &str_len);
                for (i = 0; i < len; i++) {
                    bool bit;
                    bit = bitstring_bit(&value->type.Bit_String, (uint8_t)i);
                    slen = bacapp_snprintf(
                        str, str_len, "%s", bit ? "true" : "false");
                    ret_val += bacapp_snprintf_shift(slen, &str, &str_len);
                    if (i < (len - 1)) {
                        slen = bacapp_snprintf(str, str_len, ",");
                        ret_val += bacapp_snprintf_shift(slen, &str, &str_len);
                    }
                }
                slen = bacapp_snprintf(str, str_len, "}");
                ret_val += slen;
                break;
#endif
#if defined(BACAPP_ENUMERATED)
            case BACNET_APPLICATION_TAG_ENUMERATED:
                ret_val = bacapp_snprintf_enumerated(
                    str, str_len, object_type, property,
                    value->type.Enumerated);
                break;
#endif
#if defined(BACAPP_DATE)
            case BACNET_APPLICATION_TAG_DATE:
                ret_val = bacapp_snprintf_date(str, str_len, &value->type.Date);
                break;
#endif
#if defined(BACAPP_TIME)
            case BACNET_APPLICATION_TAG_TIME:
                ret_val = bacapp_snprintf_time(str, str_len, &value->type.Time);
                break;
#endif
#if defined(BACAPP_OBJECT_ID)
            case BACNET_APPLICATION_TAG_OBJECT_ID:
                ret_val = bacapp_snprintf_object_id(
                    str, str_len, &value->type.Object_Id);
                break;
#endif
#if defined(BACAPP_TIMESTAMP)
            case BACNET_APPLICATION_TAG_TIMESTAMP:
                slen = bacapp_timestamp_to_ascii(
                    str, str_len, &value->type.Time_Stamp);
                ret_val += slen;
                break;
#endif
#if defined(BACAPP_DATETIME)
            case BACNET_APPLICATION_TAG_DATETIME:
                ret_val = bacapp_snprintf_datetime(
                    str, str_len, &value->type.Date_Time);
                break;
#endif
#if defined(BACAPP_DATERANGE)
            case BACNET_APPLICATION_TAG_DATERANGE:
                ret_val = bacapp_snprintf_daterange(
                    str, str_len, &value->type.Date_Range);
                break;
#endif
#if defined(BACAPP_LIGHTING_COMMAND)
            case BACNET_APPLICATION_TAG_LIGHTING_COMMAND:
                ret_val = lighting_command_to_ascii(
                    &value->type.Lighting_Command, str, str_len);
                break;
#endif
#if defined(BACAPP_XY_COLOR)
            case BACNET_APPLICATION_TAG_XY_COLOR:
                /* BACnetxyColor */
                ret_val =
                    xy_color_to_ascii(&value->type.XY_Color, str, str_len);
                break;
#endif
#if defined(BACAPP_COLOR_COMMAND)
            case BACNET_APPLICATION_TAG_COLOR_COMMAND:
                /* BACnetColorCommand */
                slen = bacapp_snprintf(str, str_len, "(");
                ret_val += bacapp_snprintf_shift(slen, &str, &str_len);
                slen = bacapp_snprintf(
                    str, str_len, "%s",
                    bactext_color_operation_name(
                        value->type.Color_Command.operation));
                ret_val += bacapp_snprintf_shift(slen, &str, &str_len);
                /* FIXME: add the Lighting Command optional values */
                slen = bacapp_snprintf(str, str_len, ")");
                ret_val += slen;
                break;
#endif
#if defined(BACAPP_WEEKLY_SCHEDULE)
            case BACNET_APPLICATION_TAG_WEEKLY_SCHEDULE:
                /* BACnetWeeklySchedule */
                ret_val = bacapp_snprintf_weeklyschedule(
                    str, str_len, &value->type.Weekly_Schedule,
                    object_value->array_index);
                break;
#endif
#if defined(BACAPP_HOST_N_PORT)
            case BACNET_APPLICATION_TAG_HOST_N_PORT:
                ret_val = bacapp_snprintf_host_n_port(
                    str, str_len, &value->type.Host_Address);
                break;
#endif
#if defined(BACAPP_DEVICE_OBJECT_PROPERTY_REFERENCE)
            case BACNET_APPLICATION_TAG_DEVICE_OBJECT_PROPERTY_REFERENCE:
                ret_val = bacapp_snprintf_device_object_property_reference(
                    str, str_len,
                    &value->type.Device_Object_Property_Reference);
                break;
#endif
#if defined(BACAPP_DEVICE_OBJECT_REFERENCE)
            case BACNET_APPLICATION_TAG_DEVICE_OBJECT_REFERENCE:
                ret_val = bacapp_snprintf_device_object_reference(
                    str, str_len, &value->type.Device_Object_Reference);
                break;
#endif
#if defined(BACAPP_OBJECT_PROPERTY_REFERENCE)
            case BACNET_APPLICATION_TAG_OBJECT_PROPERTY_REFERENCE:
                ret_val = bacapp_snprintf_object_property_reference(
                    str, str_len, &value->type.Object_Property_Reference);
                break;
#endif
#if defined(BACAPP_DESTINATION)
            case BACNET_APPLICATION_TAG_DESTINATION:
                ret_val = bacnet_destination_to_ascii(
                    &value->type.Destination, str, str_len);
                break;
#endif
#if defined(BACAPP_CALENDAR_ENTRY)
            case BACNET_APPLICATION_TAG_CALENDAR_ENTRY:
                ret_val = bacapp_snprintf_calendar_entry(
                    str, str_len, &value->type.Calendar_Entry);
                break;
#endif
#if defined(BACAPP_SPECIAL_EVENT)
            case BACNET_APPLICATION_TAG_SPECIAL_EVENT:
                ret_val = bacapp_snprintf_special_event(
                    str, str_len, &value->type.Special_Event);
                break;
#endif
#if defined(BACAPP_BDT_ENTRY)
            case BACNET_APPLICATION_TAG_BDT_ENTRY:
                slen = bacapp_snprintf(str, str_len, "{");
                ret_val += bacapp_snprintf_shift(slen, &str, &str_len);
                slen = bacnet_bdt_entry_to_ascii(
                    str, str_len, &value->type.BDT_Entry);
                ret_val += bacapp_snprintf_shift(slen, &str, &str_len);
                slen = bacapp_snprintf(str, str_len, "}");
                ret_val += bacapp_snprintf_shift(slen, &str, &str_len);
                break;
#endif
#if defined(BACAPP_FDT_ENTRY)
            case BACNET_APPLICATION_TAG_FDT_ENTRY:
                slen = bacapp_snprintf(str, str_len, "{");
                ret_val += bacapp_snprintf_shift(slen, &str, &str_len);
                slen = bacnet_fdt_entry_to_ascii(
                    str, str_len, &value->type.FDT_Entry);
                ret_val += bacapp_snprintf_shift(slen, &str, &str_len);
                slen = bacapp_snprintf(str, str_len, "}");
                ret_val += bacapp_snprintf_shift(slen, &str, &str_len);
                break;
#endif
#if defined(BACAPP_ACTION_COMMAND)
            case BACNET_APPLICATION_TAG_ACTION_COMMAND:
                ret_val = bacapp_snprintf_action_command(
                    str, str_len, &value->type.Action_Command);
                break;
#endif
#if defined(BACAPP_SCALE)
            case BACNET_APPLICATION_TAG_SCALE:
                if (value->type.Scale.float_scale) {
                    ret_val = bacapp_snprintf(
                        str, str_len, "%f",
                        (double)value->type.Scale.type.real_scale);
                } else {
                    ret_val = bacapp_snprintf(
                        str, str_len, "%ld",
                        (long)value->type.Scale.type.integer_scale);
                }
                break;
#endif
#if defined(BACAPP_SHED_LEVEL)
            case BACNET_APPLICATION_TAG_SHED_LEVEL:
                ret_val = bacapp_snprintf_shed_level(
                    str, str_len, &value->type.Shed_Level);
                break;
#endif
            default:
                ret_val = bacapp_snprintf(
                    str, str_len, "UnknownType(tag=%d)", value->tag);
                break;
        }
    }

    return ret_val;
}

#ifdef BACAPP_PRINT_ENABLED
/**
 * Print the extracted value from the requested BACnet object property to the
 * specified stream. If stream is NULL, do not print anything. If extraction
 * failed, do not print anything. Return the status of the extraction.
 *
 * @param stream - the I/O stream send the printed value.
 * @param object_value - ptr to BACnet object value from which to extract str
 *
 * @return true if the value was sent to the stream
 */
bool bacapp_print_value(
    FILE *stream, const BACNET_OBJECT_PROPERTY_VALUE *object_value)
{
    bool retval = false;
    int str_len = 0;

    /* get the string length first */
    str_len = bacapp_snprintf_value(NULL, 0, object_value);
    if (str_len > 0) {
#if defined(__STDC_VERSION__) && __STDC_VERSION__ >= 199901L
        char str[str_len + 1];
#else
        char *str;
        str = calloc(sizeof(char), str_len + 1);
        if (!str) {
            return false;
        }
#endif
        bacapp_snprintf_value(str, str_len + 1, object_value);
        if (stream) {
            fprintf(stream, "%s", str);
        }
#if defined(__STDC_VERSION__) && __STDC_VERSION__ >= 199901L
        /* nothing to do with stack based RAM */
#else
        if (str) {
            free(str);
        }
#endif
        retval = true;
    }

    return retval;
}
#else
bool bacapp_print_value(
    FILE *stream, const BACNET_OBJECT_PROPERTY_VALUE *object_value)
{
    (void)stream;
    (void)object_value;
    return false;
}
#endif

#ifdef BACAPP_PRINT_ENABLED
static char *ltrim(char *str, const char *trimmedchars)
{
    if (str[0] == 0) {
        return str;
    }
    while (strchr(trimmedchars, *str)) {
        str++;
    }
    return str;
}

static char *rtrim(char *str, const char *trimmedchars)
{
    char *end;

    if (str[0] == 0) {
        return str;
    }
    end = str + strlen(str) - 1;
    while (strchr(trimmedchars, *end)) {
        *end = 0;
        if (end == str) {
            break;
        }
        end--;
    }
    return str;
}

static char *trim(char *str, const char *trimmedchars)
{
    return ltrim(rtrim(str, trimmedchars), trimmedchars);
}

#if defined(BACAPP_WEEKLY_SCHEDULE)
static bool
parse_weeklyschedule(char *str, BACNET_APPLICATION_DATA_VALUE *value)
{
    char *chunk, *comma, *space, *t, *v, *colonpos, *sqpos;
    int daynum = 0, tvnum = 0;
    unsigned int inner_tag;
    BACNET_APPLICATION_DATA_VALUE dummy_value = { 0 };
    BACNET_DAILY_SCHEDULE *dsch;

    /*
     Format:

     (1; Mon: [02:00:00.00 FALSE, 07:35:00.00 active, 07:40:00.00 inactive];
     Tue: [02:00:00.00 inactive]; ...)

     - the first number is the inner tag (e.g. 1 = boolean, 4 = real, 9 = enum)
     - Day name prefix is optional and ignored.
     - Entries are separated by semicolons.
     - There can be a full week, or only one entry - when using array index to
     modify a single day
     - time-value array can be empty: []
    */

    value->tag = BACNET_APPLICATION_TAG_WEEKLY_SCHEDULE;

    /* Parse the inner tag */
    chunk = strtok(str, ";");
    chunk = ltrim(chunk, "(");
    if (false ==
        bacapp_parse_application_data(
            BACNET_APPLICATION_TAG_UNSIGNED_INT, chunk, &dummy_value)) {
        /* Try searching it by name */
        if (false == bactext_application_tag_index(chunk, &inner_tag)) {
            return false;
        }
    } else {
        inner_tag = (int)dummy_value.type.Unsigned_Int;
    }

    chunk = strtok(NULL, ";");

    while (chunk != NULL) {
        dsch = &value->type.Weekly_Schedule.weeklySchedule[daynum];

        /* Strip day name prefix, if present */
        colonpos = strchr(chunk, ':');
        sqpos = strchr(chunk, '[');
        if (colonpos && colonpos < sqpos) {
            chunk = colonpos + 1;
        }

        /* Extract the inner list of time-values */
        chunk = rtrim(ltrim(chunk, "([ "), " ])");

        /* The list can be empty */
        if (chunk[0] != 0) {
            /* loop through the time value pairs */
            tvnum = 0;
            do {
                /* Find the comma delimiter, replace with NUL (like strtok) */
                comma = strchr(chunk, ',');
                if (comma) {
                    *comma = 0;
                }
                /* trim the time-value pair and find the delimiter space */
                chunk = trim(chunk, " ");
                space = strchr(chunk, ' ');
                if (!space) {
                    /* malformed time-value pair */
                    return false;
                }
                *space = 0;

                /* Extract time and value */
                t = chunk;
                /* value starts one byte after the space, and there can be */
                /* multiple spaces */
                chunk = ltrim(space + 1, " ");
                v = chunk;

                /* Parse time */
                if (false ==
                    bacapp_parse_application_data(
                        BACNET_APPLICATION_TAG_TIME, t, &dummy_value)) {
                    return false;
                }
                dsch->Time_Values[tvnum].Time = dummy_value.type.Time;

                /* Parse value */
                if (false ==
                    bacapp_parse_application_data(inner_tag, v, &dummy_value)) {
                    return false;
                }
                if (BACNET_STATUS_OK !=
                    bacnet_application_to_primitive_data_value(
                        &dsch->Time_Values[tvnum].Value, &dummy_value)) {
                    return false;
                }

                /* Advance past the comma to the next chunk */
                if (comma) {
                    chunk = comma + 1;
                }
                tvnum++;
            } while (comma != NULL);
        }

        dsch->TV_Count = tvnum;

        /* Find the start of the next day */
        chunk = strtok(NULL, ";");
        daynum++;
    }

    if (daynum == 1) {
        value->type.Weekly_Schedule.singleDay = true;
    }

    return true;
}
#endif

#if defined(BACAPP_SIGNED) || defined(BACAPP_BOOLEAN)
static bool strtol_checked(const char *s, long *out)
{
    char *end;
    errno = 0;
    *out = strtol(s, &end, 0);
    if (end == s) {
        /* Conversion was not possible */
        return false;
    }
    if (errno == ERANGE) {
        /* Number too large */
        return false;
    }
    return true;
}
#endif

#if defined(BACAPP_UNSIGNED) || defined(BACAPP_ENUMERATED)
static bool strtoul_checked(const char *s, BACNET_UNSIGNED_INTEGER *out)
{
    char *end;
    errno = 0;
    *out = strtoul(s, &end, 0);
    if (end == s) {
        /* Conversion was not possible */
        return false;
    }
    if (errno == ERANGE) {
        /* Number too large */
        return false;
    }
    return true;
}
#endif

#if defined(BACAPP_REAL) || defined(BACAPP_DOUBLE)
static bool strtod_checked(const char *s, double *out)
{
    char *end;
    errno = 0;
    *out = strtod(s, &end);
    if (end == s) {
        /* Conversion was not possible */
        return false;
    }
    if (errno == ERANGE) {
        /* Number too large */
        return false;
    }
    return true;
}
#endif

#if defined(BACAPP_SCALE)
/**
 * @brief Parse a string into a BACnetScale value
 * @param value [out] The BACnetScale value
 * @param argv [in] The string to parse
 * @return True on success, else False
 */
static bool bacnet_scale_from_ascii(BACNET_SCALE *value, const char *argv)
{
    bool status = false;
    int count;
    unsigned integer_scale;
    float float_scale;
    const char *decimal_point;

    if (!status) {
        decimal_point = strchr(argv, '.');
        if (decimal_point) {
            count = sscanf(argv, "%f", &float_scale);
            if (count == 1) {
                value->float_scale = true;
                value->type.real_scale = float_scale;
                status = true;
            }
        }
    }
    if (!status) {
        count = sscanf(argv, "%u", &integer_scale);
        if (count == 1) {
            value->float_scale = false;
            value->type.integer_scale = integer_scale;
            status = true;
        }
    }

    return status;
}
#endif

#if defined(BACAPP_SHED_LEVEL)
/**
 * @brief Parse a string into a BACnet Shed Level value
 * @param value [out] The BACnet Shed Level value
 * @param argv [in] The string to parse
 * @return True on success, else False
 */
static bool
bacnet_shed_level_from_ascii(BACNET_SHED_LEVEL *value, const char *argv)
{
    bool status = false;
    int count;
    unsigned percent, level;
    float amount;
    const char *percentage;
    const char *decimal_point;

    if (!status) {
        percentage = strchr(argv, '%');
        if (percentage) {
            count = sscanf(argv, "%u", &percent);
            if (count == 1) {
                value->type = BACNET_SHED_TYPE_PERCENT;
                value->value.percent = percent;
                status = true;
            }
        }
    }
    if (!status) {
        decimal_point = strchr(argv, '.');
        if (decimal_point) {
            count = sscanf(argv, "%f", &amount);
            if (count == 1) {
                value->type = BACNET_SHED_TYPE_AMOUNT;
                value->value.amount = amount;
                status = true;
            }
        }
    }
    if (!status) {
        count = sscanf(argv, "%u", &level);
        if (count == 1) {
            value->type = BACNET_SHED_TYPE_LEVEL;
            value->value.level = level;
            status = true;
        }
    }

    return status;
}
#endif

/* used to load the app data struct with the proper data
   converted from a command line argument.
   "argv" is not const to allow using strtok internally. It MAY be modified. */
bool bacapp_parse_application_data(
    BACNET_APPLICATION_TAG tag_number,
    char *argv,
    BACNET_APPLICATION_DATA_VALUE *value)
{
    int hour, min, sec, hundredths;
    int year, month, day, wday;
    int object_type = 0;
    uint32_t instance = 0;
    bool status = false;
    long long_value = 0;
    BACNET_UNSIGNED_INTEGER unsigned_long_value = 0;
    double double_value = 0.0;
    int count = 0;

    if (value && (tag_number != MAX_BACNET_APPLICATION_TAG)) {
        status = true;
        value->tag = tag_number;
        switch (tag_number) {
#if defined(BACAPP_BOOLEAN)
            case BACNET_APPLICATION_TAG_BOOLEAN:
                if (strcasecmp(argv, "true") == 0 ||
                    strcasecmp(argv, "active") == 0) {
                    value->type.Boolean = true;
                } else if (
                    strcasecmp(argv, "false") == 0 ||
                    strcasecmp(argv, "inactive") == 0) {
                    value->type.Boolean = false;
                } else {
                    status = strtol_checked(argv, &long_value);
                    if (!status) {
                        return false;
                    }
                    if (long_value) {
                        value->type.Boolean = true;
                    } else {
                        value->type.Boolean = false;
                    }
                }
                break;
#endif
#if defined(BACAPP_UNSIGNED)
            case BACNET_APPLICATION_TAG_UNSIGNED_INT:
                status = strtoul_checked(argv, &unsigned_long_value);
                if (!status) {
                    return false;
                }
                if (unsigned_long_value > BACNET_UNSIGNED_INTEGER_MAX) {
                    return false;
                }
                value->type.Unsigned_Int = unsigned_long_value;
                break;
#endif
#if defined(BACAPP_SIGNED)
            case BACNET_APPLICATION_TAG_SIGNED_INT:
                status = strtol_checked(argv, &long_value);
                if (!status || long_value > INT32_MAX ||
                    long_value < INT32_MIN) {
                    return false;
                }
                value->type.Signed_Int = (int32_t)long_value;
                break;
#endif
#if defined(BACAPP_REAL)
            case BACNET_APPLICATION_TAG_REAL:
                status = strtod_checked(argv, &double_value);
                if (!status) {
                    return false;
                }
                value->type.Real = (float)double_value;
                break;
#endif
#if defined(BACAPP_DOUBLE)
            case BACNET_APPLICATION_TAG_DOUBLE:
                status = strtod_checked(argv, &double_value);
                if (!status) {
                    return false;
                }
                value->type.Double = double_value;
                break;
#endif
#if defined(BACAPP_OCTET_STRING)
            case BACNET_APPLICATION_TAG_OCTET_STRING:
                status =
                    octetstring_init_ascii_hex(&value->type.Octet_String, argv);
                break;
#endif
#if defined(BACAPP_CHARACTER_STRING)
            case BACNET_APPLICATION_TAG_CHARACTER_STRING:
                status = characterstring_init_ansi(
                    &value->type.Character_String, (char *)argv);
                break;
#endif
#if defined(BACAPP_BIT_STRING)
            case BACNET_APPLICATION_TAG_BIT_STRING:
                status = bitstring_init_ascii(&value->type.Bit_String, argv);
                break;
#endif
#if defined(BACAPP_ENUMERATED)
            case BACNET_APPLICATION_TAG_ENUMERATED:
                status = strtoul_checked(argv, &unsigned_long_value);
                if (!status || unsigned_long_value > UINT32_MAX) {
                    return false;
                }
                value->type.Enumerated = (uint32_t)unsigned_long_value;
                break;
#endif
#if defined(BACAPP_DATE)
            case BACNET_APPLICATION_TAG_DATE:
                count =
                    sscanf(argv, "%4d/%3d/%3d:%3d", &year, &month, &day, &wday);
                if (count == 3) {
                    datetime_set_date(
                        &value->type.Date, (uint16_t)year, (uint8_t)month,
                        (uint8_t)day);
                } else if (count == 4) {
                    value->type.Date.year = (uint16_t)year;
                    value->type.Date.month = (uint8_t)month;
                    value->type.Date.day = (uint8_t)day;
                    value->type.Date.wday = (uint8_t)wday;
                } else {
                    status = false;
                }
                break;
#endif
#if defined(BACAPP_TIME)
            case BACNET_APPLICATION_TAG_TIME:
                count = sscanf(
                    argv, "%3d:%3d:%3d.%3d", &hour, &min, &sec, &hundredths);
                if (count == 4) {
                    value->type.Time.hour = (uint8_t)hour;
                    value->type.Time.min = (uint8_t)min;
                    value->type.Time.sec = (uint8_t)sec;
                    value->type.Time.hundredths = (uint8_t)hundredths;
                } else if (count == 3) {
                    value->type.Time.hour = (uint8_t)hour;
                    value->type.Time.min = (uint8_t)min;
                    value->type.Time.sec = (uint8_t)sec;
                    value->type.Time.hundredths = 0;
                } else if (count == 2) {
                    value->type.Time.hour = (uint8_t)hour;
                    value->type.Time.min = (uint8_t)min;
                    value->type.Time.sec = 0;
                    value->type.Time.hundredths = 0;
                } else {
                    status = false;
                }
                break;
#endif
#if defined(BACAPP_OBJECT_ID)
            case BACNET_APPLICATION_TAG_OBJECT_ID:
                count = sscanf(argv, "%4d:%7u", &object_type, &instance);
                if (count == 2) {
                    value->type.Object_Id.type = (uint16_t)object_type;
                    value->type.Object_Id.instance = instance;
                } else {
                    status = false;
                }
                break;
#endif
#if defined(BACAPP_DATETIME)
            case BACNET_APPLICATION_TAG_DATETIME:
                /* BACnetDateTime */
                status = datetime_init_ascii(&value->type.Date_Time, argv);
                break;
#endif
#if defined(BACAPP_LIGHTING_COMMAND)
            case BACNET_APPLICATION_TAG_LIGHTING_COMMAND:
                /* BACnetLightingCommand */
                status = lighting_command_from_ascii(
                    &value->type.Lighting_Command, argv);
                break;
#endif
#if defined(BACAPP_XY_COLOR)
            case BACNET_APPLICATION_TAG_XY_COLOR:
                /* BACnetxyColor */
                status = xy_color_from_ascii(&value->type.XY_Color, argv);
                break;
#endif
#if defined(BACAPP_COLOR_COMMAND)
            case BACNET_APPLICATION_TAG_COLOR_COMMAND:
                /* FIXME: add parsing for BACnetColorCommand */
                break;
#endif
#if defined(BACAPP_WEEKLY_SCHEDULE)
            case BACNET_APPLICATION_TAG_WEEKLY_SCHEDULE:
                status = parse_weeklyschedule(argv, value);
                break;
#endif
#if defined(BACAPP_SPECIAL_EVENT)
            case BACNET_APPLICATION_TAG_SPECIAL_EVENT:
                /* FIXME: add parsing for BACnetSpecialEvent */
                break;
#endif
#if defined(BACAPP_CALENDAR_ENTRY)
            case BACNET_APPLICATION_TAG_CALENDAR_ENTRY:
                /* FIXME: add parsing for BACnetCalendarEntry */
                break;
#endif
#if defined(BACAPP_HOST_N_PORT)
            case BACNET_APPLICATION_TAG_HOST_N_PORT:
                status =
                    host_n_port_from_ascii(&value->type.Host_Address, argv);
                break;
#endif
#if defined(BACAPP_DESTINATION)
            case BACNET_APPLICATION_TAG_DESTINATION:
                status = bacnet_destination_from_ascii(
                    &value->type.Destination, argv);
                break;
#endif
#if defined(BACAPP_BDT_ENTRY)
            case BACNET_APPLICATION_TAG_BDT_ENTRY:
                status =
                    bacnet_bdt_entry_from_ascii(&value->type.BDT_Entry, argv);
                break;
#endif
#if defined(BACAPP_FDT_ENTRY)
            case BACNET_APPLICATION_TAG_FDT_ENTRY:
                status =
                    bacnet_fdt_entry_from_ascii(&value->type.FDT_Entry, argv);
                break;
#endif
#if defined(BACAPP_ACTION_COMMAND)
            case BACNET_APPLICATION_TAG_ACTION_COMMAND:
                /* BACnetActionCommand - not implemented */
                break;
#endif
#if defined(BACAPP_SCALE)
            case BACNET_APPLICATION_TAG_SCALE:
                status = bacnet_scale_from_ascii(&value->type.Scale, argv);
                break;
#endif
#if defined(BACAPP_SHED_LEVEL)
            case BACNET_APPLICATION_TAG_SHED_LEVEL:
                status =
                    bacnet_shed_level_from_ascii(&value->type.Shed_Level, argv);
                break;
#endif
            default:
                break;
        }
        value->next = NULL;
    }

    return status;
}
#else
bool bacapp_parse_application_data(
    BACNET_APPLICATION_TAG tag_number,
    char *argv,
    BACNET_APPLICATION_DATA_VALUE *value)
{
    (void)tag_number;
    (void)argv;
    (void)value;
    return false;
}
#endif /* BACAPP_PRINT_ENABLED */

/**
 * Initialize an array (or single) #BACNET_APPLICATION_DATA_VALUE
 *
 * @param value - one or more #BACNET_APPLICATION_DATA_VALUE elements
 * @param count - number of #BACNET_APPLICATION_DATA_VALUE elements
 */
void bacapp_value_list_init(BACNET_APPLICATION_DATA_VALUE *value, size_t count)
{
    size_t i = 0;

    if (value && count) {
        for (i = 0; i < count; i++) {
            value->tag = BACNET_APPLICATION_TAG_NULL;
            value->context_specific = 0;
            value->context_tag = 0;
            if ((i + 1) < count) {
                value->next = value + 1;
            } else {
                value->next = NULL;
            }
            value++;
        }
    }
}

/**
 * Initialize an array (or single) #BACNET_PROPERTY_VALUE
 *
 * @param value - one or more #BACNET_PROPERTY_VALUE elements
 * @param count - number of #BACNET_PROPERTY_VALUE elements
 */
void bacapp_property_value_list_init(BACNET_PROPERTY_VALUE *value, size_t count)
{
    size_t i = 0;

    if (value && count) {
        for (i = 0; i < count; i++) {
            value->propertyIdentifier = MAX_BACNET_PROPERTY_ID;
            value->propertyArrayIndex = BACNET_ARRAY_ALL;
            value->priority = BACNET_NO_PRIORITY;
            bacapp_value_list_init(&value->value, 1);
            if ((i + 1) < count) {
                value->next = value + 1;
            } else {
                value->next = NULL;
            }
            value++;
        }
    }
}

/**
 * @brief Link an array of BACNET_PROPERTY_VALUE elements.
 * The linked-list is used prior to encoding or decoding
 * the APDU data into the structure.
 *
 * @param value_list - Pointer to the first BACNET_PROPERTY_VALUE element in
 * an array
 * @param count - number of BACNET_PROPERTY_VALUE elements to link
 */
void bacapp_property_value_list_link(
    BACNET_PROPERTY_VALUE *value_list, size_t count)
{
    BACNET_PROPERTY_VALUE *current_value_list = NULL;

    if (value_list) {
        while (count) {
            if (count > 1) {
                current_value_list = value_list;
                value_list++;
                current_value_list->next = value_list;
            } else {
                value_list->next = NULL;
            }
            count--;
        }
    }
}

/**
 * @brief Encode one BACnetPropertyValue value
 *
 *  BACnetPropertyValue ::= SEQUENCE {
 *      property-identifier [0] BACnetPropertyIdentifier,
 *      property-array-index [1] Unsigned OPTIONAL,
 *      -- used only with array datatypes
 *      -- if omitted with an array the entire array is referenced
 *      property-value [2] ABSTRACT-SYNTAX.&Type,
 *      -- any datatype appropriate for the specified property
 *      priority [3] Unsigned (1..16) OPTIONAL
 *      -- used only when property is commandable
 *  }
 *
 * @param apdu Pointer to the buffer for encoded values, or NULL for length
 * @param value Pointer to the service data used for encoding values
 *
 * @return Bytes encoded or zero on error.
 */
int bacapp_property_value_encode(
    uint8_t *apdu, const BACNET_PROPERTY_VALUE *value)
{
    int len = 0; /* length of each encoding */
    int apdu_len = 0; /* total length of the apdu, return value */
    const BACNET_APPLICATION_DATA_VALUE *app_data = NULL;

    if (value) {
        /* tag 0 - propertyIdentifier */
        len = encode_context_enumerated(apdu, 0, value->propertyIdentifier);
        apdu_len += len;
        if (apdu) {
            apdu += len;
        }
        /* tag 1 - propertyArrayIndex OPTIONAL */
        if (value->propertyArrayIndex != BACNET_ARRAY_ALL) {
            len = encode_context_unsigned(apdu, 1, value->propertyArrayIndex);
            apdu_len += len;
            if (apdu) {
                apdu += len;
            }
        }
        /* tag 2 - value */
        /* abstract syntax gets enclosed in a context tag */
        len = encode_opening_tag(apdu, 2);
        apdu_len += len;
        if (apdu) {
            apdu += len;
        }
        app_data = &value->value;
        while (app_data != NULL) {
            len = bacapp_encode_application_data(apdu, app_data);
            apdu_len += len;
            if (apdu) {
                apdu += len;
            }
            app_data = app_data->next;
        }
        len = encode_closing_tag(apdu, 2);
        apdu_len += len;
        if (apdu) {
            apdu += len;
        }
        /* tag 3 - priority OPTIONAL */
        if (value->priority != BACNET_NO_PRIORITY) {
            len = encode_context_unsigned(apdu, 3, value->priority);
            apdu_len += len;
        }
    }

    return apdu_len;
}

/**
 * @brief Decode one BACnetPropertyValue value
 *
 *  BACnetPropertyValue ::= SEQUENCE {
 *      property-identifier [0] BACnetPropertyIdentifier,
 *      property-array-index [1] Unsigned OPTIONAL,
 *      -- used only with array datatypes
 *      -- if omitted with an array the entire array is referenced
 *      property-value [2] ABSTRACT-SYNTAX.&Type,
 *      -- any datatype appropriate for the specified property
 *      priority [3] Unsigned (1..16) OPTIONAL
 *      -- used only when property is commandable
 *  }
 *
 * @param apdu Pointer to the buffer of encoded value
 * @param apdu_size Size of the buffer holding the encode value
 * @param value Pointer to the service data used for encoding values
 *
 * @return Bytes decoded or BACNET_STATUS_ERROR on error.
 */
int bacapp_property_value_decode(
    const uint8_t *apdu, uint32_t apdu_size, BACNET_PROPERTY_VALUE *value)
{
    int len = 0;
    int apdu_len = 0;
    int tag_len = 0;
    uint32_t enumerated_value = 0;
    uint32_t len_value_type = 0;
    BACNET_UNSIGNED_INTEGER unsigned_value = 0;
    BACNET_PROPERTY_ID property_identifier = PROP_ALL;
    BACNET_APPLICATION_DATA_VALUE *app_data = NULL;

    /* property-identifier [0] BACnetPropertyIdentifier */
    len = bacnet_enumerated_context_decode(
        &apdu[apdu_len], apdu_size - apdu_len, 0, &enumerated_value);
    if (len > 0) {
        property_identifier = enumerated_value;
        if (value) {
            value->propertyIdentifier = property_identifier;
        }
        apdu_len += len;
    } else {
        return BACNET_STATUS_ERROR;
    }
    /* property-array-index [1] Unsigned OPTIONAL */
    if (bacnet_is_context_tag_number(
            &apdu[apdu_len], apdu_size - apdu_len, 1, &len, &len_value_type)) {
        apdu_len += len;
        len = bacnet_unsigned_decode(
            &apdu[apdu_len], apdu_size - apdu_len, len_value_type,
            &unsigned_value);
        if (len > 0) {
            if (unsigned_value > UINT32_MAX) {
                return BACNET_STATUS_ERROR;
            } else {
                apdu_len += len;
                if (value) {
                    value->propertyArrayIndex = unsigned_value;
                }
            }
        } else {
            return BACNET_STATUS_ERROR;
        }
    } else {
        if (value) {
            value->propertyArrayIndex = BACNET_ARRAY_ALL;
        }
    }
    /* property-value [2] ABSTRACT-SYNTAX.&Type */
    if (bacnet_is_opening_tag_number(
            &apdu[apdu_len], apdu_size - apdu_len, 2, &len)) {
        if (value) {
            apdu_len += len;
            app_data = &value->value;
            while (app_data != NULL) {
                len = bacapp_decode_application_data(
                    &apdu[apdu_len], apdu_size - apdu_len, app_data);
                if (len < 0) {
                    return BACNET_STATUS_ERROR;
                }
                apdu_len += len;
                if (bacnet_is_closing_tag_number(
                        &apdu[apdu_len], apdu_size - apdu_len, 2, &len)) {
                    break;
                }
                app_data = app_data->next;
            }
        } else {
            /* this len function needs to start at the opening tag
               to match opening/closing tags like a stack.
               However, it returns the len between the tags.
               Therefore, store the length of the opening tag first */
            tag_len = len;
            len = bacnet_enclosed_data_length(
                &apdu[apdu_len], apdu_size - apdu_len);
            apdu_len += len;
            /* add the opening tag length to the totals */
            apdu_len += tag_len;
        }
        if (bacnet_is_closing_tag_number(
                &apdu[apdu_len], apdu_size - apdu_len, 2, &len)) {
            apdu_len += len;
        } else {
            return BACNET_STATUS_ERROR;
        }
    } else {
        return BACNET_STATUS_ERROR;
    }
    /* priority [3] Unsigned (1..16) OPTIONAL */
    if (bacnet_is_context_tag_number(
            &apdu[apdu_len], apdu_size - apdu_len, 3, &len, &len_value_type)) {
        apdu_len += len;
        len = bacnet_unsigned_decode(
            &apdu[apdu_len], apdu_size - apdu_len, len_value_type,
            &unsigned_value);
        if (len > 0) {
            if (unsigned_value > UINT8_MAX) {
                return BACNET_STATUS_ERROR;
            } else {
                apdu_len += len;
                if (value) {
                    value->priority = unsigned_value;
                }
            }
        } else {
            return BACNET_STATUS_ERROR;
        }
    } else {
        if (value) {
            value->priority = BACNET_NO_PRIORITY;
        }
    }

    return apdu_len;
}

/* generic - can be used by other unit tests
   returns true if matching or same, false if different */
bool bacapp_same_value(
    const BACNET_APPLICATION_DATA_VALUE *value,
    const BACNET_APPLICATION_DATA_VALUE *test_value)
{
    bool status = false; /*return value */

    /* does the tag match? */
    if ((value == NULL) || (test_value == NULL)) {
        return false;
    }
    if (test_value->tag == value->tag) {
        status = true;
    }
    if (status) {
        /* second test for same-ness */
        status = false;
        /* does the value match? */
        switch (test_value->tag) {
#if defined(BACAPP_NULL)
            case BACNET_APPLICATION_TAG_NULL:
                status = true;
                break;
#endif
#if defined(BACAPP_BOOLEAN)
            case BACNET_APPLICATION_TAG_BOOLEAN:
                if (test_value->type.Boolean == value->type.Boolean) {
                    status = true;
                }
                break;
#endif
#if defined(BACAPP_UNSIGNED)
            case BACNET_APPLICATION_TAG_UNSIGNED_INT:
                if (test_value->type.Unsigned_Int == value->type.Unsigned_Int) {
                    status = true;
                }
                break;
#endif
#if defined(BACAPP_SIGNED)
            case BACNET_APPLICATION_TAG_SIGNED_INT:
                if (test_value->type.Signed_Int == value->type.Signed_Int) {
                    status = true;
                }
                break;
#endif
#if defined(BACAPP_REAL)
            case BACNET_APPLICATION_TAG_REAL:
                if (!islessgreater(test_value->type.Real, value->type.Real)) {
                    status = true;
                }
                break;
#endif
#if defined(BACAPP_DOUBLE)
            case BACNET_APPLICATION_TAG_DOUBLE:
                if (!islessgreater(
                        test_value->type.Double, value->type.Double)) {
                    status = true;
                }
                break;
#endif
#if defined(BACAPP_ENUMERATED)
            case BACNET_APPLICATION_TAG_ENUMERATED:
                if (test_value->type.Enumerated == value->type.Enumerated) {
                    status = true;
                }
                break;
#endif
#if defined(BACAPP_DATE)
            case BACNET_APPLICATION_TAG_DATE:
                if (datetime_compare_date(
                        &test_value->type.Date, &value->type.Date) == 0) {
                    status = true;
                }
                break;
#endif
#if defined(BACAPP_TIME)
            case BACNET_APPLICATION_TAG_TIME:
                if (datetime_compare_time(
                        &test_value->type.Time, &value->type.Time) == 0) {
                    status = true;
                }
                break;
#endif
#if defined(BACAPP_OBJECT_ID)
            case BACNET_APPLICATION_TAG_OBJECT_ID:
                if ((test_value->type.Object_Id.type ==
                     value->type.Object_Id.type) &&
                    (test_value->type.Object_Id.instance ==
                     value->type.Object_Id.instance)) {
                    status = true;
                }
                break;
#endif
#if defined(BACAPP_CHARACTER_STRING)
            case BACNET_APPLICATION_TAG_CHARACTER_STRING:
                status = characterstring_same(
                    &value->type.Character_String,
                    &test_value->type.Character_String);
                break;
#endif
#if defined(BACAPP_OCTET_STRING)
            case BACNET_APPLICATION_TAG_OCTET_STRING:
                status = octetstring_value_same(
                    &value->type.Octet_String, &test_value->type.Octet_String);
                break;
#endif
#if defined(BACAPP_BIT_STRING)
            case BACNET_APPLICATION_TAG_BIT_STRING:
                status = bitstring_same(
                    &value->type.Bit_String, &test_value->type.Bit_String);
                break;
#endif
#if defined(BACAPP_DATERANGE)
            case BACNET_APPLICATION_TAG_DATERANGE:
                status = bacnet_daterange_same(
                    &value->type.Date_Range, &test_value->type.Date_Range);
                break;
#endif
#if defined(BACAPP_TIMESTAMP)
            case BACNET_APPLICATION_TAG_TIMESTAMP:
                status = bacapp_timestamp_same(
                    &value->type.Time_Stamp, &test_value->type.Time_Stamp);
                break;
#endif
#if defined(BACAPP_DATETIME)
            case BACNET_APPLICATION_TAG_DATETIME:
                if (datetime_compare(
                        &value->type.Date_Time, &test_value->type.Date_Time) ==
                    0) {
                    status = true;
                }
                break;
#endif
#if defined(BACAPP_LIGHTING_COMMAND)
            case BACNET_APPLICATION_TAG_LIGHTING_COMMAND:
                status = lighting_command_same(
                    &value->type.Lighting_Command,
                    &test_value->type.Lighting_Command);
                break;
#endif
#if defined(BACAPP_XY_COLOR)
            case BACNET_APPLICATION_TAG_XY_COLOR:
                /* BACnetxyColor */
                status = xy_color_same(
                    &value->type.XY_Color, &test_value->type.XY_Color);
                break;
#endif
#if defined(BACAPP_COLOR_COMMAND)
            case BACNET_APPLICATION_TAG_COLOR_COMMAND:
                /* BACnetColorCommand */
                status = color_command_same(
                    &value->type.Color_Command,
                    &test_value->type.Color_Command);
                break;
#endif
#if defined(BACAPP_WEEKLY_SCHEDULE)
            case BACNET_APPLICATION_TAG_WEEKLY_SCHEDULE:
                /* BACnetWeeklySchedule */
                status = bacnet_weeklyschedule_same(
                    &value->type.Weekly_Schedule,
                    &test_value->type.Weekly_Schedule);
                break;
#endif
#if defined(BACAPP_CALENDAR_ENTRY)
            case BACNET_APPLICATION_TAG_CALENDAR_ENTRY:
                /* BACnetCalendarEntry */
                status = bacnet_calendar_entry_same(
                    &value->type.Calendar_Entry,
                    &test_value->type.Calendar_Entry);
                break;
#endif
#if defined(BACAPP_SPECIAL_EVENT)
            case BACNET_APPLICATION_TAG_SPECIAL_EVENT:
                /* BACnetSpecialEvent */
                status = bacnet_special_event_same(
                    &value->type.Special_Event,
                    &test_value->type.Special_Event);
                break;
#endif
#if defined(BACAPP_HOST_N_PORT)
            case BACNET_APPLICATION_TAG_HOST_N_PORT:
                status = host_n_port_same(
                    &value->type.Host_Address, &test_value->type.Host_Address);
                break;
#endif
#if defined(BACAPP_DEVICE_OBJECT_PROPERTY_REFERENCE)
            case BACNET_APPLICATION_TAG_DEVICE_OBJECT_PROPERTY_REFERENCE:
                status = bacnet_device_object_property_reference_same(
                    &value->type.Device_Object_Property_Reference,
                    &test_value->type.Device_Object_Property_Reference);
                break;
#endif
#if defined(BACAPP_DEVICE_OBJECT_REFERENCE)
            case BACNET_APPLICATION_TAG_DEVICE_OBJECT_REFERENCE:
                status = bacnet_device_object_reference_same(
                    &value->type.Device_Object_Reference,
                    &test_value->type.Device_Object_Reference);
                break;
#endif
#if defined(BACAPP_OBJECT_PROPERTY_REFERENCE)
            case BACNET_APPLICATION_TAG_OBJECT_PROPERTY_REFERENCE:
                status = bacnet_object_property_reference_same(
                    &value->type.Object_Property_Reference,
                    &test_value->type.Object_Property_Reference);
                break;
#endif
#if defined(BACAPP_DESTINATION)
            case BACNET_APPLICATION_TAG_DESTINATION:
                status = bacnet_destination_same(
                    &value->type.Destination, &test_value->type.Destination);
                break;
#endif
#if defined(BACAPP_BDT_ENTRY)
            case BACNET_APPLICATION_TAG_BDT_ENTRY:
                status = bacnet_bdt_entry_same(
                    &value->type.BDT_Entry, &test_value->type.BDT_Entry);
                break;
#endif
#if defined(BACAPP_FDT_ENTRY)
            case BACNET_APPLICATION_TAG_FDT_ENTRY:
                status = bacnet_fdt_entry_same(
                    &value->type.FDT_Entry, &test_value->type.FDT_Entry);
                break;
#endif
#if defined(BACAPP_ACTION_COMMAND)
            case BACNET_APPLICATION_TAG_ACTION_COMMAND:
                status = bacnet_action_command_same(
                    &value->type.Action_Command,
                    &test_value->type.Action_Command);
                break;
#endif
#if defined(BACAPP_SCALE)
            case BACNET_APPLICATION_TAG_SCALE:
                status = bacnet_scale_same(
                    &value->type.Scale, &test_value->type.Scale);
                break;
#endif
#if defined(BACAPP_SHED_LEVEL)
            case BACNET_APPLICATION_TAG_SHED_LEVEL:
                status = bacnet_shed_level_same(
                    &value->type.Shed_Level, &test_value->type.Shed_Level);
                break;
#endif
            case BACNET_APPLICATION_TAG_EMPTYLIST:
                status = true;
                break;
            default:
                status = false;
                break;
        }
    }
    return status;
}<|MERGE_RESOLUTION|>--- conflicted
+++ resolved
@@ -615,106 +615,6 @@
                     &value->type.Object_Id.instance);
             } break;
 #endif
-<<<<<<< HEAD
-#if defined(BACAPP_TIMESTAMP)
-            case BACNET_APPLICATION_TAG_TIMESTAMP:
-                len = bacnet_timestamp_decode(
-                    apdu, apdu_size, &value->type.Time_Stamp);
-                break;
-#endif
-#if defined(BACAPP_DATETIME)
-            case BACNET_APPLICATION_TAG_DATETIME:
-                len = bacnet_datetime_decode(
-                    apdu, apdu_size, &value->type.Date_Time);
-                break;
-#endif
-#if defined(BACAPP_DATERANGE)
-            case BACNET_APPLICATION_TAG_DATERANGE:
-                len = bacnet_daterange_decode(
-                    apdu, apdu_size, &value->type.Date_Range);
-                break;
-#endif
-#if defined(BACAPP_LIGHTING_COMMAND)
-            case BACNET_APPLICATION_TAG_LIGHTING_COMMAND:
-                len = lighting_command_decode(
-                    apdu, apdu_size, &value->type.Lighting_Command);
-                break;
-#endif
-#if defined(BACAPP_XY_COLOR)
-            case BACNET_APPLICATION_TAG_XY_COLOR:
-                /* BACnetxyColor */
-                len = xy_color_decode(apdu, apdu_size, &value->type.XY_Color);
-                break;
-#endif
-#if defined(BACAPP_COLOR_COMMAND)
-            case BACNET_APPLICATION_TAG_COLOR_COMMAND:
-                /* BACnetColorCommand */
-                len = color_command_decode(
-                    apdu, apdu_size, NULL, &value->type.Color_Command);
-                break;
-#endif
-#if defined(BACAPP_WEEKLY_SCHEDULE)
-            case BACNET_APPLICATION_TAG_WEEKLY_SCHEDULE:
-                len = bacnet_weeklyschedule_decode(
-                    apdu, apdu_size, &value->type.Weekly_Schedule);
-                break;
-#endif
-#if defined(BACAPP_CALENDAR_ENTRY)
-            case BACNET_APPLICATION_TAG_CALENDAR_ENTRY:
-                len = bacnet_calendar_entry_decode(
-                    apdu, apdu_size, &value->type.Calendar_Entry);
-                break;
-#endif
-#if defined(BACAPP_SPECIAL_EVENT)
-            case BACNET_APPLICATION_TAG_SPECIAL_EVENT:
-                len = bacnet_special_event_decode(
-                    apdu, apdu_size, &value->type.Special_Event);
-                break;
-#endif
-#if defined(BACAPP_HOST_N_PORT)
-            case BACNET_APPLICATION_TAG_HOST_N_PORT:
-                /* For input of i.e. 6.6.6.6:7777:
-                   0e 1c 06 06  06 06 0f 1a  1e 61
-                      ^________ the read windows is at the context tag with data
-
-                   Whereas the host_n_port_decode function expects it to be
-                   0e 1c 06 06  06 06 0f 1a  1e 61
-                   ^________ here
-                */
-                len = host_n_port_decode(
-                    apdu-1, apdu_size+1, NULL, &value->type.Host_Address);
-                break;
-#endif
-#if defined(BACAPP_DEVICE_OBJECT_PROPERTY_REFERENCE)
-            case BACNET_APPLICATION_TAG_DEVICE_OBJECT_PROPERTY_REFERENCE:
-                /* BACnetDeviceObjectPropertyReference */
-                len = bacnet_device_object_property_reference_decode(apdu,
-                    apdu_size, &value->type.Device_Object_Property_Reference);
-                break;
-#endif
-#if defined(BACAPP_DEVICE_OBJECT_REFERENCE)
-            case BACNET_APPLICATION_TAG_DEVICE_OBJECT_REFERENCE:
-                /* BACnetDeviceObjectReference */
-                len = bacnet_device_object_reference_decode(
-                    apdu, apdu_size, &value->type.Device_Object_Reference);
-                break;
-#endif
-#if defined(BACAPP_OBJECT_PROPERTY_REFERENCE)
-            case BACNET_APPLICATION_TAG_OBJECT_PROPERTY_REFERENCE:
-                /* BACnetObjectPropertyReference */
-                len = bacapp_decode_obj_property_ref(
-                    apdu, apdu_size, &value->type.Object_Property_Reference);
-                break;
-#endif
-#if defined(BACAPP_DESTINATION)
-            case BACNET_APPLICATION_TAG_DESTINATION:
-                /* BACnetDestination */
-                len = bacnet_destination_decode(
-                    apdu, apdu_size, &value->type.Destination);
-                break;
-#endif
-=======
->>>>>>> 98e8cf21
             default:
                 break;
         }
