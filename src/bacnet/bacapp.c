--- conflicted
+++ resolved
@@ -190,18 +190,13 @@
                 apdu_len = bacnet_weeklyschedule_encode(
                     apdu, &value->type.Weekly_Schedule);
                 break;
-<<<<<<< HEAD
-=======
 #endif
 #if defined(BACAPP_CALENDAR_ENTRY)
->>>>>>> 340bd095
             case BACNET_APPLICATION_TAG_CALENDAR_ENTRY:
                 /* BACnetCalendarEntry */
                 apdu_len = bacnet_calendar_entry_encode(
                     apdu, &value->type.Calendar_Entry);
                 break;
-<<<<<<< HEAD
-=======
 #endif
 #if defined(BACAPP_SPECIAL_EVENT)
             case BACNET_APPLICATION_TAG_SPECIAL_EVENT:
@@ -211,7 +206,6 @@
                 break;
 #endif
 #if defined(BACAPP_HOST_N_PORT)
->>>>>>> 340bd095
             case BACNET_APPLICATION_TAG_HOST_N_PORT:
                 /* BACnetHostNPort */
                 apdu_len = host_n_port_encode(apdu, &value->type.Host_Address);
@@ -406,16 +400,8 @@
                 len = bacnet_special_event_decode(
                     apdu, (int) len_value_type, &value->type.Special_Event);
                 break;
-<<<<<<< HEAD
-            case BACNET_APPLICATION_TAG_CALENDAR_ENTRY:
-                /* BACnetCalendarEntry */
-                len = bacnet_calendar_entry_decode(
-                    apdu, len_value_type, &value->type.Calendar_Entry);
-                break;
-=======
 #endif
 #if defined(BACAPP_HOST_N_PORT)
->>>>>>> 340bd095
             case BACNET_APPLICATION_TAG_HOST_N_PORT:
                 len = host_n_port_decode(
                     apdu, len_value_type, NULL, &value->type.Host_Address);
@@ -770,13 +756,6 @@
                 apdu_len = bacnet_calendar_entry_context_encode(
                     apdu, context_tag_number, &value->type.Calendar_Entry);
                 break;
-<<<<<<< HEAD
-            case BACNET_APPLICATION_TAG_CALENDAR_ENTRY:
-                /* BACnetCalendarEntry */
-                apdu_len = bacnet_calendar_entry_context_encode(apdu,
-                    context_tag_number, &value->type.Calendar_Entry);
-                break;
-=======
 #endif
 #if defined(BACAPP_SPECIAL_EVENT)
             case BACNET_APPLICATION_TAG_SPECIAL_EVENT:
@@ -786,7 +765,6 @@
                 break;
 #endif
 #if defined(BACAPP_COLOR_COMMAND)
->>>>>>> 340bd095
             case BACNET_APPLICATION_TAG_COLOR_COMMAND:
                 /* BACnetColorCommand */
                 apdu_len = color_command_context_encode(
@@ -1300,11 +1278,7 @@
             return BACNET_APPLICATION_TAG_SPECIAL_EVENT;
 
         case PROP_DATE_LIST:
-<<<<<<< HEAD
-            /* Properties using BACnetCalendarEntry */
-=======
             /* BACnetCalendarEntry */
->>>>>>> 340bd095
             return BACNET_APPLICATION_TAG_CALENDAR_ENTRY;
 
         case PROP_ACTIVE_COV_SUBSCRIPTIONS:
@@ -1523,13 +1497,7 @@
             /* BACnetDateRange  (Schedule) */
             len = bacnet_daterange_decode(
                 apdu, max_apdu_len, &value->type.Date_Range);
-#endif
-            break;
-
-        case PROP_DATE_LIST:
-            /* Properties using BACnetCalendarEntry */
-            len = bacnet_calendar_entry_decode(
-                apdu, max_apdu_len, &value->type.Calendar_Entry);
+#endif                
             break;
 
             /* properties without a specific decoder - fall through to default
@@ -1537,11 +1505,6 @@
 
         case PROP_LIST_OF_GROUP_MEMBERS:
             /* Properties using ReadAccessSpecification */
-<<<<<<< HEAD
-        case PROP_EXCEPTION_SCHEDULE:
-            /* BACnetSpecialEvent (Schedule) */
-=======
->>>>>>> 340bd095
         case PROP_ACTIVE_COV_SUBSCRIPTIONS:
             /* FIXME: BACnetCOVSubscription */
         case PROP_TIME_SYNCHRONIZATION_RECIPIENTS:
@@ -2529,24 +2492,17 @@
                 ret_val =
                     snprintf(str, str_len, "SpecialEvent(TODO)");
                 break;
-<<<<<<< HEAD
-=======
 #endif
 #if defined(BACAPP_CALENDAR_ENTRY)
->>>>>>> 340bd095
             case BACNET_APPLICATION_TAG_CALENDAR_ENTRY:
                 /* FIXME: add printing for BACnetCalendarEntry */
                 ret_val =
                     snprintf(str, str_len, "CalendarEntry(TODO)");
                 break;
-<<<<<<< HEAD
-           case BACNET_APPLICATION_TAG_HOST_N_PORT:
-=======
 #endif
 #if defined(BACAPP_HOST_N_PORT)
             case BACNET_APPLICATION_TAG_HOST_N_PORT:
                 /* BACnetHostNPort */
->>>>>>> 340bd095
                 if (value->type.Host_Address.host_ip_address) {
                     uint8_t *octet_str;
                     octet_str = octetstring_value(
@@ -3055,11 +3011,6 @@
             case BACNET_APPLICATION_TAG_WEEKLY_SCHEDULE:
                 status = parse_weeklyschedule(argv, value);
                 break;
-<<<<<<< HEAD
-            case BACNET_APPLICATION_TAG_CALENDAR_ENTRY:
-                /* FIXME: add parsing for BACnetCalendarEntry */
-                break;
-=======
 #endif
 #if defined(BACAPP_SPECIAL_EVENT)
             case BACNET_APPLICATION_TAG_SPECIAL_EVENT:
@@ -3072,7 +3023,6 @@
                 break;
 #endif
 #if defined(BACAPP_HOST_N_PORT)
->>>>>>> 340bd095
             case BACNET_APPLICATION_TAG_HOST_N_PORT:
                 status =
                     host_n_port_from_ascii(&value->type.Host_Address, argv);
@@ -3579,12 +3529,6 @@
                 status = bacnet_destination_same(
                     &value->type.Destination, &test_value->type.Destination);
                 break;
-            case BACNET_APPLICATION_TAG_CALENDAR_ENTRY:
-                /* BACnetCalendarEntry */
-                status =
-                    bacnet_calendar_entry_same(&value->type.Calendar_Entry,
-                        &test_value->type.Calendar_Entry);
-                break;
 #endif
             default:
                 status = false;
