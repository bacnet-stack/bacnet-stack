--- conflicted
+++ resolved
@@ -543,11 +543,7 @@
 #endif
 #if defined(BACAPP_ADDRESS_BINDING)
             case BACNET_APPLICATION_TAG_ADDRESS_BINDING:
-<<<<<<< HEAD
-                apdu_len = bacnet_address_binding_encode(
-=======
                 apdu_len = bacnet_address_binding_type_encode(
->>>>>>> f28c8049
                     apdu, &value->type.Address_Binding);
                 break;
 #endif
@@ -1702,11 +1698,7 @@
 #endif
 #if defined(BACAPP_RECIPIENT)
         case BACNET_APPLICATION_TAG_RECIPIENT:
-<<<<<<< HEAD
-            apdu_len = bacnet_timer_value_decode(
-=======
             apdu_len = bacnet_recipient_decode(
->>>>>>> f28c8049
                 apdu, apdu_size, &value->type.Recipient);
             break;
 #endif
@@ -4795,11 +4787,7 @@
 #if defined(BACAPP_RECIPIENT)
             case BACNET_APPLICATION_TAG_RECIPIENT:
                 status =
-<<<<<<< HEAD
-                    bacnet_recipient_from_ascii(&value->type.Timer_Value, argv);
-=======
                     bacnet_recipient_from_ascii(&value->type.Recipient, argv);
->>>>>>> f28c8049
                 break;
 #endif
 #if defined(BACAPP_ADDRESS_BINDING)
