/**************************************************************************
 *
 * Copyright (C) 2012 Steve Karg <skarg@users.sourceforge.net>
 *
 * Permission is hereby granted, free of charge, to any person obtaining
 * a copy of this software and associated documentation files (the
 * "Software"), to deal in the Software without restriction, including
 * without limitation the rights to use, copy, modify, merge, publish,
 * distribute, sublicense, and/or sell copies of the Software, and to
 * permit persons to whom the Software is furnished to do so, subject to
 * the following conditions:
 *
 * The above copyright notice and this permission notice shall be included
 * in all copies or substantial portions of the Software.
 *
 * THE SOFTWARE IS PROVIDED "AS IS", WITHOUT WARRANTY OF ANY KIND,
 * EXPRESS OR IMPLIED, INCLUDING BUT NOT LIMITED TO THE WARRANTIES OF
 * MERCHANTABILITY, FITNESS FOR A PARTICULAR PURPOSE AND NONINFRINGEMENT.
 * IN NO EVENT SHALL THE AUTHORS OR COPYRIGHT HOLDERS BE LIABLE FOR ANY
 * CLAIM, DAMAGES OR OTHER LIABILITY, WHETHER IN AN ACTION OF CONTRACT,
 * TORT OR OTHERWISE, ARISING FROM, OUT OF OR IN CONNECTION WITH THE
 * SOFTWARE OR THE USE OR OTHER DEALINGS IN THE SOFTWARE.
 *********************************************************************/
#ifndef BACDCODE_H
#define BACDCODE_H

#include <stdint.h>
#include <stdbool.h>
#include <stddef.h>
#include "bacnet/bacnet_stack_exports.h"
#include "bacnet/basic/sys/platform.h"
#include "bacnet/bacdef.h"
#include "bacnet/datetime.h"
#include "bacnet/bacstr.h"
#include "bacnet/bacint.h"
#include "bacnet/bacreal.h"
#include "bacnet/bits.h"

/**
 * @brief Encode a BACnetARRAY property element; a function template
 * @param object_instance [in] BACnet network port object instance number
 * @param array_index [in] array index requested:
 *    0 for the array size
 *    1 to n for individual array members
 * @param apdu [out] Buffer in which the APDU contents are built, or NULL to
 * return the length of buffer if it had been built
 * @return The length of the apdu encoded or
 *   BACNET_STATUS_ERROR for ERROR_CODE_INVALID_ARRAY_INDEX
 */
typedef int (*bacnet_array_property_element_encode_function)(
    uint32_t object_instance, BACNET_ARRAY_INDEX array_index, uint8_t *apdu);

typedef struct BACnetTag {
    uint8_t number;
    bool application : 1;
    bool context : 1;
    bool opening : 1;
    bool closing : 1;
    uint32_t len_value_type;
} BACNET_TAG;

/* max size of a BACnet tag */
#define BACNET_TAG_SIZE 7

#ifdef __cplusplus
extern "C" {
#endif /* __cplusplus */

BACNET_STACK_EXPORT
int encode_tag(uint8_t *apdu,
    uint8_t tag_number,
    bool context_specific,
    uint32_t len_value_type);
BACNET_STACK_EXPORT
int encode_opening_tag(uint8_t *apdu, uint8_t tag_number);
BACNET_STACK_EXPORT
int encode_closing_tag(uint8_t *apdu, uint8_t tag_number);
BACNET_STACK_EXPORT
int bacnet_tag_decode(uint8_t *apdu, uint32_t apdu_size, BACNET_TAG *tag);

BACNET_STACK_EXPORT
bool bacnet_is_opening_tag(uint8_t *apdu, uint32_t apdu_size);
BACNET_STACK_EXPORT
bool bacnet_is_closing_tag(uint8_t *apdu, uint32_t apdu_size);
BACNET_STACK_EXPORT
bool bacnet_is_context_specific(uint8_t *apdu, uint32_t apdu_size);

BACNET_STACK_EXPORT
bool bacnet_is_context_tag_number(
    uint8_t *apdu, uint32_t apdu_size, uint8_t tag_number, int *tag_length);
BACNET_STACK_EXPORT
int bacnet_tag_number_decode(
    uint8_t *apdu, uint32_t apdu_size, uint8_t *tag_number);
BACNET_STACK_EXPORT
bool bacnet_is_opening_tag_number(
    uint8_t *apdu, uint32_t apdu_size, uint8_t tag_number, int *tag_length);
BACNET_STACK_EXPORT
bool bacnet_is_closing_tag_number(
    uint8_t *apdu, uint32_t apdu_size, uint8_t tag_number, int *tag_length);

BACNET_STACK_DEPRECATED("Use bacnet_tag_decode() instead")
BACNET_STACK_EXPORT
int bacnet_tag_number_and_value_decode(
    uint8_t *apdu, uint32_t apdu_size, uint8_t *tag_number, uint32_t *value);
BACNET_STACK_DEPRECATED("Use bacnet_tag_number_decode() instead")
BACNET_STACK_EXPORT
int decode_tag_number(uint8_t *apdu, uint8_t *tag_number);
BACNET_STACK_DEPRECATED("Use bacnet_tag_decode() instead")
BACNET_STACK_EXPORT
int decode_tag_number_and_value(
    uint8_t *apdu, uint8_t *tag_number, uint32_t *value);
BACNET_STACK_DEPRECATED("Use bacnet_is_opening_tag_number() instead")
BACNET_STACK_EXPORT
bool decode_is_opening_tag_number(uint8_t *apdu, uint8_t tag_number);
BACNET_STACK_DEPRECATED("Use bacnet_is_closing_tag_number() instead")
BACNET_STACK_EXPORT
bool decode_is_closing_tag_number(uint8_t *apdu, uint8_t tag_number);
BACNET_STACK_DEPRECATED("Use bacnet_is_context_tag_number() instead")
BACNET_STACK_EXPORT
bool decode_is_context_tag(uint8_t *apdu, uint8_t tag_number);
BACNET_STACK_DEPRECATED("Use bacnet_is_context_tag_number() instead")
BACNET_STACK_EXPORT
bool decode_is_context_tag_with_length(
    uint8_t *apdu, uint8_t tag_number, int *tag_length);
BACNET_STACK_DEPRECATED("Use bacnet_is_opening_tag() instead")
BACNET_STACK_EXPORT
bool decode_is_opening_tag(uint8_t *apdu);
BACNET_STACK_DEPRECATED("Use bacnet_is_closing_tag() instead")
BACNET_STACK_EXPORT
bool decode_is_closing_tag(uint8_t *apdu);

BACNET_STACK_EXPORT
int encode_application_null(uint8_t *apdu);
BACNET_STACK_EXPORT
int encode_context_null(uint8_t *apdu, uint8_t tag_number);
BACNET_STACK_EXPORT
int encode_application_null(uint8_t *apdu);
BACNET_STACK_EXPORT
int encode_context_null(uint8_t *apdu, uint8_t tag_number);

/* from clause 20.2.3 Encoding of a Boolean Value */
BACNET_STACK_EXPORT
int encode_application_boolean(uint8_t *apdu, bool boolean_value);
BACNET_STACK_EXPORT
bool decode_boolean(uint32_t len_value);
BACNET_STACK_EXPORT
int encode_context_boolean(
    uint8_t *apdu, uint8_t tag_number, bool boolean_value);
BACNET_STACK_DEPRECATED("Use bacnet_boolean_context_decode() instead")
BACNET_STACK_EXPORT
bool decode_context_boolean(uint8_t *apdu);
BACNET_STACK_EXPORT
BACNET_STACK_DEPRECATED("Use bacnet_boolean_context_decode() instead")
int decode_context_boolean2(
    uint8_t *apdu, uint8_t tag_number, bool *boolean_value);
BACNET_STACK_EXPORT
int bacnet_boolean_application_decode(
    uint8_t *apdu, uint32_t apdu_len_max, bool *boolean_value);
BACNET_STACK_EXPORT
int bacnet_boolean_context_decode(uint8_t *apdu,
    uint32_t apdu_len_max,
    uint8_t tag_value,
    bool *boolean_value);

BACNET_STACK_EXPORT
int encode_bitstring(uint8_t *apdu, BACNET_BIT_STRING *bit_string);
BACNET_STACK_EXPORT
int encode_application_bitstring(uint8_t *apdu, BACNET_BIT_STRING *bit_string);
BACNET_STACK_EXPORT
int encode_context_bitstring(
    uint8_t *apdu, uint8_t tag_number, BACNET_BIT_STRING *bit_string);
BACNET_STACK_DEPRECATED("Use bacnet_bitstring_decode() instead")
BACNET_STACK_EXPORT
int decode_bitstring(
    uint8_t *apdu, uint32_t len_value, BACNET_BIT_STRING *bit_string);
BACNET_STACK_DEPRECATED("Use bacnet_bitstring_context_decode() instead")
BACNET_STACK_EXPORT
int decode_context_bitstring(
    uint8_t *apdu, uint8_t tag_number, BACNET_BIT_STRING *bit_string);
BACNET_STACK_EXPORT
int bacnet_bitstring_decode(uint8_t *apdu,
    uint32_t apdu_len_max,
    uint32_t len_value,
    BACNET_BIT_STRING *value);
BACNET_STACK_EXPORT
int bacnet_bitstring_application_decode(
    uint8_t *apdu, uint32_t apdu_len_max, BACNET_BIT_STRING *value);
BACNET_STACK_EXPORT
int bacnet_bitstring_context_decode(uint8_t *apdu,
    uint32_t apdu_len_max,
    uint8_t tag_value,
    BACNET_BIT_STRING *value);

BACNET_STACK_EXPORT
int encode_application_real(uint8_t *apdu, float value);
BACNET_STACK_EXPORT
int encode_context_real(uint8_t *apdu, uint8_t tag_number, float value);
BACNET_STACK_DEPRECATED("Use bacnet_real_context_decode() instead")
BACNET_STACK_EXPORT
int decode_context_real(uint8_t *apdu, uint8_t tag_number, float *real_value);
BACNET_STACK_EXPORT
int bacnet_real_decode(
    uint8_t *apdu, uint32_t apdu_len_max, uint32_t len_value, float *value);
BACNET_STACK_EXPORT
int bacnet_real_context_decode(
    uint8_t *apdu, uint32_t apdu_len_max, uint8_t tag_value, float *value);
BACNET_STACK_EXPORT
int bacnet_real_application_decode(
    uint8_t *apdu, uint32_t apdu_len_max, float *value);

BACNET_STACK_EXPORT
int encode_application_double(uint8_t *apdu, double value);
BACNET_STACK_EXPORT
int encode_context_double(uint8_t *apdu, uint8_t tag_number, double value);
BACNET_STACK_DEPRECATED("Use bacnet_double_context_decode() instead")
BACNET_STACK_EXPORT
int decode_context_double(
    uint8_t *apdu, uint8_t tag_number, double *double_value);
BACNET_STACK_EXPORT
int bacnet_double_decode(
    uint8_t *apdu, uint32_t apdu_len_max, uint32_t len_value, double *value);
BACNET_STACK_EXPORT
int bacnet_double_context_decode(
    uint8_t *apdu, uint32_t apdu_len_max, uint8_t tag_value, double *value);
BACNET_STACK_EXPORT
int bacnet_double_application_decode(
    uint8_t *apdu, uint32_t apdu_len_max, double *value);

BACNET_STACK_EXPORT
int encode_bacnet_object_id(
    uint8_t *apdu, BACNET_OBJECT_TYPE object_type, uint32_t instance);
BACNET_STACK_EXPORT
int encode_context_object_id(uint8_t *apdu,
    uint8_t tag_number,
    BACNET_OBJECT_TYPE object_type,
    uint32_t instance);
BACNET_STACK_EXPORT
int encode_application_object_id(
    uint8_t *apdu, BACNET_OBJECT_TYPE object_type, uint32_t instance);
BACNET_STACK_DEPRECATED("Use bacnet_object_id_decode() instead")
BACNET_STACK_EXPORT
int decode_object_id(
    uint8_t *apdu, BACNET_OBJECT_TYPE *object_type, uint32_t *object_instance);
BACNET_STACK_DEPRECATED("Use bacnet_object_id_context_decode() instead")
BACNET_STACK_EXPORT
int decode_context_object_id(uint8_t *apdu,
    uint8_t tag_number,
    BACNET_OBJECT_TYPE *object_type,
    uint32_t *instance);
BACNET_STACK_EXPORT
int decode_object_id_safe(uint8_t *apdu,
    uint32_t len_value,
    BACNET_OBJECT_TYPE *object_type,
    uint32_t *object_instance);
BACNET_STACK_EXPORT
int bacnet_object_id_decode(uint8_t *apdu,
    uint32_t apdu_len_max,
    uint32_t len_value,
    BACNET_OBJECT_TYPE *object_type,
    uint32_t *instance);
BACNET_STACK_EXPORT
int bacnet_object_id_application_decode(uint8_t *apdu,
    uint32_t apdu_len_max,
    BACNET_OBJECT_TYPE *object_type,
    uint32_t *object_instance);
BACNET_STACK_EXPORT
int bacnet_object_id_context_decode(uint8_t *apdu,
    uint32_t apdu_len_max,
    uint8_t tag_value,
    BACNET_OBJECT_TYPE *object_type,
    uint32_t *instance);

BACNET_STACK_EXPORT
int encode_octet_string(uint8_t *apdu, BACNET_OCTET_STRING *octet_string);
BACNET_STACK_EXPORT
int encode_application_octet_string(
    uint8_t *apdu, BACNET_OCTET_STRING *octet_string);
BACNET_STACK_EXPORT
int encode_context_octet_string(
    uint8_t *apdu, uint8_t tag_number, BACNET_OCTET_STRING *octet_string);
BACNET_STACK_EXPORT
BACNET_STACK_DEPRECATED("Use bacnet_octet_string_decode() instead")
int decode_octet_string(
    uint8_t *apdu, uint32_t len_value, BACNET_OCTET_STRING *octet_string);
BACNET_STACK_DEPRECATED("Use bacnet_octet_string_context_decode() instead")
BACNET_STACK_EXPORT
int decode_context_octet_string(
    uint8_t *apdu, uint8_t tag_number, BACNET_OCTET_STRING *octet_string);
BACNET_STACK_EXPORT
int bacnet_octet_string_decode(uint8_t *apdu,
    uint32_t apdu_len_max,
    uint32_t len_value,
    BACNET_OCTET_STRING *value);
BACNET_STACK_EXPORT
int bacnet_octet_string_application_decode(
    uint8_t *apdu, uint32_t apdu_len_max, BACNET_OCTET_STRING *value);
BACNET_STACK_EXPORT
int bacnet_octet_string_context_decode(uint8_t *apdu,
    uint32_t apdu_len_max,
    uint8_t tag_value,
    BACNET_OCTET_STRING *value);

BACNET_STACK_EXPORT
uint32_t encode_bacnet_character_string_safe(uint8_t *apdu,
    uint32_t max_apdu,
    uint8_t encoding,
    char *pString,
    uint32_t length);
BACNET_STACK_EXPORT
int encode_bacnet_character_string(
    uint8_t *apdu, BACNET_CHARACTER_STRING *char_string);
BACNET_STACK_EXPORT
int encode_application_character_string(
    uint8_t *apdu, BACNET_CHARACTER_STRING *char_string);
BACNET_STACK_EXPORT
int encode_context_character_string(
    uint8_t *apdu, uint8_t tag_number, BACNET_CHARACTER_STRING *char_string);
BACNET_STACK_DEPRECATED("Use bacnet_character_string_decode() instead")
BACNET_STACK_EXPORT
int decode_character_string(
    uint8_t *apdu, uint32_t len_value, BACNET_CHARACTER_STRING *char_string);
BACNET_STACK_DEPRECATED("Use bacnet_character_string_context_decode() instead")
BACNET_STACK_EXPORT
int decode_context_character_string(
    uint8_t *apdu, uint8_t tag_number, BACNET_CHARACTER_STRING *char_string);
BACNET_STACK_EXPORT
int bacnet_character_string_decode(uint8_t *apdu,
    uint32_t apdu_len_max,
    uint32_t len_value,
    BACNET_CHARACTER_STRING *char_string);
BACNET_STACK_EXPORT
int bacnet_character_string_application_decode(
    uint8_t *apdu, uint32_t apdu_len_max, BACNET_CHARACTER_STRING *value);
BACNET_STACK_EXPORT
int bacnet_character_string_context_decode(uint8_t *apdu,
    uint32_t apdu_len_max,
    uint8_t tag_value,
    BACNET_CHARACTER_STRING *value);

BACNET_STACK_EXPORT
int encode_bacnet_unsigned(uint8_t *apdu, BACNET_UNSIGNED_INTEGER value);
BACNET_STACK_EXPORT
int encode_context_unsigned(
    uint8_t *apdu, uint8_t tag_number, BACNET_UNSIGNED_INTEGER value);
BACNET_STACK_EXPORT
int encode_application_unsigned(uint8_t *apdu, BACNET_UNSIGNED_INTEGER value);
BACNET_STACK_DEPRECATED("Use bacnet_unsigned_decode() instead")
BACNET_STACK_EXPORT
int decode_unsigned(
    uint8_t *apdu, uint32_t len_value, BACNET_UNSIGNED_INTEGER *value);
BACNET_STACK_DEPRECATED("Use bacnet_unsigned_context_decode() instead")
BACNET_STACK_EXPORT
int decode_context_unsigned(
    uint8_t *apdu, uint8_t tag_number, BACNET_UNSIGNED_INTEGER *value);
BACNET_STACK_EXPORT
int bacnet_unsigned_decode(uint8_t *apdu,
    uint32_t apdu_max_len,
    uint32_t len_value,
    BACNET_UNSIGNED_INTEGER *value);
BACNET_STACK_EXPORT
int bacnet_unsigned_application_decode(
    uint8_t *apdu, uint32_t apdu_len_max, BACNET_UNSIGNED_INTEGER *value);
BACNET_STACK_EXPORT
int bacnet_unsigned_context_decode(uint8_t *apdu,
    uint32_t apdu_len_max,
    uint8_t tag_number,
    BACNET_UNSIGNED_INTEGER *value);

BACNET_STACK_EXPORT
int encode_bacnet_signed(uint8_t *apdu, int32_t value);
BACNET_STACK_EXPORT
int encode_application_signed(uint8_t *apdu, int32_t value);
BACNET_STACK_EXPORT
int encode_context_signed(uint8_t *apdu, uint8_t tag_number, int32_t value);
BACNET_STACK_DEPRECATED("Use bacnet_signed_decode() instead")
BACNET_STACK_EXPORT
int decode_signed(uint8_t *apdu, uint32_t len_value, int32_t *value);
BACNET_STACK_DEPRECATED("Use bacnet_signed_context_decode() instead")
BACNET_STACK_EXPORT
int decode_context_signed(uint8_t *apdu, uint8_t tag_number, int32_t *value);
BACNET_STACK_EXPORT
int bacnet_signed_decode(
    uint8_t *apdu, uint32_t apdu_len_max, uint32_t len_value, int32_t *value);
BACNET_STACK_EXPORT
int bacnet_signed_context_decode(
    uint8_t *apdu, uint32_t apdu_len_max, uint8_t tag_value, int32_t *value);
BACNET_STACK_EXPORT
int bacnet_signed_application_decode(
    uint8_t *apdu, uint32_t apdu_len_max, int32_t *value);

BACNET_STACK_EXPORT
int encode_bacnet_enumerated(uint8_t *apdu, uint32_t value);
BACNET_STACK_EXPORT
int encode_application_enumerated(uint8_t *apdu, uint32_t value);
BACNET_STACK_EXPORT
int encode_context_enumerated(
    uint8_t *apdu, uint8_t tag_number, uint32_t value);
BACNET_STACK_DEPRECATED("Use bacnet_enumerated_decode() instead")
BACNET_STACK_EXPORT
int decode_enumerated(uint8_t *apdu, uint32_t len_value, uint32_t *value);
BACNET_STACK_DEPRECATED("Use bacnet_enumerated_context_decode() instead")
BACNET_STACK_EXPORT
int decode_context_enumerated(
    uint8_t *apdu, uint8_t tag_value, uint32_t *value);
BACNET_STACK_EXPORT
int bacnet_enumerated_decode(
    uint8_t *apdu, uint32_t apdu_max_len, uint32_t len_value, uint32_t *value);
BACNET_STACK_EXPORT
int bacnet_enumerated_application_decode(
    uint8_t *apdu, uint32_t apdu_len_max, uint32_t *value);
BACNET_STACK_EXPORT
int bacnet_enumerated_context_decode(
    uint8_t *apdu, uint32_t apdu_len_max, uint8_t tag_value, uint32_t *value);

BACNET_STACK_EXPORT
int encode_bacnet_time(uint8_t *apdu, BACNET_TIME *btime);
BACNET_STACK_EXPORT
int encode_application_time(uint8_t *apdu, BACNET_TIME *btime);
BACNET_STACK_EXPORT
int encode_context_time(uint8_t *apdu, uint8_t tag_number, BACNET_TIME *btime);
BACNET_STACK_DEPRECATED("Use bacnet_time_decode() instead")
BACNET_STACK_EXPORT
int decode_bacnet_time(uint8_t *apdu, BACNET_TIME *btime);
BACNET_STACK_DEPRECATED("Use bacnet_time_decode() instead")
BACNET_STACK_EXPORT
int decode_bacnet_time_safe(
    uint8_t *apdu, uint32_t len_value, BACNET_TIME *btime);
BACNET_STACK_DEPRECATED("Use bacnet_time_application_decode() instead")
BACNET_STACK_EXPORT
int decode_application_time(uint8_t *apdu, BACNET_TIME *btime);
BACNET_STACK_DEPRECATED("Use bacnet_time_context_decode() instead")
BACNET_STACK_EXPORT
int decode_context_bacnet_time(
    uint8_t *apdu, uint8_t tag_number, BACNET_TIME *btime);
BACNET_STACK_EXPORT
int bacnet_time_decode(uint8_t *apdu,
    uint32_t apdu_len_max,
    uint32_t len_value,
    BACNET_TIME *value);
BACNET_STACK_EXPORT
int bacnet_time_context_decode(uint8_t *apdu,
    uint32_t apdu_len_max,
    uint8_t tag_value,
    BACNET_TIME *value);
BACNET_STACK_EXPORT
int bacnet_time_application_decode(
    uint8_t *apdu, uint32_t apdu_len_max, BACNET_TIME *value);

BACNET_STACK_EXPORT
int encode_bacnet_date(uint8_t *apdu, BACNET_DATE *bdate);
BACNET_STACK_EXPORT
int encode_application_date(uint8_t *apdu, BACNET_DATE *bdate);
BACNET_STACK_EXPORT
int encode_context_date(uint8_t *apdu, uint8_t tag_number, BACNET_DATE *bdate);
BACNET_STACK_DEPRECATED("Use bacnet_date_decode() instead")
BACNET_STACK_EXPORT
int decode_date(uint8_t *apdu, BACNET_DATE *bdate);
BACNET_STACK_DEPRECATED("Use bacnet_date_decode() instead")
BACNET_STACK_EXPORT
int decode_date_safe(uint8_t *apdu, uint32_t len_value, BACNET_DATE *bdate);
BACNET_STACK_DEPRECATED("Use bacnet_date_application_decode() instead")
BACNET_STACK_EXPORT
int decode_application_date(uint8_t *apdu, BACNET_DATE *bdate);
BACNET_STACK_DEPRECATED("Use bacnet_date_context_decode() instead")
BACNET_STACK_EXPORT
int decode_context_date(uint8_t *apdu, uint8_t tag_number, BACNET_DATE *bdate);
BACNET_STACK_EXPORT
int bacnet_date_decode(uint8_t *apdu,
    uint32_t apdu_len_max,
    uint32_t len_value,
    BACNET_DATE *value);
BACNET_STACK_EXPORT
int bacnet_date_application_decode(
    uint8_t *apdu, uint32_t apdu_len_max, BACNET_DATE *value);
BACNET_STACK_EXPORT
int bacnet_date_context_decode(uint8_t *apdu,
    uint32_t apdu_len_max,
    uint8_t tag_value,
    BACNET_DATE *value);

/* from clause 20.1.2.4 max-segments-accepted */
/* and clause 20.1.2.5 max-APDU-length-accepted */
/* returns the encoded octet */
BACNET_STACK_EXPORT
uint8_t encode_max_segs_max_apdu(int max_segs, int max_apdu);
BACNET_STACK_EXPORT
int decode_max_segs(uint8_t octet);
BACNET_STACK_EXPORT
int decode_max_apdu(uint8_t octet);

/* returns the number of apdu bytes consumed */
<<<<<<< HEAD
    BACNET_STACK_EXPORT
    int encode_simple_ack(
        uint8_t * apdu,
        uint8_t invoke_id,
        uint8_t service_choice);

    BACNET_STACK_EXPORT
    int encode_bacnet_address(
        uint8_t * apdu,
        BACNET_ADDRESS * destination);
    BACNET_STACK_EXPORT
    int decode_bacnet_address(
        uint8_t * apdu,
        BACNET_ADDRESS * destination);
    BACNET_STACK_EXPORT
    int encode_context_bacnet_address(
        uint8_t * apdu,
        uint8_t tag_number,
        BACNET_ADDRESS * destination);
    BACNET_STACK_EXPORT
    int decode_context_bacnet_address(
        uint8_t * apdu,
        uint8_t tag_number,
        BACNET_ADDRESS * destination);
    BACNET_STACK_EXPORT
    int bacnet_array_encode(uint32_t object_instance,
        BACNET_ARRAY_INDEX array_index,
        bacnet_array_property_element_encode_function encoder,
        BACNET_UNSIGNED_INTEGER array_size,
        uint8_t *apdu,
        int max_apdu);
=======
BACNET_STACK_EXPORT
int encode_simple_ack(uint8_t *apdu, uint8_t invoke_id, uint8_t service_choice);
>>>>>>> 55b8b3d9

BACNET_STACK_EXPORT
int bacnet_array_encode(uint32_t object_instance,
    BACNET_ARRAY_INDEX array_index,
    bacnet_array_property_element_encode_function encoder,
    BACNET_UNSIGNED_INTEGER array_size,
    uint8_t *apdu,
    int max_apdu);

/* from clause 20.2.1.2 Tag Number */
/* true if extended tag numbering is used */
#define IS_EXTENDED_TAG_NUMBER(x) (((x)&0xF0) == 0xF0)

/* from clause 20.2.1.3.1 Primitive Data */
/* true if the extended value is used */
#define IS_EXTENDED_VALUE(x) (((x)&0x07) == 5)

/* from clause 20.2.1.1 Class */
/* true if the tag is context specific */
#define IS_CONTEXT_SPECIFIC(x) (((x)&BIT(3)) == BIT(3))

/* from clause 20.2.1.3.2 Constructed Data */
/* true if the tag is an opening tag */
#define IS_OPENING_TAG(x) (((x)&0x07) == 6)

/* from clause 20.2.1.3.2 Constructed Data */
/* true if the tag is a closing tag */
#define IS_CLOSING_TAG(x) (((x)&0x07) == 7)

#ifdef __cplusplus
}
#endif /* __cplusplus */
#endif<|MERGE_RESOLUTION|>--- conflicted
+++ resolved
@@ -489,42 +489,8 @@
 int decode_max_apdu(uint8_t octet);
 
 /* returns the number of apdu bytes consumed */
-<<<<<<< HEAD
-    BACNET_STACK_EXPORT
-    int encode_simple_ack(
-        uint8_t * apdu,
-        uint8_t invoke_id,
-        uint8_t service_choice);
-
-    BACNET_STACK_EXPORT
-    int encode_bacnet_address(
-        uint8_t * apdu,
-        BACNET_ADDRESS * destination);
-    BACNET_STACK_EXPORT
-    int decode_bacnet_address(
-        uint8_t * apdu,
-        BACNET_ADDRESS * destination);
-    BACNET_STACK_EXPORT
-    int encode_context_bacnet_address(
-        uint8_t * apdu,
-        uint8_t tag_number,
-        BACNET_ADDRESS * destination);
-    BACNET_STACK_EXPORT
-    int decode_context_bacnet_address(
-        uint8_t * apdu,
-        uint8_t tag_number,
-        BACNET_ADDRESS * destination);
-    BACNET_STACK_EXPORT
-    int bacnet_array_encode(uint32_t object_instance,
-        BACNET_ARRAY_INDEX array_index,
-        bacnet_array_property_element_encode_function encoder,
-        BACNET_UNSIGNED_INTEGER array_size,
-        uint8_t *apdu,
-        int max_apdu);
-=======
 BACNET_STACK_EXPORT
 int encode_simple_ack(uint8_t *apdu, uint8_t invoke_id, uint8_t service_choice);
->>>>>>> 55b8b3d9
 
 BACNET_STACK_EXPORT
 int bacnet_array_encode(uint32_t object_instance,
