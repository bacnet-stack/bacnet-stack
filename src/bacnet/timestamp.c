/**
 * @file
 * @brief BACnetTimeStamp service encode and decode
 * @author John Minack <minack@users.sourceforge.net>
 * @author Steve Karg <skarg@users.sourceforge.net>
 * @date 2008
 * @copyright SPDX-License-Identifier: GPL-2.0-or-later WITH GCC-exception-2.0
 */
#include <stdbool.h>
#include <stdint.h>
#include <stdio.h>
#include "bacnet/bacapp.h"
#include "bacnet/datetime.h"
#include "bacnet/timestamp.h"

/** @file timestamp.c  Encode/Decode BACnet Timestamps  */

/** Set the sequence number in a timestamp structure.
 *
 * @param dest  Pointer to the destination time stamp structure.
 * @param sequenceNum  Sequence number to be set into the time stamp.
 */
void bacapp_timestamp_sequence_set(BACNET_TIMESTAMP *dest, uint16_t sequenceNum)
{
    if (dest) {
        dest->tag = TIME_STAMP_SEQUENCE;
        dest->value.sequenceNum = sequenceNum;
    }
}

/** Set a timestamp structure with the value given
 * from a time structure.
 *
 * @param dest  Pointer to the destination time stamp structure.
 * @param btime  Pointer to the BACNet time structure.
 */
void bacapp_timestamp_time_set(BACNET_TIMESTAMP *dest, const BACNET_TIME *btime)
{
    if (dest && btime) {
        dest->tag = TIME_STAMP_TIME;
        datetime_copy_time(&dest->value.time, btime);
    }
}

/** Set a timestamp structure with the value given
 * from a date/time structure.
 *
 * @param dest  Pointer to the destination time stamp structure.
 * @param bdateTime  Pointer to the BACNet date/time structure.
 */
void bacapp_timestamp_datetime_set(
    BACNET_TIMESTAMP *dest, const BACNET_DATE_TIME *bdateTime)
{
    if (dest && bdateTime) {
        dest->tag = TIME_STAMP_DATETIME;
        datetime_copy(&dest->value.dateTime, bdateTime);
    }
}

/** Copy a timestamp depending of the tag it holds.
 *
 * @param dest  Pointer to the destination time stamp structure.
 * @param src   Pointer to the source time stamp structure.
 */
void bacapp_timestamp_copy(BACNET_TIMESTAMP *dest, const BACNET_TIMESTAMP *src)
{
    if (dest && src) {
        dest->tag = src->tag;
        switch (src->tag) {
            case TIME_STAMP_TIME:
                datetime_copy_time(&dest->value.time, &src->value.time);
                break;
            case TIME_STAMP_SEQUENCE:
                dest->value.sequenceNum = src->value.sequenceNum;
                break;
            case TIME_STAMP_DATETIME:
                datetime_copy(&dest->value.dateTime, &src->value.dateTime);
                break;
            default:
                break;
        }
    }
}

/**
 * @brief Compare two complex data values
 * @param value1 - complex data value 1 structure
 * @param value2 - complex data value 2 structure
 * @return true if the two complex data values are the same
 */
bool bacapp_timestamp_same(
    const BACNET_TIMESTAMP *value1, const BACNET_TIMESTAMP *value2)
{
    bool status = false;

    if (value1 && value2) {
        if (value1->tag == value2->tag) {
            switch (value1->tag) {
                case TIME_STAMP_TIME:
                    if (datetime_compare_time(
                            &value1->value.time, &value2->value.time) == 0) {
                        status = true;
                    }
                    break;
                case TIME_STAMP_SEQUENCE:
                    if (value1->value.sequenceNum ==
                        value2->value.sequenceNum) {
                        status = true;
                    }
                    break;
                case TIME_STAMP_DATETIME:
                    if (datetime_compare(
                            &value1->value.dateTime, &value2->value.dateTime) ==
                        0) {
                        status = true;
                    }
                    break;
                default:
                    break;
            }
        }
    }

    return status;
}

/**
 * @brief Encode a time stamp.
 *
 *  BACnetTimeStamp ::= CHOICE {
 *      time [0] Time, -- deprecated in version 1 revision 21
 *      sequence-number [1] Unsigned (0..65535),
 *      datetime [2] BACnetDateTime
 *  }
 *
 * @param apdu  Pointer to the APDU buffer.
 * @param value  Pointer to the variable that holds
 *               the time stamp values to be encoded.
 *
 * @return Bytes encoded or 0 on error.
 */
int bacapp_encode_timestamp(uint8_t *apdu, const BACNET_TIMESTAMP *value)
{
    int len = 0; /* length of each encoding */

    if (value) {
        switch (value->tag) {
            case TIME_STAMP_TIME:
                len = encode_context_time(apdu, value->tag, &value->value.time);
                break;

            case TIME_STAMP_SEQUENCE:
                len = encode_context_unsigned(
                    apdu, value->tag, value->value.sequenceNum);
                break;

            case TIME_STAMP_DATETIME:
                len = bacapp_encode_context_datetime(
                    apdu, value->tag, &value->value.dateTime);
                break;

            default:
                len = 0;
                break;
        }
    }

    return len;
}

/** Encode a time stamp for the given tag
 * number, using an opening and closing tag.
 *
 * @param apdu  Pointer to the APDU buffer.
 * @param tag_number  The tag number that shall
 *                    hold the time stamp.
 * @param value  Pointer to the variable that holds
 *               the time stamp values to be encoded.
 *
 * @return Bytes encoded or 0 on error.
 */
int bacapp_encode_context_timestamp(
    uint8_t *apdu, uint8_t tag_number, const BACNET_TIMESTAMP *value)
{
    int len = 0; /* length of each encoding */
    int apdu_len = 0;

    if (value) {
        len = encode_opening_tag(apdu, tag_number);
        apdu_len += len;
        if (apdu) {
            apdu += len;
        }
        len = bacapp_encode_timestamp(apdu, value);
        apdu_len += len;
        if (apdu) {
            apdu += len;
        }
        len = encode_closing_tag(apdu, tag_number);
        apdu_len += len;
    }
    return apdu_len;
}

/**
 * @brief Decode a time stamp from the given buffer.
 *
 *  BACnetTimeStamp ::= CHOICE {
 *      time [0] Time, -- deprecated in version 1 revision 21
 *      sequence-number [1] Unsigned (0..65535),
 *      datetime [2] BACnetDateTime
 *  }
 *
 * @param apdu  Pointer to the APDU buffer.
 * @param apdu_size - the APDU buffer length
 * @param value  Pointer to the variable that shall
 *               take the time stamp values.
 * @return number of bytes decoded, or BACNET_STATUS_ERROR if an error occurs
 */
int bacnet_timestamp_decode(
    const uint8_t *apdu, uint32_t apdu_size, BACNET_TIMESTAMP *value)
{
    int len = 0;
    int apdu_len = 0;
    BACNET_TAG tag = { 0 };
    BACNET_UNSIGNED_INTEGER unsigned_value = 0;
    BACNET_TIME *btime = NULL;
    BACNET_DATE_TIME *bdatetime = NULL;

    if (!apdu) {
        return BACNET_STATUS_ERROR;
    }
    len = bacnet_tag_decode(&apdu[apdu_len], apdu_size - apdu_len, &tag);
    if (len <= 0) {
        return BACNET_STATUS_ERROR;
    }
    if (value) {
        value->tag = tag.number;
    }
    switch (tag.number) {
        case TIME_STAMP_TIME:
            if (value) {
                btime = &value->value.time;
            }
            len = bacnet_time_context_decode(
                &apdu[apdu_len], apdu_size - apdu_len, tag.number, btime);
            if (len <= 0) {
                return BACNET_STATUS_ERROR;
            }
            apdu_len += len;
            break;

        case TIME_STAMP_SEQUENCE:
            len = bacnet_unsigned_context_decode(
                &apdu[apdu_len], apdu_size - apdu_len, tag.number,
                &unsigned_value);
            if (len <= 0) {
                return BACNET_STATUS_ERROR;
            }
            apdu_len += len;
            if (unsigned_value <= UINT16_MAX) {
                if (value) {
                    value->value.sequenceNum = (uint16_t)unsigned_value;
                }
            } else {
                return BACNET_STATUS_ERROR;
            }
            break;
        case TIME_STAMP_DATETIME:
            if (value) {
                bdatetime = &value->value.dateTime;
            }
            len = bacnet_datetime_context_decode(
                &apdu[apdu_len], apdu_size - apdu_len, tag.number, bdatetime);
            if (len <= 0) {
                return BACNET_STATUS_ERROR;
            }
            apdu_len += len;
            break;
        default:
            return BACNET_STATUS_ERROR;
    }

    return apdu_len;
}

/**
 * @brief Decode a time stamp from the given buffer.
 * @param apdu  Pointer to the APDU buffer.
 * @param value  Pointer to the variable that shall
 *               take the time stamp values.
 * @return number of bytes decoded, or BACNET_STATUS_ERROR if an error occurs
 * @deprecated use bacnet_timestamp_decode() instead
 */
int bacapp_decode_timestamp(const uint8_t *apdu, BACNET_TIMESTAMP *value)
{
    return bacnet_timestamp_decode(apdu, MAX_APDU, value);
}

/**
 * @brief Decode a time stamp and check for opening and closing tags.
 * @param apdu  Pointer to the APDU buffer.
 * @param apdu_size - the APDU buffer length
 * @param tag_number  The tag number that shall
 *                    hold the time stamp.
 * @param value  Pointer to the variable that shall
 *               take the time stamp values.
 * @return  number of bytes decoded, zero if tag mismatch,
 * or #BACNET_STATUS_ERROR (-1) if malformed
 */
int bacnet_timestamp_context_decode(
    const uint8_t *apdu,
    uint32_t apdu_size,
    uint8_t tag_number,
    BACNET_TIMESTAMP *value)
{
    int len = 0;
    int apdu_len = 0;

    if (!apdu) {
        return BACNET_STATUS_ERROR;
    }
    if (!bacnet_is_opening_tag_number(
            &apdu[apdu_len], apdu_size - apdu_len, tag_number, &len)) {
        return 0;
    }
    apdu_len += len;
    len = bacnet_timestamp_decode(&apdu[apdu_len], apdu_size - apdu_len, value);
    if (len < 0) {
        return BACNET_STATUS_ERROR;
    }
    apdu_len += len;
    if (!bacnet_is_closing_tag_number(
            &apdu[apdu_len], apdu_size - apdu_len, tag_number, &len)) {
        return BACNET_STATUS_ERROR;
    }
    apdu_len += len;

    return apdu_len;
}

/**
 * @brief Decode a time stamp and check for opening and closing tags.
 * @param apdu  Pointer to the APDU buffer.
 * @param tag_number  The tag number that shall
 *                    hold the time stamp.
 * @param value  Pointer to the variable that shall
 *               take the time stamp values.
 * @return number of bytes decoded, or BACNET_STATUS_ERROR if an error occurs
 * @deprecated use bacnet_timestamp_context_decode() instead
 */
int bacapp_decode_context_timestamp(
    const uint8_t *apdu, uint8_t tag_number, BACNET_TIMESTAMP *value)
{
    const uint32_t apdu_size = MAX_APDU;
    int len;

    len = bacnet_timestamp_context_decode(apdu, apdu_size, tag_number, value);
    if (len <= 0) {
        len = BACNET_STATUS_ERROR;
    }

    return len;
}

/**
 * @brief Parse an ascii string for the timestamp
 * @param btime - #BACNET_TIME structure
 * @param ascii - C string with timestamp formatted as one of the following:
 *  time - 23:59:59.99 or 23:59:59 or 23:59 or
 *  datetime - 2021/12/31 or 2021/12/31-23:59:59.99 or 2021/12/31-23:59:59 or
 *             2021/12/31-23:59 2021/12/31-23 or
 *  sequence number: 1234
 * @return true if parsed successfully
 */
bool bacapp_timestamp_init_ascii(BACNET_TIMESTAMP *timestamp, const char *ascii)
{
    bool status = false;
    int hour, min, sec, hundredths;
    int year, month, day;
    int sequence;
    int count = 0;

    count = sscanf(ascii, "%3d:%3d:%3d.%3d", &hour, &min, &sec, &hundredths);
    if (count == 4) {
        timestamp->tag = TIME_STAMP_TIME;
        timestamp->value.time.hour = (uint8_t)hour;
        timestamp->value.time.min = (uint8_t)min;
        timestamp->value.time.sec = (uint8_t)sec;
        timestamp->value.time.hundredths = (uint8_t)hundredths;
        status = true;
    } else if (count == 3) {
        timestamp->tag = TIME_STAMP_TIME;
        timestamp->value.time.hour = (uint8_t)hour;
        timestamp->value.time.min = (uint8_t)min;
        timestamp->value.time.sec = (uint8_t)sec;
        timestamp->value.time.hundredths = 0;
        status = true;
    } else if (count == 2) {
        timestamp->tag = TIME_STAMP_TIME;
        timestamp->value.time.hour = (uint8_t)hour;
        timestamp->value.time.min = (uint8_t)min;
        timestamp->value.time.sec = 0;
        timestamp->value.time.hundredths = 0;
        status = true;
    }
    if (!status) {
        count = sscanf(
            ascii, "%4d/%3d/%3d-%3d:%3d:%3d.%3d", &year, &month, &day, &hour,
            &min, &sec, &hundredths);
        if (count >= 3) {
            timestamp->tag = TIME_STAMP_DATETIME;
            datetime_set_date(
                &timestamp->value.dateTime.date, (uint16_t)year, (uint8_t)month,
                (uint8_t)day);
            if (count >= 7) {
                datetime_set_time(
                    &timestamp->value.dateTime.time, (uint8_t)hour,
                    (uint8_t)min, (uint8_t)sec, (uint8_t)hundredths);
            } else if (count >= 6) {
                datetime_set_time(
                    &timestamp->value.dateTime.time, (uint8_t)hour,
                    (uint8_t)min, (uint8_t)sec, 0);
            } else if (count >= 5) {
                datetime_set_time(
                    &timestamp->value.dateTime.time, (uint8_t)hour,
                    (uint8_t)min, 0, 0);
            } else if (count >= 4) {
                datetime_set_time(
                    &timestamp->value.dateTime.time, (uint8_t)hour, 0, 0, 0);
            } else {
                datetime_set_time(&timestamp->value.dateTime.time, 0, 0, 0, 0);
            }
            status = true;
        }
    }
    if (!status) {
        count = sscanf(ascii, "%5d", &sequence);
        if (count == 1) {
            timestamp->tag = TIME_STAMP_SEQUENCE;
            timestamp->value.sequenceNum = (uint16_t)sequence;
            status = true;
        }
    }

    return status;
}

/**
 * @brief Print the timestamp to a string
 * @param str - pointer to the string, or NULL for length only
 * @param str_size - size of the string, or 0 for length only
 * @param ts - pointer to the timestamp
 * @return number of characters printed
 */
int bacapp_timestamp_to_ascii(
    char *str, size_t str_size, const BACNET_TIMESTAMP *timestamp)
{
    int str_len = 0;

    if (!timestamp) {
        return 0;
    }
    switch (timestamp->tag) {
        case TIME_STAMP_TIME:
            /* 23:59:59.99 */
            str_len = snprintf(
                str, str_size, "%02u:%02u:%02u.%02u",
                (unsigned)timestamp->value.time.hour,
                (unsigned)timestamp->value.time.min,
                (unsigned)timestamp->value.time.sec,
                (unsigned)timestamp->value.time.hundredths);
            break;
        case TIME_STAMP_SEQUENCE:
            /* 65535 */
            str_len = snprintf(
                str, str_size, "%u", (unsigned)timestamp->value.sequenceNum);
            break;
        case TIME_STAMP_DATETIME:
<<<<<<< HEAD
            /* 2021/12/31-23:59:59.99 */
            /* 255/255/255/255-255:255:255:255 */
            if (timestamp->value.dateTime.date.year == 255)
            {
                str_len = snprintf(
                    str, str_size, "%02u/%02u/%02u-%02u:%02u:%02u.%02u",
                    (unsigned)timestamp->value.dateTime.date.year,
=======
            if (datetime_wildcard_year(&timestamp->value.dateTime.date)) {
                /* 255/12/31-23:59:59.99 */
                str_len = snprintf(
                    str, str_size, "255/%02u/%02u-%02u:%02u:%02u.%02u",
>>>>>>> f5bc0620
                    (unsigned)timestamp->value.dateTime.date.month,
                    (unsigned)timestamp->value.dateTime.date.day,
                    (unsigned)timestamp->value.dateTime.time.hour,
                    (unsigned)timestamp->value.dateTime.time.min,
                    (unsigned)timestamp->value.dateTime.time.sec,
                    (unsigned)timestamp->value.dateTime.time.hundredths);
            } else {
<<<<<<< HEAD
=======
                /* 2021/12/31-23:59:59.99 */
>>>>>>> f5bc0620
                str_len = snprintf(
                    str, str_size, "%04u/%02u/%02u-%02u:%02u:%02u.%02u",
                    (unsigned)timestamp->value.dateTime.date.year,
                    (unsigned)timestamp->value.dateTime.date.month,
                    (unsigned)timestamp->value.dateTime.date.day,
                    (unsigned)timestamp->value.dateTime.time.hour,
                    (unsigned)timestamp->value.dateTime.time.min,
                    (unsigned)timestamp->value.dateTime.time.sec,
                    (unsigned)timestamp->value.dateTime.time.hundredths);
            }
            break;
        default:
            break;
    }

    return str_len;
}<|MERGE_RESOLUTION|>--- conflicted
+++ resolved
@@ -477,20 +477,10 @@
                 str, str_size, "%u", (unsigned)timestamp->value.sequenceNum);
             break;
         case TIME_STAMP_DATETIME:
-<<<<<<< HEAD
-            /* 2021/12/31-23:59:59.99 */
-            /* 255/255/255/255-255:255:255:255 */
-            if (timestamp->value.dateTime.date.year == 255)
-            {
-                str_len = snprintf(
-                    str, str_size, "%02u/%02u/%02u-%02u:%02u:%02u.%02u",
-                    (unsigned)timestamp->value.dateTime.date.year,
-=======
             if (datetime_wildcard_year(&timestamp->value.dateTime.date)) {
                 /* 255/12/31-23:59:59.99 */
                 str_len = snprintf(
                     str, str_size, "255/%02u/%02u-%02u:%02u:%02u.%02u",
->>>>>>> f5bc0620
                     (unsigned)timestamp->value.dateTime.date.month,
                     (unsigned)timestamp->value.dateTime.date.day,
                     (unsigned)timestamp->value.dateTime.time.hour,
@@ -498,10 +488,7 @@
                     (unsigned)timestamp->value.dateTime.time.sec,
                     (unsigned)timestamp->value.dateTime.time.hundredths);
             } else {
-<<<<<<< HEAD
-=======
                 /* 2021/12/31-23:59:59.99 */
->>>>>>> f5bc0620
                 str_len = snprintf(
                     str, str_size, "%04u/%02u/%02u-%02u:%02u:%02u.%02u",
                     (unsigned)timestamp->value.dateTime.date.year,
