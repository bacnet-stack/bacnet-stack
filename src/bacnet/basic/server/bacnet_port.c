/**
 * @file
 * @brief The BACnet/IPv4 datalink tasks for handling the device specific
 *  data link layer
 * @author Steve Karg <skarg@users.sourceforge.net>
 * @date April 2024
 * @copyright SPDX-License-Identifier: Apache-2.0
 */
#include <stdint.h>
#include <stdbool.h>
#include <stdlib.h>
#include <string.h>
/* BACnet definitions */
#include "bacnet/bacdef.h"
/* BACnet library API */
#include "bacnet/basic/sys/mstimer.h"
#include "bacnet/datalink/datalink.h"
#include "bacnet/basic/object/netport.h"
#if defined(BACDL_BIP)
#include "bacnet/basic/server/bacnet_port_ipv4.h"
#elif defined(BACDL_BIP6)
#include "bacnet/basic/server/bacnet_port_ipv6.h"
#endif
/* me! */
#include "bacnet/basic/server/bacnet_port.h"

/* timer used to renew Foreign Device Registration */
static struct mstimer BACnet_Task_Timer;

/**
 * @brief Periodic tasks for the BACnet datalink layer
 */
void bacnet_port_task(void)
{
    uint32_t elapsed_milliseconds = 0;
    uint32_t elapsed_seconds = 0;

    if (mstimer_expired(&BACnet_Task_Timer)) {
        /* 1 second tasks */
        mstimer_reset(&BACnet_Task_Timer);
        /* presume that the elapsed time is the interval time */
        elapsed_milliseconds = mstimer_interval(&BACnet_Task_Timer);
        elapsed_seconds = elapsed_milliseconds / 1000;
#if defined(BACDL_BIP)
        bacnet_port_ipv4_task(elapsed_seconds);
#elif defined(BACDL_BIP6)
        bacnet_port_ipv6_task(elapsed_seconds);
#else
<<<<<<< HEAD
        /* no tasks for other datalink layers */
        (void)elapsed_seconds; /* unused */
=======
        /* nothing to do */
        (void)elapsed_seconds;
>>>>>>> 442f408c
#endif
    }
}

/**
 * @brief Initialize the datalink network port
 */
bool bacnet_port_init(void)
{
    bool status = false;
    /* start the 1 second timer for non-critical cyclic tasks */
    mstimer_set(&BACnet_Task_Timer, 1000L);
#if defined(BACDL_BIP)
    status = bacnet_port_ipv4_init();
#elif defined(BACDL_BIP6)
    status = bacnet_port_ipv6_init();
#endif
    return status;
}<|MERGE_RESOLUTION|>--- conflicted
+++ resolved
@@ -46,13 +46,8 @@
 #elif defined(BACDL_BIP6)
         bacnet_port_ipv6_task(elapsed_seconds);
 #else
-<<<<<<< HEAD
-        /* no tasks for other datalink layers */
-        (void)elapsed_seconds; /* unused */
-=======
         /* nothing to do */
         (void)elapsed_seconds;
->>>>>>> 442f408c
 #endif
     }
 }
