/**
 * @file
<<<<<<< HEAD
 * @author Steve Karg
 * @date 2009
 * @brief Multi-State object is an input object with a present-value that
 * uses an integer data type with a sequence of 1 to N values.
 * @section LICENSE
 * Copyright (C) 2009 Steve Karg <skarg@users.sourceforge.net>
 * SPDX-License-Identifier: MIT
=======
 * @author Steve Karg <skarg@users.sourceforge.net>
 * @date 2009
 * @brief Multi-State object is an input object with a present-value that
 * uses an integer data type with a sequence of 1 to N values.
 * @copyright SPDX-License-Identifier: MIT
>>>>>>> ebfaa5eb
 */
#include <stdbool.h>
#include <stdint.h>
#include <stdio.h>
#include <stdlib.h>
#include <string.h>
/* BACnet Stack defines - first */
#include "bacnet/bacdef.h"
/* BACnet Stack API */
#include "bacnet/bacdcode.h"
#include "bacnet/bacapp.h"
#include "bacnet/rp.h"
#include "bacnet/wp.h"
#include "bacnet/basic/sys/keylist.h"
#include "bacnet/basic/services.h"
/* me! */
#include "bacnet/basic/object/ms-input.h"

struct object_data {
    bool Out_Of_Service : 1;
    bool Change_Of_Value : 1;
    bool Write_Enabled : 1;
    uint8_t Present_Value;
    uint8_t Reliability;
    const char *Object_Name;
    /* The state text functions expect a list of C strings separated by '\0' */
    const char *State_Text;
    const char *Description;
};
/* Key List for storing the object data sorted by instance number  */
static OS_Keylist Object_List;
/* common object type */
static const BACNET_OBJECT_TYPE Object_Type = OBJECT_MULTI_STATE_INPUT;
/* callback for present value writes */
static multistate_input_write_present_value_callback
    Multistate_Input_Write_Present_Value_Callback;
/* default state text when none is specified */
static const char *Default_State_Text = "State 1\0" "State 2\0" "State 3\0" ;

/* These three arrays are used by the ReadPropertyMultiple handler */
static const int Properties_Required[] = { PROP_OBJECT_IDENTIFIER,
    PROP_OBJECT_NAME, PROP_OBJECT_TYPE, PROP_PRESENT_VALUE, PROP_STATUS_FLAGS,
    PROP_EVENT_STATE, PROP_OUT_OF_SERVICE, PROP_NUMBER_OF_STATES, -1 };

static const int Properties_Optional[] = { PROP_DESCRIPTION, PROP_STATE_TEXT,
    -1 };

static const int Properties_Proprietary[] = { -1 };

/**
 * Initialize the pointers for the required, the optional and the properitary
 * value properties.
 *
 * @param pRequired - Pointer to the pointer of required values.
 * @param pOptional - Pointer to the pointer of optional values.
 * @param pProprietary - Pointer to the pointer of properitary values.
 */
void Multistate_Input_Property_Lists(
    const int **pRequired, const int **pOptional, const int **pProprietary)
{
    if (pRequired) {
        *pRequired = Properties_Required;
    }
    if (pOptional) {
        *pOptional = Properties_Optional;
    }
    if (pProprietary) {
        *pProprietary = Properties_Proprietary;
    }

    return;
}

/**
 * @brief Gets an object from the list using an instance number as the key
 * @param  object_instance - object-instance number of the object
 * @return object found in the list, or NULL if not found
 */
static struct object_data *Multistate_Input_Object(uint32_t object_instance)
{
    return Keylist_Data(Object_List, object_instance);
}

/**
 * @brief For a given object instance-number, determines a 0..N index
 * of Multistate objects where N is count.
 * @param  object_instance - object-instance number of the object
 * @return  index for the given instance-number, or count (object not found)
 */
unsigned Multistate_Input_Instance_To_Index(uint32_t object_instance)
{
    return Keylist_Index(Object_List, object_instance);
}

/**
 * @brief Determines the object instance-number for a given 0..N index
<<<<<<< HEAD
 * of Multistate Input objects where N is Multistate_Input_Count().
 * @param  index - 0..Multistate_Input_Count() value
 * @return  object instance-number for the given index
 */
uint32_t Multistate_Input_Index_To_Instance(unsigned index)
{
    return Keylist_Key(Object_List, index);
=======
 * of objects where N is the count.
 * @param  index - 0..N value
 * @return  object instance-number for a valid given index, or UINT32_MAX
 */
uint32_t Multistate_Input_Index_To_Instance(unsigned index)
{
    uint32_t instance = UINT32_MAX;

    (void)Keylist_Index_Key(Object_List, index, &instance);

    return instance;
>>>>>>> ebfaa5eb
}

/**
 * @brief Determines the number of Multistate Input objects
 * @return  Number of Multistate Input objects
 */
unsigned Multistate_Input_Count(void)
{
    return Keylist_Count(Object_List);
}

/**
 * @brief Determines if a given Multistate Input instance is valid
 * @param  object_instance - object-instance number of the object
 * @return  true if the instance is valid, and false if not
 */
bool Multistate_Input_Valid_Instance(uint32_t object_instance)
{
    struct object_data *pObject;

    pObject = Multistate_Input_Object(object_instance);
    if (pObject) {
        return true;
    }

    return false;
}

/**
 * @brief Count the number of states
 * @param state_names - string of null-terminated state names
 * @return number of states
 */
static unsigned state_name_count(const char *state_names)
{
    unsigned count = 0;
    int len = 0;

    if (state_names) {
        do {
            len = strlen(state_names);
            if (len > 0) {
                count++;
                state_names = state_names + len + 1;
            }
        } while (len > 0);
    }

    return count;
}

/**
 * @brief Get the specific state name at index 0..N
 * @param state_names - string of null-terminated state names
 * @param state_index - state index number 1..N of the state names
 * @return state name, or NULL
 */
static const char *state_name_by_index(const char *state_names, unsigned index)
{
    unsigned count = 0;
    int len = 0;
<<<<<<< HEAD

    if (state_names) {
        do {
            len = strlen(state_names);
            if (len > 0) {
                count++;
                if (index == count) {
                    return state_names;
                }
                state_names = state_names + len + 1;
            }
        } while (len > 0);
    }

    return NULL;
}

/**
 * @brief For a given object instance-number, determines number of states
 * @param  object_instance - object-instance number of the object
 * @return  number of states 1..N
 */
uint32_t Multistate_Input_Max_States(uint32_t object_instance)
{
    uint32_t count = 0;
=======

    if (state_names) {
        do {
            len = strlen(state_names);
            if (len > 0) {
                count++;
                if (index == count) {
                    return state_names;
                }
                state_names = state_names + len + 1;
            }
        } while (len > 0);
    }

    return NULL;
}

/**
 * @brief For a given object instance-number, determines number of states
 * @param  object_instance - object-instance number of the object
 * @return  number of states 1..N
 */
uint32_t Multistate_Input_Max_States(uint32_t object_instance)
{
    uint32_t count = 0;
    struct object_data *pObject;

    pObject = Keylist_Data(Object_List, object_instance);
    if (pObject) {
        count = state_name_count(pObject->State_Text);
    }

    return count;
}

/**
 * @brief For a given object instance-number, returns the state-text in
 *  a C string.
 * @param  object_instance - object-instance number of the object
 * @param  state_index - state index number 1..N of the text requested
 * @return  C string retrieved
 */
char *Multistate_Input_State_Text(
    uint32_t object_instance, uint32_t state_index)
{
    char *pName = NULL; /* return value */
>>>>>>> ebfaa5eb
    struct object_data *pObject;

    pObject = Keylist_Data(Object_List, object_instance);
    if (pObject) {
<<<<<<< HEAD
        count = state_name_count(pObject->State_Text);
    }

    return count;
}

/**
 * @brief For a given object instance-number, returns the state-text in
 *  a C string.
 * @param  object_instance - object-instance number of the object
 * @param  state_index - state index number 1..N of the text requested
 * @return  C string retrieved
 */
char *Multistate_Input_State_Text(
    uint32_t object_instance, uint32_t state_index)
{
    char *pName = NULL; /* return value */
    struct object_data *pObject;

    pObject = Keylist_Data(Object_List, object_instance);
    if (pObject) {
        if (state_index > 0) {
            pName = (char *)state_name_by_index(pObject->State_Text,
                state_index);
        }
    }

    return pName;
}

/**
 * @brief Encode a BACnetARRAY property element
 * @param object_instance [in] BACnet network port object instance number
 * @param index [in] array index requested:
 *    0 to N for individual array members
 * @param apdu [out] Buffer in which the APDU contents are built, or NULL to
 * return the length of buffer if it had been built
 * @return The length of the apdu encoded or
 *   BACNET_STATUS_ERROR for ERROR_CODE_INVALID_ARRAY_INDEX
 */
static int Multistate_Input_State_Text_Encode(
    uint32_t object_instance, BACNET_ARRAY_INDEX index, uint8_t *apdu)
{
    int apdu_len = BACNET_STATUS_ERROR;
    char *pName = NULL; /* return value */
    BACNET_CHARACTER_STRING char_string = { 0 };
    uint32_t state_index = 1;

    state_index += index;
    pName = Multistate_Input_State_Text(object_instance, state_index);
    if (pName) {
        characterstring_init_ansi(&char_string, pName);
        apdu_len = encode_application_character_string(
            apdu, &char_string);
    }

    return apdu_len;
}

/**
 * @brief For a given object instance-number, sets the list of state-text from
 * a C string array. The state_text_list consists of C strings separated
 * by '\0'. For example:
 * {@code
 * static const char *baud_rate_names = {
 *     "9600\0"
 *     "19200\0"
 *     "38400\0"
 *     "57600\0"
 *     "76800\0"
 *     "115200\0"
 * };
 *
 * @param  object_instance - object-instance number of the object
 * @param  state_text_list - array of state names to use in this object
 * @return true if the state text was set
 */
bool Multistate_Input_State_Text_List_Set(
    uint32_t object_instance,
    const char *state_text_list)
{
    bool status = false;
    struct object_data *pObject;

=======
        if (state_index > 0) {
            pName = (char *)state_name_by_index(pObject->State_Text,
                state_index);
        }
    }

    return pName;
}

/**
 * @brief Encode a BACnetARRAY property element
 * @param object_instance [in] BACnet network port object instance number
 * @param index [in] array index requested:
 *    0 to N for individual array members
 * @param apdu [out] Buffer in which the APDU contents are built, or NULL to
 * return the length of buffer if it had been built
 * @return The length of the apdu encoded or
 *   BACNET_STATUS_ERROR for ERROR_CODE_INVALID_ARRAY_INDEX
 */
static int Multistate_Input_State_Text_Encode(
    uint32_t object_instance, BACNET_ARRAY_INDEX index, uint8_t *apdu)
{
    int apdu_len = BACNET_STATUS_ERROR;
    char *pName = NULL; /* return value */
    BACNET_CHARACTER_STRING char_string = { 0 };
    uint32_t state_index = 1;

    state_index += index;
    pName = Multistate_Input_State_Text(object_instance, state_index);
    if (pName) {
        characterstring_init_ansi(&char_string, pName);
        apdu_len = encode_application_character_string(
            apdu, &char_string);
    }

    return apdu_len;
}

/**
 * @brief For a given object instance-number, sets the list of state-text from
 * a C string array. The state_text_list consists of C strings separated
 * by '\0'. For example:
 * {@code
 * static const char *baud_rate_names = {
 *     "9600\0"
 *     "19200\0"
 *     "38400\0"
 *     "57600\0"
 *     "76800\0"
 *     "115200\0"
 * };
 *
 * @param  object_instance - object-instance number of the object
 * @param  state_text_list - array of state names to use in this object
 * @return true if the state text was set
 */
bool Multistate_Input_State_Text_List_Set(
    uint32_t object_instance,
    const char *state_text_list)
{
    bool status = false;
    struct object_data *pObject;

>>>>>>> ebfaa5eb
    pObject = Keylist_Data(Object_List, object_instance);
    if (pObject) {
        pObject->State_Text = state_text_list;
        status = true;
    }

    return status;
}

/**
 * @brief For a given object instance-number, determines the present-value
 * @param  object_instance - object-instance number of the object
 * @return  present-value 1..N of the object
 */
uint32_t Multistate_Input_Present_Value(uint32_t object_instance)
{
    uint32_t value = 1;
    struct object_data *pObject;

    pObject = Multistate_Input_Object(object_instance);
    if (pObject) {
        value = pObject->Present_Value;
    }

    return value;
}

/**
 * @brief For a given object instance-number, checks the present-value for COV
 * @param  pObject - specific object with valid data
 * @param  value - floating point analog value
 */
static void Multistate_Input_Present_Value_COV_Detect(
    struct object_data *pObject, uint32_t value)
{
    if (pObject) {
        if (pObject->Present_Value != value) {
            pObject->Change_Of_Value = true;
        }
    }
}

/**
 * @brief For a given object instance-number, sets the present-value
 * @param  object_instance - object-instance number of the object
 * @param  value - integer multi-state value 1..N
 * @return  true if values are within range and present-value is set.
 */
bool Multistate_Input_Present_Value_Set(
    uint32_t object_instance, uint32_t value)
{
    bool status = false;
    struct object_data *pObject;
    unsigned max_states = 0;

    pObject = Multistate_Input_Object(object_instance);
    if (pObject) {
        max_states = state_name_count(pObject->State_Text);
        if ((value >= 1) && (value <= max_states)) {
            Multistate_Input_Present_Value_COV_Detect(pObject, value);
            pObject->Present_Value = value;
            status = true;
        }
    }

    return status;
}

/**
 * For a given object instance-number, sets the present-value
 *
 * @param  object_instance - object-instance number of the object
 * @param  value - floating point analog value
 * @param  error_class - the BACnet error class
 * @param  error_code - BACnet Error code
 *
 * @return  true if values are within range and present-value is set.
 */
static bool Multistate_Input_Present_Value_Write(
    uint32_t object_instance, uint32_t value,
    BACNET_ERROR_CLASS *error_class,
    BACNET_ERROR_CODE *error_code)
{
    bool status = false;
    struct object_data *pObject;
    uint32_t old_value = 1;

    pObject = Multistate_Input_Object(object_instance);
    if (pObject) {
        if (value <= UINT32_MAX) {
            if (pObject->Write_Enabled) {
                old_value = pObject->Present_Value;
                Multistate_Input_Present_Value_COV_Detect(pObject, value);
                pObject->Present_Value = value;
                if (pObject->Out_Of_Service) {
                    /* The physical point that the object represents
                        is not in service. This means that changes to the
                        Present_Value property are decoupled from the
                        physical point when the value of Out_Of_Service
                        is true. */
                } else if (Multistate_Input_Write_Present_Value_Callback) {
                    Multistate_Input_Write_Present_Value_Callback(
                        object_instance, old_value, value);
                }
                status = true;
            } else {
                *error_class = ERROR_CLASS_PROPERTY;
                *error_code = ERROR_CODE_WRITE_ACCESS_DENIED;
            }
        } else {
            *error_class = ERROR_CLASS_PROPERTY;
            *error_code = ERROR_CODE_VALUE_OUT_OF_RANGE;
        }
    } else {
        *error_class = ERROR_CLASS_OBJECT;
        *error_code = ERROR_CODE_UNKNOWN_OBJECT;
    }

    return status;
}

/**
 * @brief For a given object instance-number, determines the
 *  out-of-service state
 * @param  object_instance - object-instance number of the object
 * @return  out-of-service state of the object
 */
bool Multistate_Input_Out_Of_Service(uint32_t object_instance)
{
    bool value = false;
    struct object_data *pObject;

    pObject = Multistate_Input_Object(object_instance);
    if (pObject) {
        value = pObject->Out_Of_Service;
    }

    return value;
}

/**
 * @brief For a given object instance-number, sets the out-of-service state
 * @param  object_instance - object-instance number of the object
 * @param  value - out-of-service state
 */
void Multistate_Input_Out_Of_Service_Set(uint32_t object_instance, bool value)
{
    struct object_data *pObject;

    pObject = Multistate_Input_Object(object_instance);
    if (pObject) {
            pObject->Out_Of_Service = value;
            pObject->Change_Of_Value = true;
    }

    return;
}

/**
 * @brief For a given object instance-number, loads the object-name into
 *  a characterstring. Note that the object name must be unique
 *  within this device.
 * @param  object_instance - object-instance number of the object
 * @param  object_name - holds the object-name retrieved
 *
 * @return  true if object-name was retrieved
 */
bool Multistate_Input_Object_Name(
    uint32_t object_instance, BACNET_CHARACTER_STRING *object_name)
{
    bool status = false;
    struct object_data *pObject;
    char name_text[32];

    pObject = Multistate_Input_Object(object_instance);
    if (pObject) {
        if (pObject->Object_Name) {
            status = characterstring_init_ansi(object_name,
                pObject->Object_Name);
        } else {
<<<<<<< HEAD
            snprintf(name_text, sizeof(name_text), "MULTI-STATE INPUT %u",
                object_instance);
=======
            snprintf(name_text, sizeof(name_text), "MULTI-STATE INPUT %lu",
                (unsigned long)object_instance);
>>>>>>> ebfaa5eb
            status = characterstring_init_ansi(object_name, name_text);
        }
    }

    return status;
}

/**
 * @brief For a given object instance-number, sets the object-name
 *  Note that the object name must be unique within this device.
 * @param  object_instance - object-instance number of the object
 * @param  new_name - holds the object-name to be set
 * @return  true if object-name was set
 */
bool Multistate_Input_Name_Set(uint32_t object_instance, char *new_name)
{
    bool status = false; /* return value */
    struct object_data *pObject;

    pObject = Multistate_Input_Object(object_instance);
    if (pObject && new_name) {
        status = true;
        pObject->Object_Name = new_name;
    }

    return status;
}

/**
 * @brief For a given object instance-number, gets the reliability.
 * @param  object_instance - object-instance number of the object
 * @return reliability value
 */
BACNET_RELIABILITY Multistate_Input_Reliability(uint32_t object_instance)
{
    BACNET_RELIABILITY reliability = RELIABILITY_NO_FAULT_DETECTED;
    struct object_data *pObject;

    pObject = Multistate_Input_Object(object_instance);
    if (pObject) {
        reliability = (BACNET_RELIABILITY)pObject->Reliability;
    }

    return reliability;
}

/**
 * @brief For a given object instance-number, gets the Fault status flag
 * @param  object_instance - object-instance number of the object
 * @return  true the status flag is in Fault
 */
static bool Multistate_Input_Object_Fault(struct object_data *pObject)
{
    bool fault = false;

    if (pObject) {
        if (pObject->Reliability != RELIABILITY_NO_FAULT_DETECTED) {
            fault = true;
        }
    }

    return fault;
}

/**
 * @brief For a given object instance-number, sets the reliability
 * @param  object_instance - object-instance number of the object
 * @param  value - reliability enumerated value
 * @return  true if values are within range and property is set.
 */
bool Multistate_Input_Reliability_Set(
    uint32_t object_instance, BACNET_RELIABILITY value)
{
    struct object_data *pObject;
    bool status = false;
    bool fault = false;

    pObject = Multistate_Input_Object(object_instance);
    if (pObject) {
        if (value <= RELIABILITY_PROPRIETARY_MAX) {
            fault = Multistate_Input_Object_Fault(pObject);
            pObject->Reliability = value;
            if (fault != Multistate_Input_Object_Fault(pObject)) {
                pObject->Change_Of_Value = true;
            }
            status = true;
        }
    }

    return status;
}

/**
 * @brief For a given object instance-number, gets the Fault status flag
 * @param  object_instance - object-instance number of the object
 * @return  true the status flag is in Fault
 */
static bool Multistate_Input_Fault(uint32_t object_instance)
{
    struct object_data *pObject;

    pObject = Multistate_Input_Object(object_instance);

    return Multistate_Input_Object_Fault(pObject);
}

/**
 * @brief For a given object instance-number, returns the description
 * @param  object_instance - object-instance number of the object
 * @return description text or NULL if not found
 */
char *Multistate_Input_Description(uint32_t object_instance)
{
    char *name = NULL;
    struct object_data *pObject;

    pObject = Multistate_Input_Object(object_instance);
    if (pObject) {
        name = (char *)pObject->Description;
    }

    return name;
}

/**
 * @brief For a given object instance-number, sets the description
 * @param  object_instance - object-instance number of the object
 * @param  new_name - holds the description to be set
 * @return  true if object-name was set
 */
bool Multistate_Input_Description_Set(uint32_t object_instance, char *new_name)
{
    bool status = false; /* return value */
    struct object_data *pObject;

    pObject = Multistate_Input_Object(object_instance);
    if (pObject && new_name) {
        status = true;
        pObject->Description = new_name;
    }

    return status;
}

/**
 * @brief Get the COV change flag status
 * @param object_instance - object-instance number of the object
 * @return the COV change flag status
 */
bool Multistate_Input_Change_Of_Value(uint32_t object_instance)
{
    bool changed = false;

    struct object_data *pObject;

    pObject = Multistate_Input_Object(object_instance);
    if (pObject) {
        changed = pObject->Change_Of_Value;
    }

    return changed;
}

/**
 * @brief Clear the COV change flag
 * @param object_instance - object-instance number of the object
 */
void Multistate_Input_Change_Of_Value_Clear(uint32_t object_instance)
{
    struct object_data *pObject;

    pObject = Multistate_Input_Object(object_instance);
    if (pObject) {
        pObject->Change_Of_Value = false;
    }
}

/**
 * @brief Encode the Value List for Present-Value and Status-Flags
 * @param object_instance - object-instance number of the object
 * @param  value_list - #BACNET_PROPERTY_VALUE with at least 2 entries
 * @return true if values were encoded
 */
bool Multistate_Input_Encode_Value_List(
    uint32_t object_instance, BACNET_PROPERTY_VALUE *value_list)
{
    bool status = false;
    struct object_data *pObject;
    const bool in_alarm = false;
    bool fault = false;
    const bool overridden = false;

    pObject = Multistate_Input_Object(object_instance);
    if (pObject) {
        fault = Multistate_Input_Object_Fault(pObject);
        status =
            cov_value_list_encode_unsigned(value_list, pObject->Present_Value,
                in_alarm, fault, overridden, pObject->Out_Of_Service);
    }
    return status;
}

/**
 * @brief ReadProperty handler for this object.  For the given ReadProperty
 *  data, the application_data is loaded or the error flags are set.
 * @param  rpdata - BACNET_READ_PROPERTY_DATA data, including
 *  requested data and space for the reply, or error response.
 * @return number of APDU bytes in the response, or
 *  BACNET_STATUS_ERROR on error.
 */
int Multistate_Input_Read_Property(BACNET_READ_PROPERTY_DATA *rpdata)
{
    int apdu_len = 0; /* return value */
    int apdu_size = 0;
    BACNET_BIT_STRING bit_string;
    BACNET_CHARACTER_STRING char_string;
    uint32_t present_value = 0;
    uint32_t max_states = 0;
    bool state = false;
    uint8_t *apdu = NULL;

    if ((rpdata == NULL) || (rpdata->application_data == NULL) ||
        (rpdata->application_data_len == 0)) {
        return 0;
    }
    apdu = rpdata->application_data;
    apdu_size = rpdata->application_data_len;
    switch (rpdata->object_property) {
        case PROP_OBJECT_IDENTIFIER:
            apdu_len = encode_application_object_id(
                &apdu[0], Object_Type, rpdata->object_instance);
            break;
        case PROP_OBJECT_NAME:
            Multistate_Input_Object_Name(rpdata->object_instance, &char_string);
            apdu_len =
                encode_application_character_string(&apdu[0], &char_string);
            break;
        case PROP_OBJECT_TYPE:
            apdu_len = encode_application_enumerated(
                &apdu[0], Object_Type);
            break;
        case PROP_PRESENT_VALUE:
            present_value =
                Multistate_Input_Present_Value(rpdata->object_instance);
            apdu_len = encode_application_unsigned(&apdu[0], present_value);
            break;
        case PROP_STATUS_FLAGS:
            /* note: see the details in the standard on how to use these */
            bitstring_init(&bit_string);
            bitstring_set_bit(&bit_string, STATUS_FLAG_IN_ALARM, false);
            state = Multistate_Input_Fault(rpdata->object_instance);
            bitstring_set_bit(&bit_string, STATUS_FLAG_FAULT, state);
            bitstring_set_bit(&bit_string, STATUS_FLAG_OVERRIDDEN, false);
            state = Multistate_Input_Out_Of_Service(rpdata->object_instance);
            bitstring_set_bit(&bit_string, STATUS_FLAG_OUT_OF_SERVICE, state);
            apdu_len = encode_application_bitstring(&apdu[0], &bit_string);
            break;
        case PROP_RELIABILITY:
            apdu_len = encode_application_enumerated(&apdu[0],
                Multistate_Input_Reliability(rpdata->object_instance));
            break;
        case PROP_EVENT_STATE:
            /* note: see the details in the standard on how to use this */
            apdu_len =
                encode_application_enumerated(&apdu[0], EVENT_STATE_NORMAL);
            break;
        case PROP_OUT_OF_SERVICE:
            state = Multistate_Input_Out_Of_Service(rpdata->object_instance);
            apdu_len = encode_application_boolean(&apdu[0], state);
            break;
        case PROP_NUMBER_OF_STATES:
            apdu_len = encode_application_unsigned(&apdu[apdu_len],
                Multistate_Input_Max_States(rpdata->object_instance));
            break;
        case PROP_STATE_TEXT:
            max_states = Multistate_Input_Max_States(rpdata->object_instance);
            apdu_len = bacnet_array_encode(rpdata->object_instance,
                rpdata->array_index, Multistate_Input_State_Text_Encode,
                max_states, apdu, apdu_size);
            if (apdu_len == BACNET_STATUS_ABORT) {
                rpdata->error_code =
                    ERROR_CODE_ABORT_SEGMENTATION_NOT_SUPPORTED;
            } else if (apdu_len == BACNET_STATUS_ERROR) {
                rpdata->error_class = ERROR_CLASS_PROPERTY;
                rpdata->error_code = ERROR_CODE_INVALID_ARRAY_INDEX;
            }
            break;
        case PROP_DESCRIPTION:
            characterstring_init_ansi(&char_string,
                Multistate_Input_Description(rpdata->object_instance));
            apdu_len =
                encode_application_character_string(&apdu[0], &char_string);
            break;
        default:
            rpdata->error_class = ERROR_CLASS_PROPERTY;
            rpdata->error_code = ERROR_CODE_UNKNOWN_PROPERTY;
            apdu_len = BACNET_STATUS_ERROR;
            break;
    }
    /*  only array properties can have array options */
    if ((apdu_len >= 0) && (rpdata->object_property != PROP_STATE_TEXT) &&
        (rpdata->array_index != BACNET_ARRAY_ALL)) {
        rpdata->error_class = ERROR_CLASS_PROPERTY;
        rpdata->error_code = ERROR_CODE_PROPERTY_IS_NOT_AN_ARRAY;
        apdu_len = BACNET_STATUS_ERROR;
    }

    return apdu_len;
}

/**
 * @brief WriteProperty handler for this object.  For the given WriteProperty
 *  data, the application_data is loaded or the error flags are set.
 * @param  wp_data - BACNET_WRITE_PROPERTY_DATA data, including
 * requested data and space for the reply, or error response.
 * @return false if an error is loaded, true if no errors
 */
bool Multistate_Input_Write_Property(BACNET_WRITE_PROPERTY_DATA *wp_data)
{
    bool status = false; /* return value */
    int len = 0;
    BACNET_APPLICATION_DATA_VALUE value;

    /* decode the first chunk of the request */
    len = bacapp_decode_application_data(
        wp_data->application_data, wp_data->application_data_len, &value);
    /* len < application_data_len: extra data for arrays only */
    if (len < 0) {
        /* error while decoding - a value larger than we can handle */
        wp_data->error_class = ERROR_CLASS_PROPERTY;
        wp_data->error_code = ERROR_CODE_VALUE_OUT_OF_RANGE;
        return false;
    }
    if ((wp_data->object_property != PROP_STATE_TEXT) &&
        (wp_data->array_index != BACNET_ARRAY_ALL)) {
        /*  only array properties can have array options */
        wp_data->error_class = ERROR_CLASS_PROPERTY;
        wp_data->error_code = ERROR_CODE_PROPERTY_IS_NOT_AN_ARRAY;
        return false;
    }
    switch (wp_data->object_property) {
        case PROP_PRESENT_VALUE:
            status = write_property_type_valid(
                wp_data, &value, BACNET_APPLICATION_TAG_UNSIGNED_INT);
            if (status) {
                status =
                    Multistate_Input_Present_Value_Write(wp_data->object_instance,
                        value.type.Enumerated,
                        &wp_data->error_class, &wp_data->error_code);
            }
            break;
        case PROP_OUT_OF_SERVICE:
            status = write_property_type_valid(
                wp_data, &value, BACNET_APPLICATION_TAG_BOOLEAN);
            if (status) {
                Multistate_Input_Out_Of_Service_Set(
                    wp_data->object_instance, value.type.Boolean);
            }
            break;
        default:
            if (property_lists_member(
                Properties_Required,
                Properties_Optional,
                Properties_Proprietary,
                wp_data->object_property)) {
                wp_data->error_class = ERROR_CLASS_PROPERTY;
                wp_data->error_code = ERROR_CODE_WRITE_ACCESS_DENIED;
            } else {
                wp_data->error_class = ERROR_CLASS_PROPERTY;
                wp_data->error_code = ERROR_CODE_UNKNOWN_PROPERTY;
            }
            break;
    }

    return status;
}

/**
 * @brief Sets a callback used when present-value is written from BACnet
 * @param cb - callback used to provide indications
 */
void Multistate_Input_Write_Present_Value_Callback_Set(
    multistate_input_write_present_value_callback cb)
{
    Multistate_Input_Write_Present_Value_Callback = cb;
}

/**
 * @brief Creates a new object and adds it to the object list
 * @param  object_instance - object-instance number of the object
 * @return the object-instance that was created, or BACNET_MAX_INSTANCE
 */
uint32_t Multistate_Input_Create(uint32_t object_instance)
{
    struct object_data *pObject = NULL;
    int index = 0;

    if (object_instance > BACNET_MAX_INSTANCE) {
        return BACNET_MAX_INSTANCE;
    } else if (object_instance == BACNET_MAX_INSTANCE) {
        /* wildcard instance */
        /* the Object_Identifier property of the newly created object
            shall be initialized to a value that is unique within the
            responding BACnet-user device. The method used to generate
            the object identifier is a local matter.*/
        object_instance = Keylist_Next_Empty_Key(Object_List, 1);
    }
    pObject = Keylist_Data(Object_List, object_instance);
    if (!pObject) {
        pObject = calloc(1, sizeof(struct object_data));
        if (pObject) {
            pObject->Object_Name = NULL;
            pObject->State_Text = Default_State_Text;
            pObject->Out_Of_Service = false;
            pObject->Reliability = RELIABILITY_NO_FAULT_DETECTED;
            pObject->Change_Of_Value = false;
            pObject->Present_Value = 1;
            /* add to list */
            index = Keylist_Data_Add(Object_List, object_instance, pObject);
            if (index < 0) {
                free(pObject);
                return BACNET_MAX_INSTANCE;
            }
        } else {
            return BACNET_MAX_INSTANCE;
        }
    }

    return object_instance;
}

/**
 * @brief Delete an object and its data from the object list
 * @param  object_instance - object-instance number of the object
 * @return true if the object is deleted
 */
bool Multistate_Input_Delete(uint32_t object_instance)
{
    bool status = false;
    struct object_data *pObject = NULL;

    pObject = Keylist_Data_Delete(Object_List, object_instance);
    if (pObject) {
        free(pObject);
        status = true;
    }

    return status;
}

/**
 * @brief Cleans up the object list and its data
 */
void Multistate_Input_Cleanup(void)
{
    struct object_data *pObject;

    if (Object_List) {
        do {
            pObject = Keylist_Data_Pop(Object_List);
            if (pObject) {
                free(pObject);
            }
        } while (pObject);
        Keylist_Delete(Object_List);
        Object_List = NULL;
    }
}

/**
 * @brief Initializes the object list
 */
void Multistate_Input_Init(void)
{
<<<<<<< HEAD
    Object_List = Keylist_Create();
=======
    if (!Object_List) {
        Object_List = Keylist_Create();
    }
>>>>>>> ebfaa5eb
}<|MERGE_RESOLUTION|>--- conflicted
+++ resolved
@@ -1,20 +1,10 @@
 /**
  * @file
-<<<<<<< HEAD
- * @author Steve Karg
- * @date 2009
- * @brief Multi-State object is an input object with a present-value that
- * uses an integer data type with a sequence of 1 to N values.
- * @section LICENSE
- * Copyright (C) 2009 Steve Karg <skarg@users.sourceforge.net>
- * SPDX-License-Identifier: MIT
-=======
  * @author Steve Karg <skarg@users.sourceforge.net>
  * @date 2009
  * @brief Multi-State object is an input object with a present-value that
  * uses an integer data type with a sequence of 1 to N values.
  * @copyright SPDX-License-Identifier: MIT
->>>>>>> ebfaa5eb
  */
 #include <stdbool.h>
 #include <stdint.h>
@@ -111,15 +101,6 @@
 
 /**
  * @brief Determines the object instance-number for a given 0..N index
-<<<<<<< HEAD
- * of Multistate Input objects where N is Multistate_Input_Count().
- * @param  index - 0..Multistate_Input_Count() value
- * @return  object instance-number for the given index
- */
-uint32_t Multistate_Input_Index_To_Instance(unsigned index)
-{
-    return Keylist_Key(Object_List, index);
-=======
  * of objects where N is the count.
  * @param  index - 0..N value
  * @return  object instance-number for a valid given index, or UINT32_MAX
@@ -131,7 +112,6 @@
     (void)Keylist_Index_Key(Object_List, index, &instance);
 
     return instance;
->>>>>>> ebfaa5eb
 }
 
 /**
@@ -193,7 +173,6 @@
 {
     unsigned count = 0;
     int len = 0;
-<<<<<<< HEAD
 
     if (state_names) {
         do {
@@ -219,59 +198,10 @@
 uint32_t Multistate_Input_Max_States(uint32_t object_instance)
 {
     uint32_t count = 0;
-=======
-
-    if (state_names) {
-        do {
-            len = strlen(state_names);
-            if (len > 0) {
-                count++;
-                if (index == count) {
-                    return state_names;
-                }
-                state_names = state_names + len + 1;
-            }
-        } while (len > 0);
-    }
-
-    return NULL;
-}
-
-/**
- * @brief For a given object instance-number, determines number of states
- * @param  object_instance - object-instance number of the object
- * @return  number of states 1..N
- */
-uint32_t Multistate_Input_Max_States(uint32_t object_instance)
-{
-    uint32_t count = 0;
     struct object_data *pObject;
 
     pObject = Keylist_Data(Object_List, object_instance);
     if (pObject) {
-        count = state_name_count(pObject->State_Text);
-    }
-
-    return count;
-}
-
-/**
- * @brief For a given object instance-number, returns the state-text in
- *  a C string.
- * @param  object_instance - object-instance number of the object
- * @param  state_index - state index number 1..N of the text requested
- * @return  C string retrieved
- */
-char *Multistate_Input_State_Text(
-    uint32_t object_instance, uint32_t state_index)
-{
-    char *pName = NULL; /* return value */
->>>>>>> ebfaa5eb
-    struct object_data *pObject;
-
-    pObject = Keylist_Data(Object_List, object_instance);
-    if (pObject) {
-<<<<<<< HEAD
         count = state_name_count(pObject->State_Text);
     }
 
@@ -356,71 +286,6 @@
     bool status = false;
     struct object_data *pObject;
 
-=======
-        if (state_index > 0) {
-            pName = (char *)state_name_by_index(pObject->State_Text,
-                state_index);
-        }
-    }
-
-    return pName;
-}
-
-/**
- * @brief Encode a BACnetARRAY property element
- * @param object_instance [in] BACnet network port object instance number
- * @param index [in] array index requested:
- *    0 to N for individual array members
- * @param apdu [out] Buffer in which the APDU contents are built, or NULL to
- * return the length of buffer if it had been built
- * @return The length of the apdu encoded or
- *   BACNET_STATUS_ERROR for ERROR_CODE_INVALID_ARRAY_INDEX
- */
-static int Multistate_Input_State_Text_Encode(
-    uint32_t object_instance, BACNET_ARRAY_INDEX index, uint8_t *apdu)
-{
-    int apdu_len = BACNET_STATUS_ERROR;
-    char *pName = NULL; /* return value */
-    BACNET_CHARACTER_STRING char_string = { 0 };
-    uint32_t state_index = 1;
-
-    state_index += index;
-    pName = Multistate_Input_State_Text(object_instance, state_index);
-    if (pName) {
-        characterstring_init_ansi(&char_string, pName);
-        apdu_len = encode_application_character_string(
-            apdu, &char_string);
-    }
-
-    return apdu_len;
-}
-
-/**
- * @brief For a given object instance-number, sets the list of state-text from
- * a C string array. The state_text_list consists of C strings separated
- * by '\0'. For example:
- * {@code
- * static const char *baud_rate_names = {
- *     "9600\0"
- *     "19200\0"
- *     "38400\0"
- *     "57600\0"
- *     "76800\0"
- *     "115200\0"
- * };
- *
- * @param  object_instance - object-instance number of the object
- * @param  state_text_list - array of state names to use in this object
- * @return true if the state text was set
- */
-bool Multistate_Input_State_Text_List_Set(
-    uint32_t object_instance,
-    const char *state_text_list)
-{
-    bool status = false;
-    struct object_data *pObject;
-
->>>>>>> ebfaa5eb
     pObject = Keylist_Data(Object_List, object_instance);
     if (pObject) {
         pObject->State_Text = state_text_list;
@@ -601,13 +466,8 @@
             status = characterstring_init_ansi(object_name,
                 pObject->Object_Name);
         } else {
-<<<<<<< HEAD
-            snprintf(name_text, sizeof(name_text), "MULTI-STATE INPUT %u",
-                object_instance);
-=======
             snprintf(name_text, sizeof(name_text), "MULTI-STATE INPUT %lu",
                 (unsigned long)object_instance);
->>>>>>> ebfaa5eb
             status = characterstring_init_ansi(object_name, name_text);
         }
     }
@@ -1082,11 +942,7 @@
  */
 void Multistate_Input_Init(void)
 {
-<<<<<<< HEAD
-    Object_List = Keylist_Create();
-=======
     if (!Object_List) {
         Object_List = Keylist_Create();
     }
->>>>>>> ebfaa5eb
 }