/**************************************************************************
 *
 * Copyright (C) 2009 Peter Mc Shane
 *
 * Permission is hereby granted, free of charge, to any person obtaining
 * a copy of this software and associated documentation files (the
 * "Software"), to deal in the Software without restriction, including
 * without limitation the rights to use, copy, modify, merge, publish,
 * distribute, sublicense, and/or sell copies of the Software, and to
 * permit persons to whom the Software is furnished to do so, subject to
 * the following conditions:
 *
 * The above copyright notice and this permission notice shall be included
 * in all copies or substantial portions of the Software.
 *
 * THE SOFTWARE IS PROVIDED "AS IS", WITHOUT WARRANTY OF ANY KIND,
 * EXPRESS OR IMPLIED, INCLUDING BUT NOT LIMITED TO THE WARRANTIES OF
 * MERCHANTABILITY, FITNESS FOR A PARTICULAR PURPOSE AND NONINFRINGEMENT.
 * IN NO EVENT SHALL THE AUTHORS OR COPYRIGHT HOLDERS BE LIABLE FOR ANY
 * CLAIM, DAMAGES OR OTHER LIABILITY, WHETHER IN AN ACTION OF CONTRACT,
 * TORT OR OTHERWISE, ARISING FROM, OUT OF OR IN CONNECTION WITH THE
 * SOFTWARE OR THE USE OR OTHER DEALINGS IN THE SOFTWARE.
 *
 *********************************************************************/

#include <stdbool.h>
#include <stdint.h>
<<<<<<< HEAD
#include <string.h> /* for memmove */
#include <stdlib.h> /* calloc */
=======
#include <string.h>
/* BACnet Stack defines - first */
>>>>>>> 7b6dcada
#include "bacnet/bacdef.h"
/* BACnet Stack API */
#include "bacnet/bacdcode.h"
#include "bacnet/bacapp.h"
#include "bacnet/bacdevobjpropref.h"
#include "bacnet/apdu.h"
#include "bacnet/datetime.h"
#include "bacnet/wp.h" /* write property handling */
#include "bacnet/version.h"
#include "bacnet/basic/object/device.h" /* me */
#include "bacnet/basic/services.h"
#include "bacnet/basic/binding/address.h"
#include "bacnet/basic/object/trendlog.h"
#include "bacnet/datalink/datalink.h"
#if defined(BACFILE)
#include "bacnet/basic/object/bacfile.h" /* object list dependency */
#endif

/* number of demo objects */
#ifndef MAX_TREND_LOGS
#define MAX_TREND_LOGS 8
#endif

static TL_DATA_REC Logs[MAX_TREND_LOGS][TL_MAX_ENTRIES];
static TL_LOG_INFO LogInfo[MAX_TREND_LOGS];

/* These three arrays are used by the ReadPropertyMultiple handler */
static const int Trend_Log_Properties_Required[] = { PROP_OBJECT_IDENTIFIER,
    PROP_OBJECT_NAME, PROP_OBJECT_TYPE, PROP_ENABLE, PROP_STOP_WHEN_FULL,
    PROP_BUFFER_SIZE, PROP_LOG_BUFFER, PROP_RECORD_COUNT,
    PROP_TOTAL_RECORD_COUNT, PROP_EVENT_STATE, PROP_LOGGING_TYPE,
    PROP_STATUS_FLAGS, -1 };

static const int Trend_Log_Properties_Optional[] = { PROP_DESCRIPTION,
    PROP_START_TIME, PROP_STOP_TIME, PROP_LOG_DEVICE_OBJECT_PROPERTY,
    PROP_LOG_INTERVAL,

    /* Required if COV logging supported
        PROP_COV_RESUBSCRIPTION_INTERVAL,
        PROP_CLIENT_COV_INCREMENT, */

    /* Required if intrinsic reporting supported
        PROP_NOTIFICATION_THRESHOLD,
        PROP_RECORDS_SINCE_NOTIFICATION,
        PROP_LAST_NOTIFY_RECORD,
        PROP_NOTIFICATION_CLASS,
        PROP_EVENT_ENABLE,
        PROP_ACKED_TRANSITIONS,
        PROP_NOTIFY_TYPE,
        PROP_EVENT_TIME_STAMPS, */

    PROP_ALIGN_INTERVALS, PROP_INTERVAL_OFFSET, PROP_TRIGGER, -1 };

static const int Trend_Log_Properties_Proprietary[] = { -1 };

void Trend_Log_Property_Lists(
    const int **pRequired, const int **pOptional, const int **pProprietary)
{
    if (pRequired) {
        *pRequired = Trend_Log_Properties_Required;
    }
    if (pOptional) {
        *pOptional = Trend_Log_Properties_Optional;
    }
    if (pProprietary) {
        *pProprietary = Trend_Log_Properties_Proprietary;
    }

    return;
}

/* we simply have 0-n object instances.  Yours might be */
/* more complex, and then you need validate that the */
/* given instance exists */
bool Trend_Log_Valid_Instance(uint32_t object_instance)
{
    if (object_instance < MAX_TREND_LOGS) {
        return true;
    }

    return false;
}

/* we simply have 0-n object instances.  Yours might be */
/* more complex, and then count how many you have */
unsigned Trend_Log_Count(void)
{
    return MAX_TREND_LOGS;
}

/* we simply have 0-n object instances.  Yours might be */
/* more complex, and then you need to return the instance */
/* that correlates to the correct index */
uint32_t Trend_Log_Index_To_Instance(unsigned index)
{
    return index;
}

/* we simply have 0-n object instances.  Yours might be */
/* more complex, and then you need to return the index */
/* that correlates to the correct instance number */
unsigned Trend_Log_Instance_To_Index(uint32_t object_instance)
{
    unsigned index = MAX_TREND_LOGS;

    if (object_instance < MAX_TREND_LOGS) {
        index = object_instance;
    }

    return index;
}

/**
 * @brief Get the current time from the Device object
 * @return current time in epoch seconds
 */
static bacnet_time_t Trend_Log_Epoch_Seconds_Now(void)
{
    BACNET_DATE_TIME bdatetime;

    Device_getCurrentDateTime(&bdatetime);
    return datetime_seconds_since_epoch(&bdatetime);
}

/*
 * Things to do when starting up the stack for Trend Logs.
 * Should be called whenever we reset the device or power it up
 */
void Trend_Log_Init(void)
{
    static bool initialized = false;
    int iLog;
    int iEntry;
<<<<<<< HEAD
    struct tm TempTime = { 0 };
    time_t tClock;
=======
    BACNET_DATE_TIME bdatetime = { 0 };
    bacnet_time_t tClock;
    uint8_t month;
>>>>>>> 7b6dcada

    if (!initialized) {
        initialized = true;

        /* initialize all the values */

        for (iLog = 0; iLog < MAX_TREND_LOGS; iLog++) {
            /*
             * Do we need to do anything here?
             * Trend logs are usually assumed to survive over resets
             * and are frequently implemented using Battery Backed RAM
             * If they are implemented using Flash or SD cards or some
             * such mechanism there may be some RAM based setup needed
             * for log management purposes.
             * We probably need to look at inserting LOG_INTERRUPTED
             * entries into any active logs if the power down or reset
             * may have caused us to miss readings.
             */

            /* We will just fill the logs with some entries for testing
             * purposes.
             */
            /* Different month for each log */
            month = iLog + 1;
            datetime_set_values(&bdatetime, 2009, month, 1, 0, 0, 0, 0);
            tClock = datetime_seconds_since_epoch(&bdatetime);
            for (iEntry = 0; iEntry < TL_MAX_ENTRIES; iEntry++) {
                Logs[iLog][iEntry].tTimeStamp = tClock;
                Logs[iLog][iEntry].ucRecType = TL_TYPE_REAL;
                Logs[iLog][iEntry].Datum.fReal =
                    (float)(iEntry + (iLog * TL_MAX_ENTRIES));
                /* Put status flags with every second log */
                if ((iLog & 1) == 0) {
                    Logs[iLog][iEntry].ucStatus = 128;
                } else {
                    Logs[iLog][iEntry].ucStatus = 0;
                }
                /* advance 15 minutes, in seconds */
                tClock += 900;
            }

            LogInfo[iLog].tLastDataTime = tClock - 900;
            LogInfo[iLog].bAlignIntervals = true;
            LogInfo[iLog].bEnable = true;
            LogInfo[iLog].bStopWhenFull = false;
            LogInfo[iLog].bTrigger = false;
            LogInfo[iLog].LoggingType = LOGGING_TYPE_POLLED;
            LogInfo[iLog].Source.arrayIndex = 0;
            LogInfo[iLog].ucTimeFlags = 0;
            LogInfo[iLog].ulIntervalOffset = 0;
            LogInfo[iLog].iIndex = 0;
            LogInfo[iLog].ulLogInterval = 900;
            LogInfo[iLog].ulRecordCount = TL_MAX_ENTRIES;
            LogInfo[iLog].ulTotalRecordCount = 10000;

            LogInfo[iLog].Source.deviceIdentifier.instance =
                Device_Object_Instance_Number();
            LogInfo[iLog].Source.deviceIdentifier.type = OBJECT_DEVICE;
            LogInfo[iLog].Source.objectIdentifier.instance = iLog;
            LogInfo[iLog].Source.objectIdentifier.type = OBJECT_ANALOG_INPUT;
            LogInfo[iLog].Source.arrayIndex = BACNET_ARRAY_ALL;
            LogInfo[iLog].Source.propertyIdentifier = PROP_PRESENT_VALUE;

            datetime_set_values(
                &LogInfo[iLog].StartTime, 2009, 1, 1, 0, 0, 0, 0);
            LogInfo[iLog].tStartTime =
                TL_BAC_Time_To_Local(&LogInfo[iLog].StartTime);
            datetime_set_values(
                &LogInfo[iLog].StopTime, 2020, 12, 22, 23, 59, 59, 99);
            LogInfo[iLog].tStopTime =
                TL_BAC_Time_To_Local(&LogInfo[iLog].StopTime);
        }
    }

    return;
}

/*
 * Note: we use the instance number here and build the name based
 * on the assumption that there is a 1 to 1 correspondence. If there
 * is not we need to convert to index before proceeding.
 */
bool Trend_Log_Object_Name(
    uint32_t object_instance, BACNET_CHARACTER_STRING *object_name)
{
    static char text_string[32] = ""; /* okay for single thread */
    bool status = false;

    if (object_instance < MAX_TREND_LOGS) {
        sprintf(text_string, "Trend Log %u", object_instance);
        status = characterstring_init_ansi(object_name, text_string);
    }

    return status;
}

/* return the length of the apdu encoded or BACNET_STATUS_ERROR for error or
   BACNET_STATUS_ABORT for abort message */
int Trend_Log_Read_Property(BACNET_READ_PROPERTY_DATA *rpdata)
{
    int apdu_len = 0; /* return value */
    int len = 0; /* apdu len intermediate value */
    BACNET_BIT_STRING bit_string;
    BACNET_CHARACTER_STRING char_string;
    TL_LOG_INFO *CurrentLog;
    uint8_t *apdu = NULL;

    if ((rpdata == NULL) || (rpdata->application_data == NULL) ||
        (rpdata->application_data_len == 0)) {
        return 0;
    }
    apdu = rpdata->application_data;
    CurrentLog = &LogInfo[Trend_Log_Instance_To_Index(
        rpdata->object_instance)]; /* Pin down which log to look at */
    switch (rpdata->object_property) {
        case PROP_OBJECT_IDENTIFIER:
            apdu_len = encode_application_object_id(
                &apdu[0], OBJECT_TRENDLOG, rpdata->object_instance);
            break;

        case PROP_DESCRIPTION:
        case PROP_OBJECT_NAME:
            Trend_Log_Object_Name(rpdata->object_instance, &char_string);
            apdu_len =
                encode_application_character_string(&apdu[0], &char_string);
            break;

        case PROP_OBJECT_TYPE:
            apdu_len = encode_application_enumerated(&apdu[0], OBJECT_TRENDLOG);
            break;

        case PROP_ENABLE:
            apdu_len =
                encode_application_boolean(&apdu[0], CurrentLog->bEnable);
            break;

        case PROP_STOP_WHEN_FULL:
            apdu_len =
                encode_application_boolean(&apdu[0], CurrentLog->bStopWhenFull);
            break;

        case PROP_BUFFER_SIZE:
            apdu_len = encode_application_unsigned(&apdu[0], TL_MAX_ENTRIES);
            break;

        case PROP_LOG_BUFFER:
            /* You can only read the buffer via the ReadRange service */
            rpdata->error_class = ERROR_CLASS_PROPERTY;
            rpdata->error_code = ERROR_CODE_READ_ACCESS_DENIED;
            apdu_len = BACNET_STATUS_ERROR;
            break;

        case PROP_RECORD_COUNT:
            apdu_len += encode_application_unsigned(
                &apdu[0], CurrentLog->ulRecordCount);
            break;

        case PROP_TOTAL_RECORD_COUNT:
            apdu_len += encode_application_unsigned(
                &apdu[0], CurrentLog->ulTotalRecordCount);
            break;

        case PROP_EVENT_STATE:
            /* note: see the details in the standard on how to use this */
            apdu_len =
                encode_application_enumerated(&apdu[0], EVENT_STATE_NORMAL);
            break;

        case PROP_LOGGING_TYPE:
            apdu_len = encode_application_enumerated(
                &apdu[0], CurrentLog->LoggingType);
            break;

        case PROP_STATUS_FLAGS:
            /* note: see the details in the standard on how to use these */
            bitstring_init(&bit_string);
            bitstring_set_bit(&bit_string, STATUS_FLAG_IN_ALARM, false);
            bitstring_set_bit(&bit_string, STATUS_FLAG_FAULT, false);
            bitstring_set_bit(&bit_string, STATUS_FLAG_OVERRIDDEN, false);
            bitstring_set_bit(&bit_string, STATUS_FLAG_OUT_OF_SERVICE, false);
            apdu_len = encode_application_bitstring(&apdu[0], &bit_string);
            break;

        case PROP_START_TIME:
            len =
                encode_application_date(&apdu[0], &CurrentLog->StartTime.date);
            apdu_len = len;
            len = encode_application_time(
                &apdu[apdu_len], &CurrentLog->StartTime.time);
            apdu_len += len;
            break;

        case PROP_STOP_TIME:
            len = encode_application_date(&apdu[0], &CurrentLog->StopTime.date);
            apdu_len = len;
            len = encode_application_time(
                &apdu[apdu_len], &CurrentLog->StopTime.time);
            apdu_len += len;
            break;

        case PROP_LOG_DEVICE_OBJECT_PROPERTY:
            /*
             * BACnetDeviceObjectPropertyReference ::= SEQUENCE {
             *     objectIdentifier   [0] BACnetObjectIdentifier,
             *     propertyIdentifier [1] BACnetPropertyIdentifier,
             *     propertyArrayIndex [2] Unsigned OPTIONAL, -- used only with
             * array datatype
             *                                               -- if omitted with
             * an array then
             *                                               -- the entire array
             * is referenced deviceIdentifier   [3] BACnetObjectIdentifier
             * OPTIONAL
             * }
             */
            apdu_len += bacapp_encode_device_obj_property_ref(
                &apdu[0], &CurrentLog->Source);
            break;

        case PROP_LOG_INTERVAL:
            /* We only log to 1 sec accuracy so must multiply by 100 before
             * passing it on */
            apdu_len += encode_application_unsigned(
                &apdu[0], CurrentLog->ulLogInterval * 100);
            break;

        case PROP_ALIGN_INTERVALS:
            apdu_len = encode_application_boolean(
                &apdu[0], CurrentLog->bAlignIntervals);
            break;

        case PROP_INTERVAL_OFFSET:
            /* We only log to 1 sec accuracy so must multiply by 100 before
             * passing it on */
            apdu_len += encode_application_unsigned(
                &apdu[0], CurrentLog->ulIntervalOffset * 100);
            break;

        case PROP_TRIGGER:
            apdu_len =
                encode_application_boolean(&apdu[0], CurrentLog->bTrigger);
            break;

        default:
            rpdata->error_class = ERROR_CLASS_PROPERTY;
            rpdata->error_code = ERROR_CODE_UNKNOWN_PROPERTY;
            apdu_len = BACNET_STATUS_ERROR;
            break;
    }
    /*  only array properties can have array options */
    if ((apdu_len >= 0) &&
        (rpdata->object_property != PROP_EVENT_TIME_STAMPS) &&
        (rpdata->array_index != BACNET_ARRAY_ALL)) {
        rpdata->error_class = ERROR_CLASS_PROPERTY;
        rpdata->error_code = ERROR_CODE_PROPERTY_IS_NOT_AN_ARRAY;
        apdu_len = BACNET_STATUS_ERROR;
    }

    return apdu_len;
}

/* returns true if successful */
bool Trend_Log_Write_Property(BACNET_WRITE_PROPERTY_DATA *wp_data)
{
    bool status = false; /* return value */
    int len = 0;
    BACNET_APPLICATION_DATA_VALUE value;
    TL_LOG_INFO *CurrentLog;
    BACNET_DATE start_date, stop_date;
    BACNET_DEVICE_OBJECT_PROPERTY_REFERENCE TempSource;
    bool bEffectiveEnable;
    int log_index;

    /* Pin down which log to look at */
    log_index = Trend_Log_Instance_To_Index(wp_data->object_instance);
    CurrentLog = &LogInfo[log_index];

    /* decode the some of the request */
    len = bacapp_decode_application_data(
        wp_data->application_data, wp_data->application_data_len, &value);
    /* FIXME: len < application_data_len: more data? */
    if (len < 0) {
        /* error while decoding - a value larger than we can handle */
        wp_data->error_class = ERROR_CLASS_PROPERTY;
        wp_data->error_code = ERROR_CODE_VALUE_OUT_OF_RANGE;
        return false;
    }
    if ((wp_data->object_property != PROP_EVENT_TIME_STAMPS) &&
        (wp_data->array_index != BACNET_ARRAY_ALL)) {
        /*  only array properties can have array options */
        wp_data->error_class = ERROR_CLASS_PROPERTY;
        wp_data->error_code = ERROR_CODE_PROPERTY_IS_NOT_AN_ARRAY;
        return false;
    }
    switch (wp_data->object_property) {
        case PROP_ENABLE:
            status = write_property_type_valid(
                wp_data, &value, BACNET_APPLICATION_TAG_BOOLEAN);
            if (status) {
                /* Section 12.25.5 can't enable a full log with stop when full
                 * set */
                if ((CurrentLog->bEnable == false) &&
                    (CurrentLog->bStopWhenFull == true) &&
                    (CurrentLog->ulRecordCount == TL_MAX_ENTRIES) &&
                    (value.type.Boolean == true)) {
                    status = false;
                    wp_data->error_class = ERROR_CLASS_OBJECT;
                    wp_data->error_code = ERROR_CODE_LOG_BUFFER_FULL;
                    break;
                }

                /* Only trigger this validation on a potential change of state
                 */
                if (CurrentLog->bEnable != value.type.Boolean) {
                    bEffectiveEnable = TL_Is_Enabled(log_index);
                    CurrentLog->bEnable = value.type.Boolean;
                    /* To do: what actions do we need to take on writing ? */
                    if (value.type.Boolean == false) {
                        if (bEffectiveEnable == true) {
                            /* Only insert record if we really were
                               enabled i.e. times and enable flags */
                            TL_Insert_Status_Rec(
                                log_index, LOG_STATUS_LOG_DISABLED, true);
                        }
                    } else {
                        if (TL_Is_Enabled(log_index)) {
                            /* Have really gone from disabled to enabled as
                             * enable flag and times were correct
                             */
                            TL_Insert_Status_Rec(
                                log_index, LOG_STATUS_LOG_DISABLED, false);
                        }
                    }
                }
            }
            break;

        case PROP_STOP_WHEN_FULL:
            status = write_property_type_valid(
                wp_data, &value, BACNET_APPLICATION_TAG_BOOLEAN);
            if (status) {
                /* Only trigger this on a change of state */
                if (CurrentLog->bStopWhenFull != value.type.Boolean) {
                    CurrentLog->bStopWhenFull = value.type.Boolean;

                    if ((value.type.Boolean == true) &&
                        (CurrentLog->ulRecordCount == TL_MAX_ENTRIES) &&
                        (CurrentLog->bEnable == true)) {
                        /* When full log is switched from normal to stop when
                         * full disable the log and record the fact - see
                         * 135-2008 12.25.12
                         */
                        CurrentLog->bEnable = false;
                        TL_Insert_Status_Rec(
                            log_index, LOG_STATUS_LOG_DISABLED, true);
                    }
                }
            }
            break;

        case PROP_BUFFER_SIZE:
            /* Fixed size buffer so deny write. If buffer size was writable
             * we would probably erase the current log, resize, re-initalise
             * and carry on - however write is not allowed if enable is true.
             */
            wp_data->error_class = ERROR_CLASS_PROPERTY;
            wp_data->error_code = ERROR_CODE_WRITE_ACCESS_DENIED;
            break;

        case PROP_RECORD_COUNT:
            status = write_property_type_valid(
                wp_data, &value, BACNET_APPLICATION_TAG_UNSIGNED_INT);
            if (status) {
                if (value.type.Unsigned_Int == 0) {
                    /* Time to clear down the log */
                    CurrentLog->ulRecordCount = 0;
                    CurrentLog->iIndex = 0;
                    TL_Insert_Status_Rec(
                        log_index, LOG_STATUS_BUFFER_PURGED, true);
                }
            }
            break;

        case PROP_LOGGING_TYPE:
            /* logic
             * triggered and polled options.
             */
            status = write_property_type_valid(
                wp_data, &value, BACNET_APPLICATION_TAG_ENUMERATED);
            if (status) {
                if (value.type.Enumerated != LOGGING_TYPE_COV) {
                    CurrentLog->LoggingType =
                        (BACNET_LOGGING_TYPE)value.type.Enumerated;
                    if (value.type.Enumerated == LOGGING_TYPE_POLLED) {
                        /* As per 12.25.27 pick a suitable default if interval
                         * is 0 */
                        if (CurrentLog->ulLogInterval == 0) {
                            CurrentLog->ulLogInterval = 900;
                        }
                    }
                    if (value.type.Enumerated == LOGGING_TYPE_TRIGGERED) {
                        /* As per 12.25.27 0 the interval if triggered logging
                         * selected */
                        CurrentLog->ulLogInterval = 0;
                    }
                } else {
                    /* We don't currently support COV */
                    status = false;
                    wp_data->error_class = ERROR_CLASS_PROPERTY;
                    wp_data->error_code =
                        ERROR_CODE_OPTIONAL_FUNCTIONALITY_NOT_SUPPORTED;
                }
            }
            break;

        case PROP_START_TIME:
            /* Copy the date part to safe place */
            status = write_property_type_valid(
                wp_data, &value, BACNET_APPLICATION_TAG_DATE);
            if (!status) {
                break;
            }
            start_date = value.type.Date;
            /* Then decode the time part */
            len =
                bacapp_decode_application_data(wp_data->application_data + len,
                    wp_data->application_data_len - len, &value);

            if (len) {
                status = write_property_type_valid(
                    wp_data, &value, BACNET_APPLICATION_TAG_TIME);
                if (!status) {
                    break;
                }
                /* First record the current enable state of the log */
                bEffectiveEnable = TL_Is_Enabled(log_index);
                /* Safe to copy the date now */
                CurrentLog->StartTime.date = start_date;
                CurrentLog->StartTime.time = value.type.Time;

                if (datetime_wildcard_present(&CurrentLog->StartTime)) {
                    /* Mark start time as wild carded */
                    CurrentLog->ucTimeFlags |= TL_T_START_WILD;
                    CurrentLog->tStartTime = 0;
                } else {
                    /* Clear wild card flag and set time in local format */
                    CurrentLog->ucTimeFlags &= ~TL_T_START_WILD;
                    CurrentLog->tStartTime =
                        TL_BAC_Time_To_Local(&CurrentLog->StartTime);
                }

                if (bEffectiveEnable != TL_Is_Enabled(log_index)) {
                    /* Enable status has changed because of time update */
                    if (bEffectiveEnable == true) {
                        /* Say we went from enabled to disabled */
                        TL_Insert_Status_Rec(
                            log_index, LOG_STATUS_LOG_DISABLED, true);
                    } else {
                        /* Say we went from disabled to enabled */
                        TL_Insert_Status_Rec(
                            log_index, LOG_STATUS_LOG_DISABLED, false);
                    }
                }
            }
            break;

        case PROP_STOP_TIME:
            /* Copy the date part to safe place */
            status = write_property_type_valid(
                wp_data, &value, BACNET_APPLICATION_TAG_DATE);
            if (!status) {
                break;
            }
            stop_date = value.type.Date;
            /* Then decode the time part */
            len =
                bacapp_decode_application_data(wp_data->application_data + len,
                    wp_data->application_data_len - len, &value);

            if (len) {
                status = write_property_type_valid(
                    wp_data, &value, BACNET_APPLICATION_TAG_TIME);
                if (!status) {
                    break;
                }
                /* First record the current enable state of the log */
                bEffectiveEnable = TL_Is_Enabled(log_index);
                /* Safe to copy the date now */
                CurrentLog->StopTime.date = stop_date;
                CurrentLog->StopTime.time = value.type.Time;

                if (datetime_wildcard_present(&CurrentLog->StopTime)) {
                    /* Mark stop time as wild carded */
                    CurrentLog->ucTimeFlags |= TL_T_STOP_WILD;
                    CurrentLog->tStopTime = datetime_seconds_since_epoch_max();
                } else {
                    /* Clear wild card flag and set time in local format */
                    CurrentLog->ucTimeFlags &= ~TL_T_STOP_WILD;
                    CurrentLog->tStopTime =
                        TL_BAC_Time_To_Local(&CurrentLog->StopTime);
                }

                if (bEffectiveEnable != TL_Is_Enabled(log_index)) {
                    /* Enable status has changed because of time update */
                    if (bEffectiveEnable == true) {
                        /* Say we went from enabled to disabled */
                        TL_Insert_Status_Rec(
                            log_index, LOG_STATUS_LOG_DISABLED, true);
                    } else {
                        /* Say we went from disabled to enabled */
                        TL_Insert_Status_Rec(
                            log_index, LOG_STATUS_LOG_DISABLED, false);
                    }
                }
            }
            break;

        case PROP_LOG_DEVICE_OBJECT_PROPERTY:
            len = bacnet_device_object_property_reference_decode(
                wp_data->application_data,wp_data->application_data_len, 
                &TempSource);
            if (len <= 0) {
                wp_data->error_class = ERROR_CLASS_PROPERTY;
                wp_data->error_code = ERROR_CODE_OTHER;
                break;
            }
            /* We only support references to objects in ourself for now */
            if ((TempSource.deviceIdentifier.type == OBJECT_DEVICE) &&
                (TempSource.deviceIdentifier.instance !=
                    Device_Object_Instance_Number())) {
                wp_data->error_class = ERROR_CLASS_PROPERTY;
                wp_data->error_code =
                    ERROR_CODE_OPTIONAL_FUNCTIONALITY_NOT_SUPPORTED;
                break;
            }

            /* Quick comparison if structures are packed ... */
            if (memcmp(&TempSource, &CurrentLog->Source,
                    sizeof(BACNET_DEVICE_OBJECT_PROPERTY_REFERENCE)) != 0) {
                /* Clear buffer if property being logged is changed */
                CurrentLog->ulRecordCount = 0;
                CurrentLog->iIndex = 0;
                TL_Insert_Status_Rec(log_index, LOG_STATUS_BUFFER_PURGED, true);
            }
            CurrentLog->Source = TempSource;
            status = true;
            break;

        case PROP_LOG_INTERVAL:
            if (CurrentLog->LoggingType == LOGGING_TYPE_TRIGGERED) {
                /* Read only if triggered log so flag error and bail out */
                wp_data->error_class = ERROR_CLASS_PROPERTY;
                wp_data->error_code = ERROR_CODE_WRITE_ACCESS_DENIED;
                break;
            }
            status = write_property_type_valid(
                wp_data, &value, BACNET_APPLICATION_TAG_UNSIGNED_INT);
            if (status) {
                if ((CurrentLog->LoggingType == LOGGING_TYPE_POLLED) &&
                    (value.type.Unsigned_Int == 0)) {
                    /* We don't support COV at the moment so don't allow
                     * switching to it by clearing interval whilst in polling
                     * mode */
                    wp_data->error_class = ERROR_CLASS_PROPERTY;
                    wp_data->error_code =
                        ERROR_CODE_OPTIONAL_FUNCTIONALITY_NOT_SUPPORTED;
                    status = false;
                } else {
                    /* We only log to 1 sec accuracy so must divide by 100
                     * before passing it on */
                    CurrentLog->ulLogInterval = value.type.Unsigned_Int / 100;
                    if (0 == CurrentLog->ulLogInterval) {
                        CurrentLog->ulLogInterval =
                            1; /* Interval of 0 is not a good idea */
                    }
                }
            }
            break;

        case PROP_ALIGN_INTERVALS:
            status = write_property_type_valid(
                wp_data, &value, BACNET_APPLICATION_TAG_BOOLEAN);
            if (status) {
                CurrentLog->bAlignIntervals = value.type.Boolean;
            }
            break;

        case PROP_INTERVAL_OFFSET:
            /* We only log to 1 sec accuracy so must divide by 100 before
             * passing it on */
            status = write_property_type_valid(
                wp_data, &value, BACNET_APPLICATION_TAG_UNSIGNED_INT);
            if (status) {
                CurrentLog->ulIntervalOffset = value.type.Unsigned_Int / 100;
            }
            break;

        case PROP_TRIGGER:
            status = write_property_type_valid(
                wp_data, &value, BACNET_APPLICATION_TAG_BOOLEAN);
            if (status) {
                /* We will not allow triggered operation if polling with
                 * aligning to the clock as that will produce non aligned
                 * readings which goes against the reason for selscting this
                 * mode
                 */
                if ((CurrentLog->LoggingType == LOGGING_TYPE_POLLED) &&
                    (CurrentLog->bAlignIntervals == true)) {
                    wp_data->error_class = ERROR_CLASS_PROPERTY;
                    wp_data->error_code =
                        ERROR_CODE_NOT_CONFIGURED_FOR_TRIGGERED_LOGGING;
                    status = false;
                } else {
                    CurrentLog->bTrigger = value.type.Boolean;
                }
            }
            break;

        default:
            wp_data->error_class = ERROR_CLASS_PROPERTY;
            wp_data->error_code = ERROR_CODE_WRITE_ACCESS_DENIED;
            break;
    }

    return status;
}

bool TrendLogGetRRInfo(
    BACNET_READ_RANGE_DATA *pRequest, /* Info on the request */
    RR_PROP_INFO *pInfo)
{ /* Where to put the information */
    int log_index;

    log_index = Trend_Log_Instance_To_Index(pRequest->object_instance);
    if (log_index >= MAX_TREND_LOGS) {
        pRequest->error_class = ERROR_CLASS_OBJECT;
        pRequest->error_code = ERROR_CODE_UNKNOWN_OBJECT;
    } else if (pRequest->object_property == PROP_LOG_BUFFER) {
        pInfo->RequestTypes = RR_BY_POSITION | RR_BY_TIME | RR_BY_SEQUENCE;
        pInfo->Handler = rr_trend_log_encode;
        return (true);
    } else {
        pRequest->error_class = ERROR_CLASS_SERVICES;
        pRequest->error_code = ERROR_CODE_PROPERTY_IS_NOT_A_LIST;
    }

    return (false);
}

/*****************************************************************************
 * Insert a status record into a trend log - does not check for enable/log   *
 * full, time slots and so on as these type of entries have to go in         *
 * irrespective of such things which means that valid readings may get       *
 * pushed out of the log to make room.                                       *
 *****************************************************************************/

void TL_Insert_Status_Rec(int iLog, BACNET_LOG_STATUS eStatus, bool bState)
{
    TL_LOG_INFO *CurrentLog;
    TL_DATA_REC TempRec;

    CurrentLog = &LogInfo[iLog];

    TempRec.tTimeStamp = Trend_Log_Epoch_Seconds_Now();
    TempRec.ucRecType = TL_TYPE_STATUS;
    TempRec.ucStatus = 0;
    TempRec.Datum.ucLogStatus = 0;
    /* Note we set the bits in correct order so that we can place them directly
     * into the bitstring structure later on when we have to encode them */
    switch (eStatus) {
        case LOG_STATUS_LOG_DISABLED:
            if (bState) {
                TempRec.Datum.ucLogStatus = 1 << LOG_STATUS_LOG_DISABLED;
            }
            break;
        case LOG_STATUS_BUFFER_PURGED:
            if (bState) {
                TempRec.Datum.ucLogStatus = 1 << LOG_STATUS_BUFFER_PURGED;
            }
            break;
        case LOG_STATUS_LOG_INTERRUPTED:
            TempRec.Datum.ucLogStatus = 1 << LOG_STATUS_LOG_INTERRUPTED;
            break;
        default:
            break;
    }

    Logs[iLog][CurrentLog->iIndex++] = TempRec;
    if (CurrentLog->iIndex >= TL_MAX_ENTRIES) {
        CurrentLog->iIndex = 0;
    }

    CurrentLog->ulTotalRecordCount++;

    if (CurrentLog->ulRecordCount < TL_MAX_ENTRIES) {
        CurrentLog->ulRecordCount++;
    }
}

/*****************************************************************************
 * Use the combination of the enable flag and the enable times to determine  *
 * if the log is really enabled now. See 135-2008 sections 12.25.5 - 12.25.7 *
 *****************************************************************************/

bool TL_Is_Enabled(int iLog)
{
    TL_LOG_INFO *CurrentLog;
    bacnet_time_t tNow;
    bool bStatus;

    bStatus = true;
    CurrentLog = &LogInfo[iLog];
#if 0
    printf("\nFlags - %u, Start - %u, Stop - %u\n",
        (unsigned int) CurrentLog->ucTimeFlags,
        (unsigned int) CurrentLog->tStartTime,
        (unsigned int) CurrentLog->tStopTime);
#endif
    if (CurrentLog->bEnable == false) {
        /* Not enabled so time is irrelevant */
        bStatus = false;
    } else if ((CurrentLog->ucTimeFlags == 0) &&
        (CurrentLog->tStopTime < CurrentLog->tStartTime)) {
        /* Start time was after stop time as per 12.25.6 and 12.25.7 */
        bStatus = false;
    } else if (CurrentLog->ucTimeFlags != (TL_T_START_WILD | TL_T_STOP_WILD)) {
        /* enabled and either 1 wild card or none */
        tNow = Trend_Log_Epoch_Seconds_Now();
#if 0
        printf("\nFlags - %u, Current - %u, Start - %u, Stop - %u\n",
            (unsigned int) CurrentLog->ucTimeFlags, (unsigned int) Now,
            (unsigned int) CurrentLog->tStartTime,
            (unsigned int) CurrentLog->tStopTime);
#endif
        if ((CurrentLog->ucTimeFlags & TL_T_START_WILD) != 0) {
            /* wild card start time */
            if (tNow > CurrentLog->tStopTime) {
                bStatus = false;
            }
        } else if ((CurrentLog->ucTimeFlags & TL_T_STOP_WILD) != 0) {
            /* wild card stop time */
            if (tNow < CurrentLog->tStartTime) {
                bStatus = false;
            }
        } else {
#if 0
            printf("\nCurrent - %u, Start - %u, Stop - %u\n",
                (unsigned int) Now, (unsigned int) CurrentLog->tStartTime,
                (unsigned int) CurrentLog->tStopTime);
#endif
            /* No wildcards so use both times */
            if ((tNow < CurrentLog->tStartTime) ||
                (tNow > CurrentLog->tStopTime)) {
                bStatus = false;
            }
        }
    }

    return (bStatus);
}

/*****************************************************************************
 * Convert a BACnet time into a local time in seconds since the local epoch  *
 *****************************************************************************/

bacnet_time_t TL_BAC_Time_To_Local(BACNET_DATE_TIME *bdatetime)
{
<<<<<<< HEAD
    struct tm LocalTime = { 0 };
    int iTemp;

    LocalTime.tm_year =
        SourceTime->date.year - 1900; /* We store BACnet year in full format */
    /* Some clients send a date of all 0s to indicate start of epoch
     * even though this is not a valid date. Pick this up here and
     * correct the day and month for the local time functions.
     */
    iTemp =
        SourceTime->date.year + SourceTime->date.month + SourceTime->date.day;
    if (iTemp == 1900) {
        LocalTime.tm_mon = 0;
        LocalTime.tm_mday = 1;
    } else {
        LocalTime.tm_mon = SourceTime->date.month - 1;
        LocalTime.tm_mday = SourceTime->date.day;
    }

    LocalTime.tm_hour = SourceTime->time.hour;
    LocalTime.tm_min = SourceTime->time.min;
    LocalTime.tm_sec = SourceTime->time.sec;

    return (mktime(&LocalTime));
=======
    return datetime_seconds_since_epoch(bdatetime);
>>>>>>> 7b6dcada
}

/*****************************************************************************
 * Convert a local time in seconds since the local epoch into a BACnet time  *
 *****************************************************************************/

void TL_Local_Time_To_BAC(BACNET_DATE_TIME *bdatetime, bacnet_time_t seconds)
{
    datetime_since_epoch_seconds(bdatetime, seconds);
}

/****************************************************************************
 * Build a list of Trend Log entries from the Log Buffer property as        *
 * required for the ReadsRange functionality.                               *
 *                                                                          *
 * We have to support By Position, By Sequence and By Time requests.        *
 *                                                                          *
 * We do assume the list cannot change whilst we are accessing it so would  *
 * not be multithread safe if there are other tasks that write to the log.  *
 *                                                                          *
 * We take the simple approach here to filling the buffer by taking a max   *
 * size for a single entry and then stopping if there is less than that     *
 * left in the buffer. You could build each entry in a separate buffer and  *
 * determine the exact length before copying but this is time consuming,    *
 * requires more memory and would probably only let you sqeeeze one more    *
 * entry in on occasion. The value is calculated as 10 bytes for the time   *
 * stamp + 6 bytes for our largest data item (bit string capped at 32 bits) *
 * + 3 bytes for the status flags + 4 for the context tags to give 23.      *
 ****************************************************************************/

#define TL_MAX_ENC 23 /* Maximum size of encoded log entry, see above */

int rr_trend_log_encode(uint8_t *apdu, BACNET_READ_RANGE_DATA *pRequest)
{
    /* Initialise result flags to all false */
    bitstring_init(&pRequest->ResultFlags);
    bitstring_set_bit(&pRequest->ResultFlags, RESULT_FLAG_FIRST_ITEM, false);
    bitstring_set_bit(&pRequest->ResultFlags, RESULT_FLAG_LAST_ITEM, false);
    bitstring_set_bit(&pRequest->ResultFlags, RESULT_FLAG_MORE_ITEMS, false);
    pRequest->ItemCount = 0; /* Start out with nothing */

    /* Bail out now if nowt - should never happen for a Trend Log but ... */
    if (LogInfo[Trend_Log_Instance_To_Index(pRequest->object_instance)]
            .ulRecordCount == 0) {
        return (0);
    }

    if ((pRequest->RequestType == RR_BY_POSITION) ||
        (pRequest->RequestType == RR_READ_ALL)) {
        return (TL_encode_by_position(apdu, pRequest));
    } else if (pRequest->RequestType == RR_BY_SEQUENCE) {
        return (TL_encode_by_sequence(apdu, pRequest));
    }

    return (TL_encode_by_time(apdu, pRequest));
}

/****************************************************************************
 * Handle encoding for the By Position and All options.                     *
 * Does All option by converting to a By Position request starting at index *
 * 1 and of maximum log size length.                                        *
 ****************************************************************************/

int TL_encode_by_position(uint8_t *apdu, BACNET_READ_RANGE_DATA *pRequest)
{
    int log_index = 0;
    int iLen = 0;
    int32_t iTemp = 0;
    TL_LOG_INFO *CurrentLog = NULL;

    uint32_t uiIndex = 0; /* Current entry number */
    uint32_t uiFirst = 0; /* Entry number we started encoding from */
    uint32_t uiLast = 0; /* Entry number we finished encoding on */
    uint32_t uiTarget = 0; /* Last entry we are required to encode */
    uint32_t uiRemaining = 0; /* Amount of unused space in packet */

    /* See how much space we have */
    uiRemaining = MAX_APDU - pRequest->Overhead;
    log_index = Trend_Log_Instance_To_Index(pRequest->object_instance);
    CurrentLog = &LogInfo[log_index];
    if (pRequest->RequestType == RR_READ_ALL) {
        /*
         * Read all the list or as much as will fit in the buffer by selecting
         * a range that covers the whole list and falling through to the next
         * section of code
         */
        pRequest->Count = CurrentLog->ulRecordCount; /* Full list */
        pRequest->Range.RefIndex = 1; /* Starting at the beginning */
    }

    if (pRequest->Count <
        0) { /* negative count means work from index backwards */
        /*
         * Convert from end index/negative count to
         * start index/positive count and then process as
         * normal. This assumes that the order to return items
         * is always first to last, if this is not true we will
         * have to handle this differently.
         *
         * Note: We need to be careful about how we convert these
         * values due to the mix of signed and unsigned types - don't
         * try to optimise the code unless you understand all the
         * implications of the data type conversions!
         */

        iTemp = pRequest->Range.RefIndex; /* pull out and convert to signed */
        iTemp +=
            pRequest->Count + 1; /* Adjust backwards, remember count is -ve */
        if (iTemp <
            1) { /* if count is too much, return from 1 to start index */
            pRequest->Count = pRequest->Range.RefIndex;
            pRequest->Range.RefIndex = 1;
        } else { /* Otherwise adjust the start index and make count +ve */
            pRequest->Range.RefIndex = iTemp;
            pRequest->Count = -pRequest->Count;
        }
    }

    /* From here on in we only have a starting point and a positive count */

    if (pRequest->Range.RefIndex >
        CurrentLog->ulRecordCount) { /* Nothing to return as we are past the end
                                      of the list */
        return (0);
    }

    uiTarget = pRequest->Range.RefIndex + pRequest->Count -
        1; /* Index of last required entry */
    if (uiTarget >
        CurrentLog->ulRecordCount) { /* Capped at end of list if necessary */
        uiTarget = CurrentLog->ulRecordCount;
    }

    uiIndex = pRequest->Range.RefIndex;
    uiFirst = uiIndex; /* Record where we started from */
    while (uiIndex <= uiTarget) {
        if (uiRemaining < TL_MAX_ENC) {
            /*
             * Can't fit any more in! We just set the result flag to say there
             * was more and drop out of the loop early
             */
            bitstring_set_bit(
                &pRequest->ResultFlags, RESULT_FLAG_MORE_ITEMS, true);
            break;
        }

        iTemp = TL_encode_entry(&apdu[iLen], log_index, uiIndex);

        uiRemaining -= iTemp; /* Reduce the remaining space */
        iLen += iTemp; /* and increase the length consumed */
        uiLast = uiIndex; /* Record the last entry encoded */
        uiIndex++; /* and get ready for next one */
        pRequest->ItemCount++; /* Chalk up another one for the response count */
    }

    /* Set remaining result flags if necessary */
    if (uiFirst == 1) {
        bitstring_set_bit(&pRequest->ResultFlags, RESULT_FLAG_FIRST_ITEM, true);
    }

    if (uiLast == CurrentLog->ulRecordCount) {
        bitstring_set_bit(&pRequest->ResultFlags, RESULT_FLAG_LAST_ITEM, true);
    }

    return (iLen);
}

/****************************************************************************
 * Handle encoding for the By Sequence option.                              *
 * The fact that the buffer always has at least a single entry is used      *
 * implicetly in the following as we don't have to handle the case of an    *
 * empty buffer.                                                            *
 ****************************************************************************/

int TL_encode_by_sequence(uint8_t *apdu, BACNET_READ_RANGE_DATA *pRequest)
{
    int log_index = 0;
    int iLen = 0;
    int32_t iTemp = 0;
    TL_LOG_INFO *CurrentLog = NULL;

    uint32_t uiIndex = 0; /* Current entry number */
    uint32_t uiFirst = 0; /* Entry number we started encoding from */
    uint32_t uiLast = 0; /* Entry number we finished encoding on */
    uint32_t uiSequence = 0; /* Tracking sequenc number when encoding */
    uint32_t uiRemaining = 0; /* Amount of unused space in packet */
    uint32_t uiFirstSeq = 0; /* Sequence number for 1st record in log */

    uint32_t uiBegin = 0; /* Starting Sequence number for request */
    uint32_t uiEnd = 0; /* Ending Sequence number for request */
    bool bWrapReq =
        false; /* Has request sequence range spanned the max for uint32_t? */
    bool bWrapLog =
        false; /* Has log sequence range spanned the max for uint32_t? */

    /* See how much space we have */
    uiRemaining = MAX_APDU - pRequest->Overhead;
    log_index = Trend_Log_Instance_To_Index(pRequest->object_instance);
    CurrentLog = &LogInfo[log_index];
    /* Figure out the sequence number for the first record, last is
     * ulTotalRecordCount */
    uiFirstSeq =
        CurrentLog->ulTotalRecordCount - (CurrentLog->ulRecordCount - 1);

    /* Calculate start and end sequence numbers from request */
    if (pRequest->Count < 0) {
        uiBegin = pRequest->Range.RefSeqNum + pRequest->Count + 1;
        uiEnd = pRequest->Range.RefSeqNum;
    } else {
        uiBegin = pRequest->Range.RefSeqNum;
        uiEnd = pRequest->Range.RefSeqNum + pRequest->Count - 1;
    }
    /* See if we have any wrap around situations */
    if (uiBegin > uiEnd) {
        bWrapReq = true;
    }
    if (uiFirstSeq > CurrentLog->ulTotalRecordCount) {
        bWrapLog = true;
    }

    if ((bWrapReq == false) && (bWrapLog == false)) { /* Simple case no wraps */
        /* If no overlap between request range and buffer contents bail out */
        if ((uiEnd < uiFirstSeq) ||
            (uiBegin > CurrentLog->ulTotalRecordCount)) {
            return (0);
        }

        /* Truncate range if necessary so it is guaranteed to lie
         * between the first and last sequence numbers in the buffer
         * inclusive.
         */
        if (uiBegin < uiFirstSeq) {
            uiBegin = uiFirstSeq;
        }

        if (uiEnd > CurrentLog->ulTotalRecordCount) {
            uiEnd = CurrentLog->ulTotalRecordCount;
        }
    } else { /* There are wrap arounds to contend with */
        /* First check for non overlap condition as it is common to all */
        if ((uiBegin > CurrentLog->ulTotalRecordCount) &&
            (uiEnd < uiFirstSeq)) {
            return (0);
        }

        if (bWrapLog == false) { /* Only request range wraps */
            if (uiEnd < uiFirstSeq) {
                uiEnd = CurrentLog->ulTotalRecordCount;
                if (uiBegin < uiFirstSeq) {
                    uiBegin = uiFirstSeq;
                }
            } else {
                uiBegin = uiFirstSeq;
                if (uiEnd > CurrentLog->ulTotalRecordCount) {
                    uiEnd = CurrentLog->ulTotalRecordCount;
                }
            }
        } else if (bWrapReq == false) { /* Only log wraps */
            if (uiBegin > CurrentLog->ulTotalRecordCount) {
                if (uiBegin > uiFirstSeq) {
                    uiBegin = uiFirstSeq;
                }
            } else {
                if (uiEnd > CurrentLog->ulTotalRecordCount) {
                    uiEnd = CurrentLog->ulTotalRecordCount;
                }
            }
        } else { /* Both wrap */
            if (uiBegin < uiFirstSeq) {
                uiBegin = uiFirstSeq;
            }

            if (uiEnd > CurrentLog->ulTotalRecordCount) {
                uiEnd = CurrentLog->ulTotalRecordCount;
            }
        }
    }

    /* We now have a range that lies completely within the log buffer
     * and we need to figure out where that starts in the buffer.
     */
    uiIndex = uiBegin - uiFirstSeq + 1;
    uiSequence = uiBegin;
    uiFirst = uiIndex; /* Record where we started from */
    while (uiSequence != uiEnd + 1) {
        if (uiRemaining < TL_MAX_ENC) {
            /*
             * Can't fit any more in! We just set the result flag to say there
             * was more and drop out of the loop early
             */
            bitstring_set_bit(
                &pRequest->ResultFlags, RESULT_FLAG_MORE_ITEMS, true);
            break;
        }

        iTemp = TL_encode_entry(&apdu[iLen], log_index, uiIndex);

        uiRemaining -= iTemp; /* Reduce the remaining space */
        iLen += iTemp; /* and increase the length consumed */
        uiLast = uiIndex; /* Record the last entry encoded */
        uiIndex++; /* and get ready for next one */
        uiSequence++;
        pRequest->ItemCount++; /* Chalk up another one for the response count */
    }

    /* Set remaining result flags if necessary */
    if (uiFirst == 1) {
        bitstring_set_bit(&pRequest->ResultFlags, RESULT_FLAG_FIRST_ITEM, true);
    }

    if (uiLast == CurrentLog->ulRecordCount) {
        bitstring_set_bit(&pRequest->ResultFlags, RESULT_FLAG_LAST_ITEM, true);
    }

    pRequest->FirstSequence = uiBegin;

    return (iLen);
}

/****************************************************************************
 * Handle encoding for the By Time option.                                  *
 * The fact that the buffer always has at least a single entry is used      *
 * implicetly in the following as we don't have to handle the case of an    *
 * empty buffer.                                                            *
 ****************************************************************************/

int TL_encode_by_time(uint8_t *apdu, BACNET_READ_RANGE_DATA *pRequest)
{
    int log_index = 0;
    int iLen = 0;
    int32_t iTemp = 0;
    int iCount = 0;
    TL_LOG_INFO *CurrentLog = NULL;

    uint32_t uiIndex = 0; /* Current entry number */
    uint32_t uiFirst = 0; /* Entry number we started encoding from */
    uint32_t uiLast = 0; /* Entry number we finished encoding on */
    uint32_t uiRemaining = 0; /* Amount of unused space in packet */
    uint32_t uiFirstSeq = 0; /* Sequence number for 1st record in log */
    bacnet_time_t tRefTime = 0; /* The time from the request in local format */

    /* See how much space we have */
    uiRemaining = MAX_APDU - pRequest->Overhead;
    log_index = Trend_Log_Instance_To_Index(pRequest->object_instance);
    CurrentLog = &LogInfo[log_index];

    tRefTime = TL_BAC_Time_To_Local(&pRequest->Range.RefTime);
    /* Find correct position for oldest entry in log */
    if (CurrentLog->ulRecordCount < TL_MAX_ENTRIES) {
        uiIndex = 0;
    } else {
        uiIndex = CurrentLog->iIndex;
    }

    if (pRequest->Count < 0) {
        /* Start at end of log and look for record which has
         * timestamp greater than or equal to the reference.
         */
        iCount = CurrentLog->ulRecordCount - 1;
        /* Start out with the sequence number for the last record */
        uiFirstSeq = CurrentLog->ulTotalRecordCount;
        for (;;) {
            if (Logs[pRequest->object_instance]
                    [(uiIndex + iCount) % TL_MAX_ENTRIES]
                        .tTimeStamp < tRefTime) {
                break;
            }

            uiFirstSeq--;
            iCount--;
            if (iCount < 0) {
                return (0);
            }
        }

        /* We have an and point for our request,
         * now work backwards to find where we should start from
         */

        pRequest->Count = -pRequest->Count; /* Conveert to +ve count */
        /* If count would bring us back beyond the limits
         * Of the buffer then pin it to the start of the buffer
         * otherwise adjust starting point and sequence number
         * appropriately.
         */
        iTemp = pRequest->Count - 1;
        if (iTemp > iCount) {
            uiFirstSeq -= iCount;
            pRequest->Count = iCount + 1;
            iCount = 0;
        } else {
            uiFirstSeq -= iTemp;
            iCount -= iTemp;
        }
    } else {
        /* Start at beginning of log and look for 1st record which has
         * timestamp greater than the reference time.
         */
        iCount = 0;
        /* Figure out the sequence number for the first record, last is
         * ulTotalRecordCount */
        uiFirstSeq =
            CurrentLog->ulTotalRecordCount - (CurrentLog->ulRecordCount - 1);
        for (;;) {
            if (Logs[pRequest->object_instance]
                    [(uiIndex + iCount) % TL_MAX_ENTRIES]
                        .tTimeStamp > tRefTime) {
                break;
            }

            uiFirstSeq++;
            iCount++;
            if ((uint32_t)iCount == CurrentLog->ulRecordCount) {
                return (0);
            }
        }
    }

    /* We now have a starting point for the operation and a +ve count */

    uiIndex = iCount + 1; /* Convert to BACnet 1 based reference */
    uiFirst = uiIndex; /* Record where we started from */
    iCount = pRequest->Count;
    while (iCount != 0) {
        if (uiRemaining < TL_MAX_ENC) {
            /*
             * Can't fit any more in! We just set the result flag to say there
             * was more and drop out of the loop early
             */
            bitstring_set_bit(
                &pRequest->ResultFlags, RESULT_FLAG_MORE_ITEMS, true);
            break;
        }

        iTemp = TL_encode_entry(&apdu[iLen], log_index, uiIndex);

        uiRemaining -= iTemp; /* Reduce the remaining space */
        iLen += iTemp; /* and increase the length consumed */
        uiLast = uiIndex; /* Record the last entry encoded */
        uiIndex++; /* and get ready for next one */
        pRequest->ItemCount++; /* Chalk up another one for the response count */
        iCount--; /* And finally cross another one off the requested count */

        if (uiIndex >
            CurrentLog
                ->ulRecordCount) { /* Finish up if we hit the end of the log */
            break;
        }
    }

    /* Set remaining result flags if necessary */
    if (uiFirst == 1) {
        bitstring_set_bit(&pRequest->ResultFlags, RESULT_FLAG_FIRST_ITEM, true);
    }

    if (uiLast == CurrentLog->ulRecordCount) {
        bitstring_set_bit(&pRequest->ResultFlags, RESULT_FLAG_LAST_ITEM, true);
    }

    pRequest->FirstSequence = uiFirstSeq;

    return (iLen);
}

int TL_encode_entry(uint8_t *apdu, int iLog, int iEntry)
{
    int iLen = 0;
    TL_DATA_REC *pSource = NULL;
    BACNET_BIT_STRING TempBits;
    uint8_t ucCount = 0;
    BACNET_DATE_TIME TempTime;

    /* Convert from BACnet 1 based to 0 based array index and then
     * handle wrap around of the circular buffer */

    if (LogInfo[iLog].ulRecordCount < TL_MAX_ENTRIES) {
        pSource = &Logs[iLog][(iEntry - 1) % TL_MAX_ENTRIES];
    } else {
        pSource =
            &Logs[iLog][(LogInfo[iLog].iIndex + iEntry - 1) % TL_MAX_ENTRIES];
    }

    iLen = 0;
    /* First stick the time stamp in with tag [0] */
    TL_Local_Time_To_BAC(&TempTime, pSource->tTimeStamp);
    iLen += bacapp_encode_context_datetime(apdu, 0, &TempTime);

    /* Next comes the actual entry with tag [1] */
    iLen += encode_opening_tag(&apdu[iLen], 1);
    /* The data entry is tagged individually [0] - [10] to indicate which type
     */
    switch (pSource->ucRecType) {
        case TL_TYPE_STATUS:
            /* Build bit string directly from the stored octet */
            bitstring_init(&TempBits);
            bitstring_set_bits_used(&TempBits, 1, 5);
            bitstring_set_octet(&TempBits, 0, pSource->Datum.ucLogStatus);
            iLen += encode_context_bitstring(
                &apdu[iLen], pSource->ucRecType, &TempBits);
            break;

        case TL_TYPE_BOOL:
            iLen += encode_context_boolean(
                &apdu[iLen], pSource->ucRecType, pSource->Datum.ucBoolean);
            break;

        case TL_TYPE_REAL:
            iLen += encode_context_real(
                &apdu[iLen], pSource->ucRecType, pSource->Datum.fReal);
            break;

        case TL_TYPE_ENUM:
            iLen += encode_context_enumerated(
                &apdu[iLen], pSource->ucRecType, pSource->Datum.ulEnum);
            break;

        case TL_TYPE_UNSIGN:
            iLen += encode_context_unsigned(
                &apdu[iLen], pSource->ucRecType, pSource->Datum.ulUValue);
            break;

        case TL_TYPE_SIGN:
            iLen += encode_context_signed(
                &apdu[iLen], pSource->ucRecType, pSource->Datum.lSValue);
            break;

        case TL_TYPE_BITS:
            /* Rebuild bitstring directly from stored octets - which we
             * have limited to 32 bits maximum as allowed by the standard
             */
            bitstring_init(&TempBits);
            bitstring_set_bits_used(&TempBits,
                (pSource->Datum.Bits.ucLen >> 4) & 0x0F,
                pSource->Datum.Bits.ucLen & 0x0F);
            for (ucCount = pSource->Datum.Bits.ucLen >> 4; ucCount > 0;
                 ucCount--) {
                bitstring_set_octet(&TempBits, ucCount - 1,
                    pSource->Datum.Bits.ucStore[ucCount - 1]);
            }

            iLen += encode_context_bitstring(
                &apdu[iLen], pSource->ucRecType, &TempBits);
            break;

        case TL_TYPE_NULL:
            iLen += encode_context_null(&apdu[iLen], pSource->ucRecType);
            break;

        case TL_TYPE_ERROR:
            iLen += encode_opening_tag(&apdu[iLen], TL_TYPE_ERROR);
            iLen += encode_application_enumerated(
                &apdu[iLen], pSource->Datum.Error.usClass);
            iLen += encode_application_enumerated(
                &apdu[iLen], pSource->Datum.Error.usCode);
            iLen += encode_closing_tag(&apdu[iLen], TL_TYPE_ERROR);
            break;

        case TL_TYPE_DELTA:
            iLen += encode_context_real(
                &apdu[iLen], pSource->ucRecType, pSource->Datum.fTime);
	    break;

        case TL_TYPE_ANY:
            /* Should never happen as we don't support this at the moment */
            break;
        
        default:
            break;
    }

    iLen += encode_closing_tag(&apdu[iLen], 1);
    /* Check if status bit string is required and insert with tag [2] */
    if ((pSource->ucStatus & 128) == 128) {
        bitstring_init(&TempBits);
        bitstring_set_bits_used(&TempBits, 1, 4);
        /* only insert the 1st 4 bits */
        bitstring_set_octet(&TempBits, 0, (pSource->ucStatus & 0x0F));
        iLen += encode_context_bitstring(&apdu[iLen], 2, &TempBits);
    }

    return (iLen);
}

int rr_decode_trendlog_entries(
    uint8_t *apdu, int apdu_len, BACNET_TRENDLOG_RECORD *rec)
{
    int len;
    uint8_t tag_number = 0;
    uint32_t len_value_type = 0;
    while (apdu_len > 0) {
        if (IS_CONTEXT_SPECIFIC(apdu[0]) &&
            (decode_is_opening_tag_number(apdu, 0))) {
            if (!rec->next) {
                rec->next = calloc(sizeof(BACNET_TRENDLOG_RECORD), 1);
                rec = rec->next;
            } else {
                rec = rec->next;
            }

            len = bacapp_decode_context_datetime(apdu, 0, &rec->timestamp);
            if (len <= 0) {
                return -1;
            }
            apdu += len;
            apdu_len -= len;
        } else if (IS_CONTEXT_SPECIFIC(apdu[0]) &&
            decode_is_opening_tag_number(apdu, 1)) {
            // skip the opening tag
            apdu++;
            apdu_len--;

            // decode the next context tag which has th value type
            len =
                decode_tag_number_and_value(apdu, &tag_number, &len_value_type);
            if (len <= 0) {
                return -1;
            }
            switch (tag_number) {
                case TL_TYPE_BOOL:
                    rec->value.tag = BACNET_APPLICATION_TAG_BOOLEAN;
                    len = decode_context_boolean2(
                        apdu, tag_number, &rec->value.type.Boolean);
                    break;
                case TL_TYPE_REAL:
                    rec->value.tag = BACNET_APPLICATION_TAG_REAL;
                    len = decode_context_real(
                        apdu, tag_number, &rec->value.type.Real);
                    break;
                case TL_TYPE_ENUM:
                    rec->value.tag = BACNET_APPLICATION_TAG_ENUMERATED;
                    len = decode_context_enumerated(
                        apdu, tag_number, &rec->value.type.Enumerated);
                    break;
                case TL_TYPE_UNSIGN:
                    rec->value.tag = BACNET_APPLICATION_TAG_UNSIGNED_INT;
                    len = decode_context_unsigned(
                        apdu, tag_number, &rec->value.type.Unsigned_Int);
                    break;
                case TL_TYPE_SIGN:
                    rec->value.tag = BACNET_APPLICATION_TAG_SIGNED_INT;
                    len = decode_context_signed(
                        apdu, tag_number, &rec->value.type.Signed_Int);
                    break;
                case TL_TYPE_BITS:
                    rec->value.tag = BACNET_APPLICATION_TAG_BIT_STRING;
                    len = decode_context_bitstring(
                        apdu, tag_number, &rec->value.type.Bit_String);
                    break;
                case TL_TYPE_NULL:
                    rec->value.tag = BACNET_APPLICATION_TAG_NULL;
                    break;
                default:
                    // skip over the value if we don't suppord decoding it
                    len += len_value_type;
            }
            if (len <= 0) {
                break;
            }
            apdu += len;
            apdu_len -= len;

            // skip over the closing tag [1]
            if (IS_CONTEXT_SPECIFIC(apdu[0]) &&
                decode_is_closing_tag_number(apdu, 1)) {
                apdu++;
                apdu_len--;
            } else {
                return -1;
            }
        } else if (IS_CONTEXT_SPECIFIC(apdu[0]) &&
            decode_is_opening_tag_number(apdu, 2)) {
            // context tag 2 is a status bitstring.
            // we don't do anything with this other than decode it.
            len = decode_context_bitstring(apdu, 2, &rec->status);
            if (len <= 0) {
                return -1;
            }
            apdu += len;
            apdu_len -= len;
        } else {
            return -1;
        }
    }
    return 0;
}

static int local_read_property(uint8_t *value,
    uint8_t *status,
    BACNET_DEVICE_OBJECT_PROPERTY_REFERENCE *Source,
    BACNET_ERROR_CLASS *error_class,
    BACNET_ERROR_CODE *error_code)
{
    int len = 0;
    BACNET_READ_PROPERTY_DATA rpdata;

    if (value != NULL) {
        /* configure our storage */
        rpdata.application_data = value;
        rpdata.application_data_len = MAX_APDU;
        rpdata.object_type = Source->objectIdentifier.type;
        rpdata.object_instance = Source->objectIdentifier.instance;
        rpdata.object_property = Source->propertyIdentifier;
        rpdata.array_index = Source->arrayIndex;
        /* Try to fetch the required property */
        len = Device_Read_Property(&rpdata);
        if (len < 0) {
            *error_class = rpdata.error_class;
            *error_code = rpdata.error_code;
        }
    }

    if ((len >= 0) && (status != NULL)) {
        /* Fetch the status flags if required */
        rpdata.application_data = status;
        rpdata.application_data_len = MAX_APDU;
        rpdata.object_property = PROP_STATUS_FLAGS;
        rpdata.array_index = BACNET_ARRAY_ALL;
        len = Device_Read_Property(&rpdata);
        if (len < 0) {
            *error_class = rpdata.error_class;
            *error_code = rpdata.error_code;
        }
    }

    return (len);
}

/****************************************************************************
 * Attempt to fetch the logged property and store it in the Trend Log       *
 ****************************************************************************/

static void TL_fetch_property(int iLog)
{
    uint8_t ValueBuf[MAX_APDU]; /* This is a big buffer in case someone selects
                                   the device object list for example */
    uint8_t StatusBuf[3]; /* Should be tag, bits unused in last octet and 1 byte
                             of data */
    BACNET_ERROR_CLASS error_class = ERROR_CLASS_SERVICES;
    BACNET_ERROR_CODE error_code = ERROR_CODE_OTHER;
    int iLen;
    uint8_t ucCount;
    TL_LOG_INFO *CurrentLog;
    TL_DATA_REC TempRec;
    uint8_t tag_number = 0;
    uint32_t len_value_type = 0;
    BACNET_BIT_STRING TempBits;
    BACNET_UNSIGNED_INTEGER unsigned_value = 0;

    CurrentLog = &LogInfo[iLog];

    /* Record the current time in the log entry and also in the info block
     * for the log so we can figure out when the next reading is due */
    TempRec.tTimeStamp = Trend_Log_Epoch_Seconds_Now();
    CurrentLog->tLastDataTime = TempRec.tTimeStamp;
    TempRec.ucStatus = 0;

    iLen = local_read_property(
        ValueBuf, StatusBuf, &LogInfo[iLog].Source, &error_class, &error_code);
    if (iLen < 0) {
        /* Insert error code into log */
        TempRec.Datum.Error.usClass = error_class;
        TempRec.Datum.Error.usCode = error_code;
        TempRec.ucRecType = TL_TYPE_ERROR;
    } else {
        /* Decode data returned and see if we can fit it into the log */
        iLen =
            decode_tag_number_and_value(ValueBuf, &tag_number, &len_value_type);
        switch (tag_number) {
            case BACNET_APPLICATION_TAG_NULL:
                TempRec.ucRecType = TL_TYPE_NULL;
                break;

            case BACNET_APPLICATION_TAG_BOOLEAN:
                TempRec.ucRecType = TL_TYPE_BOOL;
                TempRec.Datum.ucBoolean = decode_boolean(len_value_type);
                break;

            case BACNET_APPLICATION_TAG_UNSIGNED_INT:
                TempRec.ucRecType = TL_TYPE_UNSIGN;
                decode_unsigned(
                    &ValueBuf[iLen], len_value_type, &unsigned_value);
                TempRec.Datum.ulUValue = unsigned_value;
                break;

            case BACNET_APPLICATION_TAG_SIGNED_INT:
                TempRec.ucRecType = TL_TYPE_SIGN;
                decode_signed(
                    &ValueBuf[iLen], len_value_type, &TempRec.Datum.lSValue);
                break;

            case BACNET_APPLICATION_TAG_REAL:
                TempRec.ucRecType = TL_TYPE_REAL;
                decode_real_safe(
                    &ValueBuf[iLen], len_value_type, &TempRec.Datum.fReal);
                break;

            case BACNET_APPLICATION_TAG_BIT_STRING:
                TempRec.ucRecType = TL_TYPE_BITS;
                decode_bitstring(&ValueBuf[iLen], len_value_type, &TempBits);
                /* We truncate any bitstrings at 32 bits to conserve space */
                if (bitstring_bits_used(&TempBits) < 32) {
                    /* Store the bytes used and the bits free in the last byte
                     */
                    TempRec.Datum.Bits.ucLen = bitstring_bytes_used(&TempBits)
                        << 4;
                    TempRec.Datum.Bits.ucLen |=
                        (8 - (bitstring_bits_used(&TempBits) % 8)) & 7;
                    /* Fetch the octets with the bits directly */
                    for (ucCount = 0; ucCount < bitstring_bytes_used(&TempBits);
                         ucCount++) {
                        TempRec.Datum.Bits.ucStore[ucCount] =
                            bitstring_octet(&TempBits, ucCount);
                    }
                } else {
                    /* We will only use the first 4 octets to save space */
                    TempRec.Datum.Bits.ucLen = 4 << 4;
                    for (ucCount = 0; ucCount < 4; ucCount++) {
                        TempRec.Datum.Bits.ucStore[ucCount] =
                            bitstring_octet(&TempBits, ucCount);
                    }
                }
                break;

            case BACNET_APPLICATION_TAG_ENUMERATED:
                TempRec.ucRecType = TL_TYPE_ENUM;
                decode_enumerated(
                    &ValueBuf[iLen], len_value_type, &TempRec.Datum.ulEnum);
                break;

            default:
                /* Fake an error response for any types we cannot handle */
                TempRec.Datum.Error.usClass = ERROR_CLASS_PROPERTY;
                TempRec.Datum.Error.usCode = ERROR_CODE_DATATYPE_NOT_SUPPORTED;
                TempRec.ucRecType = TL_TYPE_ERROR;
                break;
        }
        /* Finally insert the status flags into the record */
        iLen = decode_tag_number_and_value(
            StatusBuf, &tag_number, &len_value_type);
        decode_bitstring(&StatusBuf[iLen], len_value_type, &TempBits);
        TempRec.ucStatus = 128 | bitstring_octet(&TempBits, 0);
    }

    Logs[iLog][CurrentLog->iIndex++] = TempRec;
    if (CurrentLog->iIndex >= TL_MAX_ENTRIES) {
        CurrentLog->iIndex = 0;
    }

    CurrentLog->ulTotalRecordCount++;

    if (CurrentLog->ulRecordCount < TL_MAX_ENTRIES) {
        CurrentLog->ulRecordCount++;
    }
}

/****************************************************************************
 * Check each log to see if any data needs to be recorded.                  *
 ****************************************************************************/

void trend_log_timer(uint16_t uSeconds)
{
    TL_LOG_INFO *CurrentLog = NULL;
    int iCount = 0;
    bacnet_time_t tNow = 0;

    (void)uSeconds;
    /* use OS to get the current time */
    tNow = Trend_Log_Epoch_Seconds_Now();
    for (iCount = 0; iCount < MAX_TREND_LOGS; iCount++) {
        CurrentLog = &LogInfo[iCount];
        if (TL_Is_Enabled(iCount)) {
            if (CurrentLog->LoggingType == LOGGING_TYPE_POLLED) {
                /* For polled logs we first need to see if they are clock
                 * aligned or not.
                 */
                if (CurrentLog->bAlignIntervals == true) {
                    /* Aligned logging so use the combination of the interval
                     * and the offset to decide when to log. Also log a reading
                     * if more than interval time has elapsed since last reading
                     * to ensure we don't miss a reading if we aren't called at
                     * the precise second when the match occurs.
                     */
                    /*                if(((tNow % CurrentLog->ulLogInterval) >=
                     * (CurrentLog->ulIntervalOffset %
                     * CurrentLog->ulLogInterval)) && */
                    /*                   ((tNow - CurrentLog->tLastDataTime) >=
                     * CurrentLog->ulLogInterval)) { */
                    if ((tNow % CurrentLog->ulLogInterval) ==
                        (CurrentLog->ulIntervalOffset %
                            CurrentLog->ulLogInterval)) {
                        /* Record value if time synchronised trigger condition
                         * is met and at least one period has elapsed.
                         */
                        TL_fetch_property(iCount);
                    } else if ((tNow - CurrentLog->tLastDataTime) >
                        CurrentLog->ulLogInterval) {
                        /* Also record value if we have waited more than a
                         * period since the last reading. This ensures we take a
                         * reading as soon as possible after a power down if we
                         * have been off for more than a single period.
                         */
                        TL_fetch_property(iCount);
                    }
                } else if (((tNow - CurrentLog->tLastDataTime) >=
                               CurrentLog->ulLogInterval) ||
                    (CurrentLog->bTrigger == true)) {
                    /* If not aligned take a reading when we have either waited
                     * long enough or a trigger is set.
                     */
                    TL_fetch_property(iCount);
                }

                CurrentLog->bTrigger = false; /* Clear this every time */
            } else if (CurrentLog->LoggingType == LOGGING_TYPE_TRIGGERED) {
                /* Triggered logs take a reading when the trigger is set and
                 * then reset the trigger to wait for the next event
                 */
                if (CurrentLog->bTrigger == true) {
                    TL_fetch_property(iCount);
                    CurrentLog->bTrigger = false;
                }
            }
        }
    }
}<|MERGE_RESOLUTION|>--- conflicted
+++ resolved
@@ -25,13 +25,9 @@
 
 #include <stdbool.h>
 #include <stdint.h>
-<<<<<<< HEAD
-#include <string.h> /* for memmove */
+#include <string.h>
 #include <stdlib.h> /* calloc */
-=======
-#include <string.h>
 /* BACnet Stack defines - first */
->>>>>>> 7b6dcada
 #include "bacnet/bacdef.h"
 /* BACnet Stack API */
 #include "bacnet/bacdcode.h"
@@ -165,14 +161,9 @@
     static bool initialized = false;
     int iLog;
     int iEntry;
-<<<<<<< HEAD
-    struct tm TempTime = { 0 };
-    time_t tClock;
-=======
     BACNET_DATE_TIME bdatetime = { 0 };
     bacnet_time_t tClock;
     uint8_t month;
->>>>>>> 7b6dcada
 
     if (!initialized) {
         initialized = true;
@@ -691,7 +682,7 @@
 
         case PROP_LOG_DEVICE_OBJECT_PROPERTY:
             len = bacnet_device_object_property_reference_decode(
-                wp_data->application_data,wp_data->application_data_len, 
+                wp_data->application_data,wp_data->application_data_len,
                 &TempSource);
             if (len <= 0) {
                 wp_data->error_class = ERROR_CLASS_PROPERTY;
@@ -939,34 +930,7 @@
 
 bacnet_time_t TL_BAC_Time_To_Local(BACNET_DATE_TIME *bdatetime)
 {
-<<<<<<< HEAD
-    struct tm LocalTime = { 0 };
-    int iTemp;
-
-    LocalTime.tm_year =
-        SourceTime->date.year - 1900; /* We store BACnet year in full format */
-    /* Some clients send a date of all 0s to indicate start of epoch
-     * even though this is not a valid date. Pick this up here and
-     * correct the day and month for the local time functions.
-     */
-    iTemp =
-        SourceTime->date.year + SourceTime->date.month + SourceTime->date.day;
-    if (iTemp == 1900) {
-        LocalTime.tm_mon = 0;
-        LocalTime.tm_mday = 1;
-    } else {
-        LocalTime.tm_mon = SourceTime->date.month - 1;
-        LocalTime.tm_mday = SourceTime->date.day;
-    }
-
-    LocalTime.tm_hour = SourceTime->time.hour;
-    LocalTime.tm_min = SourceTime->time.min;
-    LocalTime.tm_sec = SourceTime->time.sec;
-
-    return (mktime(&LocalTime));
-=======
     return datetime_seconds_since_epoch(bdatetime);
->>>>>>> 7b6dcada
 }
 
 /*****************************************************************************
@@ -1532,7 +1496,7 @@
         case TL_TYPE_ANY:
             /* Should never happen as we don't support this at the moment */
             break;
-        
+
         default:
             break;
     }
