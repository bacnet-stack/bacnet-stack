/**
 * @file
 * @author Steve Karg
 * @date 2006
 * @brief Binary Value object is an input object with a present-value that
 * uses an enumerated two state active/inactive data type.
 * @section LICENSE
 * Copyright (C) 2006 Steve Karg <skarg@users.sourceforge.net>
 * SPDX-License-Identifier: MIT
 */
#include <stdbool.h>
#include <stdint.h>
#include <stdio.h>
<<<<<<< HEAD
#include <string.h>
=======
#include <stdlib.h>
/* BACnet Stack defines - first */
>>>>>>> 3222244e
#include "bacnet/bacdef.h"
/* BACnet Stack API */
#include "bacnet/bacdcode.h"
<<<<<<< HEAD
#include "bacnet/bacenum.h"
#include "bacnet/bactext.h"
=======
>>>>>>> 3222244e
#include "bacnet/bacapp.h"
#include "bacnet/wp.h"
#include "bacnet/rp.h"
#include "bacnet/basic/services.h"
<<<<<<< HEAD
#include "bacnet/basic/object/device.h"

#include "bacnet/basic/sys/debug.h"

#ifndef MAX_BINARY_VALUES
#define MAX_BINARY_VALUES 10
#endif

#define PRINTF printf

/* When all the priorities are level null, the present value returns */
/* the Relinquish Default value */
#define RELINQUISH_DEFAULT BINARY_INACTIVE
/* Here is our Priority Array.*/
static BACNET_BINARY_PV Binary_Value_Level[MAX_BINARY_VALUES]
                                          [BACNET_MAX_PRIORITY];

typedef struct binary_value_descr {
  unsigned Event_State:3;
  uint32_t Instance;
  BACNET_CHARACTER_STRING Name;
  BACNET_CHARACTER_STRING Description;
  bool Change_Of_Value;
  /* Writable out-of-service allows others to play with our Present Value */
  /* without changing the physical output */
  bool Out_Of_Service;

#if (BINARY_VALUE_INTRINSIC_REPORTING)
  uint32_t Time_Delay;
  uint32_t Notification_Class;
  unsigned Event_Enable:3;
  unsigned Event_Detection_Enable:1;
  unsigned Notify_Type:1;
  ACKED_INFO Acked_Transitions[MAX_BACNET_EVENT_TRANSITION];
  BACNET_DATE_TIME Event_Time_Stamps[MAX_BACNET_EVENT_TRANSITION];
  /* time to generate event notification */
  uint32_t Remaining_Time_Delay;
  /* AckNotification information */
  ACK_NOTIFICATION Ack_notify_data;
  BACNET_BINARY_PV Alarm_Value;
#endif
} BINARY_VALUE_DESCR;

static BINARY_VALUE_DESCR BV_Descr[MAX_BINARY_VALUES];
static int BV_Max_Index = MAX_BINARY_VALUES;
=======
#include "bacnet/basic/sys/keylist.h"
/* me! */
#include "bacnet/basic/object/bv.h"

static const char *Default_Active_Text = "Active";
static const char *Default_Inactive_Text = "Inactive";
struct object_data {
    bool Out_Of_Service : 1;
    bool Change_Of_Value : 1;
    bool Present_Value : 1;
    bool Write_Enabled : 1;
    bool Polarity : 1;
    uint8_t Reliability;
    const char *Object_Name;
    const char *Active_Text;
    const char *Inactive_Text;
    const char *Description;
};
/* Key List for storing the object data sorted by instance number  */
static OS_Keylist Object_List;
/* common object type */
static const BACNET_OBJECT_TYPE Object_Type = OBJECT_BINARY_VALUE;
/* callback for present value writes */
static binary_value_write_present_value_callback
    Binary_Value_Write_Present_Value_Callback;
>>>>>>> 3222244e

/* These three arrays are used by the ReadPropertyMultiple handler */
static const int Binary_Value_Properties_Required[] = { PROP_OBJECT_IDENTIFIER,
    PROP_OBJECT_NAME, PROP_OBJECT_TYPE, PROP_PRESENT_VALUE, PROP_STATUS_FLAGS,
    PROP_EVENT_STATE, PROP_OUT_OF_SERVICE, -1 };

<<<<<<< HEAD
static const int Binary_Value_Properties_Optional[] = {
    PROP_DESCRIPTION,
#if (BINARY_VALUE_COMMANDABLE_PV)
    PROP_PRIORITY_ARRAY, PROP_RELINQUISH_DEFAULT,
#endif
#if (BINARY_VALUE_INTRINSIC_REPORTING)
    PROP_TIME_DELAY, PROP_NOTIFICATION_CLASS,
    PROP_ALARM_VALUE,
    PROP_EVENT_ENABLE, PROP_ACKED_TRANSITIONS,
    PROP_NOTIFY_TYPE, PROP_EVENT_TIME_STAMPS,
    PROP_EVENT_DETECTION_ENABLE,
#endif
-1 };
=======
static const int Binary_Value_Properties_Optional[] = { PROP_DESCRIPTION,
    PROP_RELIABILITY, PROP_ACTIVE_TEXT, PROP_INACTIVE_TEXT, -1 };
>>>>>>> 3222244e

static const int Binary_Value_Properties_Proprietary[] = { -1 };

/**
 * Initialize the pointers for the required, the optional and the properitary
 * value properties.
 *
 * @param pRequired - Pointer to the pointer of required values.
 * @param pOptional - Pointer to the pointer of optional values.
 * @param pProprietary - Pointer to the pointer of properitary values.
 */
void Binary_Value_Property_Lists(
    const int **pRequired, const int **pOptional, const int **pProprietary)
{
    if (pRequired) {
        *pRequired = Binary_Value_Properties_Required;
    }
    if (pOptional) {
        *pOptional = Binary_Value_Properties_Optional;
    }
    if (pProprietary) {
        *pProprietary = Binary_Value_Properties_Proprietary;
    }

    return;
}

/**
 * @brief Gets an object from the list using an instance number as the key
 * @param  object_instance - object-instance number of the object
 * @return object found in the list, or NULL if not found
 */
static struct object_data *Binary_Value_Object(uint32_t object_instance)
{
<<<<<<< HEAD
    unsigned i, j;
    static bool initialized = false;

    if (!initialized) {
        initialized = true;

        /* initialize all the binary value priority arrays to NULL */
        for (i = 0; i < MAX_BINARY_VALUES; i++) {
          memset(&BV_Descr[i], 0x00, sizeof(BINARY_VALUE_DESCR));
          BV_Descr[i].Instance = BACNET_INSTANCE(BACNET_ID_VALUE(i, OBJECT_BINARY_VALUE));
          BV_Descr[i].Change_Of_Value = false;

          for (j = 0; j < BACNET_MAX_PRIORITY; j++) {
            Binary_Value_Level[i][j] = BINARY_NULL;
          }

#if (BINARY_VALUE_INTRINSIC_REPORTING)
          BV_Descr[i].Event_State = EVENT_STATE_NORMAL;
          BV_Descr[i].Event_Detection_Enable = true;
          /* notification class not connected */
          BV_Descr[i].Notification_Class = BACNET_MAX_INSTANCE;
          /* initialize Event time stamps using wildcards and set Acked_transitions */
          for (j = 0; j < MAX_BACNET_EVENT_TRANSITION; j++) {
            datetime_wildcard_set(&BV_Descr[i].Event_Time_Stamps[j]);
            BV_Descr[i].Acked_Transitions[j].bIsAcked = true;
          }

          /* Set handler for GetEventInformation function */
          handler_get_event_information_set(
              OBJECT_BINARY_VALUE, Binary_Value_Event_Information);
          /* Set handler for AcknowledgeAlarm function */
          handler_alarm_ack_set(OBJECT_BINARY_VALUE, Binary_Value_Alarm_Ack);
          /* Set handler for GetAlarmSummary Service */
          handler_get_alarm_summary_set(
              OBJECT_BINARY_VALUE, Binary_Value_Alarm_Summary);
#endif
        }
    }

    return;
}

/**
 * Validate whether the given instance exists in our table.
 *
 * @param object_instance Object instance
 *
 * @return true/false
 */
bool Binary_Value_Valid_Instance(uint32_t object_instance)
{
    unsigned int index;

    for (index = 0; index < BV_Max_Index; index++) {
        if (BV_Descr[index].Instance == object_instance) {
            return true;
        }
=======
    return Keylist_Data(Object_List, object_instance);
}

/**
 * @brief Determines if a given object instance is valid
 * @param  object_instance - object-instance number of the object
 * @return  true if the instance is valid, and false if not
 */
bool Binary_Value_Valid_Instance(uint32_t object_instance)
{
    struct object_data *pObject;

    pObject = Binary_Value_Object(object_instance);
    if (pObject) {
        return true;
>>>>>>> 3222244e
    }

    return false;
}


/**
 * @brief Determines the number of objects
 * @return  Number of objects
 */
unsigned Binary_Value_Count(void)
{
<<<<<<< HEAD
    return BV_Max_Index;
}

/**
 * @brief Return the instance of an object indexed by index.
 *
 * @param index Object index
 *
 * @return Object instance
 */
uint32_t Binary_Value_Index_To_Instance(unsigned index)
{
    if (index < BV_Max_Index) {
        return BV_Descr[index].Instance;
    } else {
        PRINT("index %u out of bounds", index);
    }

    return 0;
}

/**
 * Initialize the analog inputs. Returns false if there are errors.
 *
 * @param pInit_data pointer to initialisation values
 *
 * @return true/false
=======
    return Keylist_Count(Object_List);
}

/**
 * @brief Determines the object instance-number for a given 0..N index
 * of objects where N is the count.
 * @param  index - 0..count value
 * @return  object instance-number for the given index
 */
uint32_t Binary_Value_Index_To_Instance(unsigned index)
{
    return Keylist_Key(Object_List, index);
}

/**
 * @brief For a given object instance-number, determines a 0..N index
 * of objects where N is the count.
 * @param  object_instance - object-instance number of the object
 * @return  index for the given instance-number, or count if not valid.
>>>>>>> 3222244e
 */
bool Binary_Value_Set(BACNET_OBJECT_LIST_INIT_T *pInit_data)
{
<<<<<<< HEAD
  unsigned i;

  if (!pInit_data) {
    return false;
  }

  if ((int) pInit_data->length > MAX_BINARY_VALUES) {
    PRINTF("pInit_data->length = %d > %d", (int) pInit_data->length, MAX_BINARY_VALUES);
    return false;
  }

  for (i = 0; i < pInit_data->length; i++) {
    if (pInit_data->Object_Init_Values[i].Object_Instance < BACNET_MAX_INSTANCE) {
      BV_Descr[i].Instance = pInit_data->Object_Init_Values[i].Object_Instance;
    } else {
      PRINTF("Object instance %u is too big", pInit_data->Object_Init_Values[i].Object_Instance);
      return false;
    }

    if (!characterstring_init_ansi(&BV_Descr[i].Name, pInit_data->Object_Init_Values[i].Object_Name)) {
      PRINTF("Fail to set Object name to \"%128s\"", pInit_data->Object_Init_Values[i].Object_Name);
      return false;
    }

    if (!characterstring_init_ansi(&BV_Descr[i].Description, pInit_data->Object_Init_Values[i].Description)) {
      PRINTF("Fail to set Object description to \"%128s\"", pInit_data->Object_Init_Values[i].Description);
      return false;
    }
  }

  BV_Max_Index = (int) pInit_data->length;

  return true;
}

/**
 * Return the index that corresponds to the object instance.
 *
 * @param instance Object Instance
 *
 * @return Object index
 */
unsigned Binary_Value_Instance_To_Index(uint32_t object_instance)
{
    unsigned index = 0;

    for (; index < BV_Max_Index && BV_Descr[index].Instance != object_instance; index++) ;

    return index;
=======
    return Keylist_Index(Object_List, object_instance);
>>>>>>> 3222244e
}

/**
 * For a given object instance-number, return the present value.
 *
 * @param  object_instance - object-instance number of the object
 *
 * @return  Present value
 */
BACNET_BINARY_PV Binary_Value_Present_Value(uint32_t object_instance)
{
<<<<<<< HEAD
    BACNET_BINARY_PV value = RELINQUISH_DEFAULT;
    unsigned index = 0;
    unsigned i = 0;

    index = Binary_Value_Instance_To_Index(object_instance);
    if (index < MAX_BINARY_VALUES) {
        for (i = 0; i < BACNET_MAX_PRIORITY; i++) {
          if (Binary_Value_Level[index][i] != BINARY_NULL) {
            value = Binary_Value_Level[index][i];
            break;
          }
=======
    BACNET_BINARY_PV value = BINARY_INACTIVE;
    struct object_data *pObject;

    pObject = Binary_Value_Object(object_instance);
    if (pObject) {
        value = pObject->Present_Value;
        if (pObject->Polarity != POLARITY_NORMAL) {
            if (value == BINARY_INACTIVE) {
                value = BINARY_ACTIVE;
            } else {
                value = BINARY_INACTIVE;
            }
>>>>>>> 3222244e
        }
    }

    return value;
}

/**
<<<<<<< HEAD
 * For a given object instance-number, sets the present-value at a given
 * priority 1..16.
 *
 * @param  object_instance - object-instance number of the object
 * @param  value - BACNET_BINARY_PV binary value translated to either 0 or 1
 * @param  priority - priority 1..16
 *
 * @return  true if values are within range and present-value is set.
 */
bool Binary_Value_Present_Value_Set(
    uint32_t object_instance, BACNET_BINARY_PV value, uint8_t priority)
{
    bool status = false;

    if((priority > 0) && (priority <= BACNET_MAX_PRIORITY)) {
      unsigned index = Binary_Value_Instance_To_Index(object_instance);

      if (index < BV_Max_Index) {
        if (Binary_Value_Level[index][priority-1] != value) {
          BV_Descr[index].Change_Of_Value = true;
        }
        Binary_Value_Level[index][priority-1] = value;
        status = true;
      }
    }

    return status;
}

bool Binary_Value_Change_Of_Value(uint32_t object_instance)
{
    bool status = false;
    unsigned index = Binary_Value_Instance_To_Index(object_instance);

    if (index < BV_Max_Index) {
        status = BV_Descr[index].Change_Of_Value;
    }

    return status;
}

void Binary_Value_Change_Of_Value_Clear(uint32_t object_instance)
{
    unsigned index = Binary_Value_Instance_To_Index(object_instance);

    if (index < BV_Max_Index) {
        BV_Descr[index].Change_Of_Value = false;
    }
}

/**
 * @brief Encode a BACnetARRAY property element
 * @param object_instance [in] BACnet network port object instance number
 * @param priority [in] array index requested:
 *    0 to N for individual array members
 * @param apdu [out] Buffer in which the APDU contents are built, or NULL to
 * return the length of buffer if it had been built
 * @return The length of the apdu encoded or
 *   BACNET_STATUS_ERROR for ERROR_CODE_INVALID_ARRAY_INDEX
=======
 * @brief For a given object instance-number, checks the present-value for COV
 * @param  pObject - specific object with valid data
 * @param  value - floating point analog value
>>>>>>> 3222244e
 */
static void Binary_Value_Present_Value_COV_Detect(
    struct object_data *pObject, BACNET_BINARY_PV value)
{
    if (pObject) {
        if (pObject->Present_Value != value) {
            pObject->Change_Of_Value = true;
        }
    }
}

<<<<<<< HEAD
    index = Binary_Value_Instance_To_Index(object_instance);
    if ((index < BV_Max_Index) && (priority < BACNET_MAX_PRIORITY)) {
        if (Binary_Value_Level[index][priority] != BINARY_NULL) {
            apdu_len = encode_application_null(apdu);
        } else {
            value = Binary_Value_Level[index][priority];
            apdu_len = encode_application_enumerated(apdu, value);
=======
/**
 * @brief For a given object instance-number, returns the out-of-service
 * property value
 * @param object_instance - object-instance number of the object
 * @return out-of-service property value
 */
bool Binary_Value_Out_Of_Service(uint32_t object_instance)
{
    bool value = false;
    struct object_data *pObject;

    pObject = Binary_Value_Object(object_instance);
    if (pObject) {
        value = pObject->Out_Of_Service;
    }

    return value;
}

/**
 * @brief For a given object instance-number, sets the out-of-service
 *  property value
 * @param object_instance - object-instance number of the object
 * @param value - boolean out-of-service value
 * @return true if the out-of-service property value was set
 */
void Binary_Value_Out_Of_Service_Set(uint32_t object_instance, bool value)
{
    struct object_data *pObject;

    pObject = Binary_Value_Object(object_instance);
    if (pObject) {
        if (pObject->Out_Of_Service != value) {
            pObject->Out_Of_Service = value;
            pObject->Change_Of_Value = true;
>>>>>>> 3222244e
        }
    }

    return;
}

/**
 * @brief For a given object instance-number, returns the reliability property value
 * @param object_instance - object-instance number of the object
 * @return reliability property value
 */
BACNET_RELIABILITY Binary_Value_Reliability(
    uint32_t object_instance)
{
    BACNET_RELIABILITY value = RELIABILITY_NO_FAULT_DETECTED;
    struct object_data *pObject;

    pObject = Binary_Value_Object(object_instance);
    if (pObject) {
        value = pObject->Reliability;
    }

    return value;
}

/**
 * @brief For a given object, gets the Fault status flag
 * @param  object_instance - object-instance number of the object
 * @return  true the status flag is in Fault
 */
static bool Binary_Value_Object_Fault(struct object_data *pObject)
{
    bool fault = false;

    if (pObject) {
        if (pObject->Reliability != RELIABILITY_NO_FAULT_DETECTED) {
            fault = true;
        }
    }

    return fault;
}

/**
<<<<<<< HEAD
 * For a given object instance-number, loads the value_list with the COV data.
 *
 * @param  object_instance - object-instance number of the object
 * @param  value_list - list of COV data
 *
 * @return  true if the value list is encoded
 */
bool Binary_Value_Encode_Value_List(
    uint32_t object_instance, BACNET_PROPERTY_VALUE *value_list)
{
    bool status = false;

    if (value_list) {
        value_list->propertyIdentifier = PROP_PRESENT_VALUE;
        value_list->propertyArrayIndex = BACNET_ARRAY_ALL;
        value_list->value.context_specific = false;
        value_list->value.tag = BACNET_APPLICATION_TAG_ENUMERATED;
        value_list->value.next = NULL;
        value_list->value.type.Enumerated =
            Binary_Value_Present_Value(object_instance);
        value_list->priority = BACNET_NO_PRIORITY;
        value_list = value_list->next;
    }
    if (value_list) {
        value_list->propertyIdentifier = PROP_STATUS_FLAGS;
        value_list->propertyArrayIndex = BACNET_ARRAY_ALL;
        value_list->value.context_specific = false;
        value_list->value.tag = BACNET_APPLICATION_TAG_BIT_STRING;
        value_list->value.next = NULL;
        bitstring_init(&value_list->value.type.Bit_String);
        bitstring_set_bit(
            &value_list->value.type.Bit_String, STATUS_FLAG_IN_ALARM, false);
        bitstring_set_bit(
            &value_list->value.type.Bit_String, STATUS_FLAG_FAULT, false);
        bitstring_set_bit(
            &value_list->value.type.Bit_String, STATUS_FLAG_OVERRIDDEN, false);
        if (Binary_Value_Out_Of_Service(object_instance)) {
            bitstring_set_bit(&value_list->value.type.Bit_String,
                STATUS_FLAG_OUT_OF_SERVICE, true);
        } else {
            bitstring_set_bit(&value_list->value.type.Bit_String,
                STATUS_FLAG_OUT_OF_SERVICE, false);
        }
        value_list->priority = BACNET_NO_PRIORITY;
        value_list->next = NULL;
        status = true;
    }

    return status;
}

/**
 * For a given object instance-number, return the name.
 *
 * Note: the object name must be unique within this device.
 *
 * @param  object_instance - object-instance number of the object
 * @param  object_name - object name pointer
=======
 * For a given object instance-number, sets the reliability
 *
 * @param  object_instance - object-instance number of the object
 * @param  value - reliability enumerated value
 *
 * @return  true if values are within range and property is set.
 */
bool Binary_Value_Reliability_Set(
    uint32_t object_instance, BACNET_RELIABILITY value)
{
    struct object_data *pObject;
    bool status = false;
    bool fault = false;

    pObject = Keylist_Data(Object_List, object_instance);
    if (pObject) {
        if (value <= 255) {
            fault = Binary_Value_Object_Fault(pObject);
            pObject->Reliability = value;
            if (fault != Binary_Value_Object_Fault(pObject)) {
                pObject->Change_Of_Value = true;
            }
            status = true;
        }
    }

    return status;
}

/**
 * @brief For a given object instance-number, gets the Fault status flag
 * @param  object_instance - object-instance number of the object
 * @return  true the status flag is in Fault
 */
static bool Binary_Value_Fault(uint32_t object_instance)
{
    struct object_data *pObject;

    pObject = Binary_Value_Object(object_instance);

    return Binary_Value_Object_Fault(pObject);
}

/**
 * @brief For a given object instance-number, determines if the COV flag
 *  has been triggered.
 * @param  object_instance - object-instance number of the object
 * @return  true if the COV flag is set
 */
bool Binary_Value_Change_Of_Value(uint32_t object_instance)
{
    bool status = false;
    struct object_data *pObject;

    pObject = Binary_Value_Object(object_instance);
    if (pObject) {
        status = pObject->Change_Of_Value;
    }

    return status;
}

/**
 * @brief For a given object instance-number, clears the COV flag
 * @param  object_instance - object-instance number of the object
 */
void Binary_Value_Change_Of_Value_Clear(uint32_t object_instance)
{
    struct object_data *pObject;

    pObject = Binary_Value_Object(object_instance);
    if (pObject) {
        pObject->Change_Of_Value = false;
    }

    return;
}

/**
 * @brief For a given object instance-number, loads the value_list with the COV
 * data.
 * @param  object_instance - object-instance number of the object
 * @param  value_list - list of COV data
 * @return  true if the value list is encoded
 */
bool Binary_Value_Encode_Value_List(
    uint32_t object_instance, BACNET_PROPERTY_VALUE *value_list)
{
    bool status = false;
    const bool in_alarm = false;
    bool out_of_service = false;
    bool fault = false;
    const bool overridden = false;
    BACNET_BINARY_PV present_value = BINARY_INACTIVE;
    struct object_data *pObject;

    pObject = Binary_Value_Object(object_instance);
    if (pObject) {
        if (pObject->Reliability != RELIABILITY_NO_FAULT_DETECTED) {
            fault = true;
        }
        out_of_service = pObject->Out_Of_Service;
        if (pObject->Present_Value) {
            present_value = BINARY_ACTIVE;
        }
        status = cov_value_list_encode_enumerated(value_list, present_value,
            in_alarm, fault, overridden, out_of_service);
    }

    return status;
}

/**
 * @brief For a given object instance-number, sets the present-value
 * @param  object_instance - object-instance number of the object
 * @param  value - enumerated binary present-value
 * @return  true if values are within range and present-value is set.
 */
bool Binary_Value_Present_Value_Set(
    uint32_t object_instance, BACNET_BINARY_PV value)
{
    bool status = false;
    struct object_data *pObject;

    pObject = Binary_Value_Object(object_instance);
    if (pObject) {
        if (value <= MAX_BINARY_PV) {
            if (pObject->Polarity != POLARITY_NORMAL) {
                if (value == BINARY_INACTIVE) {
                    value = BINARY_ACTIVE;
                } else {
                    value = BINARY_INACTIVE;
                }
            }
            Binary_Value_Present_Value_COV_Detect(pObject, value);
            pObject->Present_Value = true;
            status = true;
        }
    }

    return status;
}

/**
 * For a given object instance-number, sets the present-value
 *
 * @param  object_instance - object-instance number of the object
 * @param  value - floating point analog value
 * @param  error_class - the BACnet error class
 * @param  error_code - BACnet Error code
>>>>>>> 3222244e
 *
 * @return  true if values are within range and present-value is set.
 */
static bool Binary_Value_Present_Value_Write(uint32_t object_instance,
    BACNET_BINARY_PV value,
    BACNET_ERROR_CLASS *error_class,
    BACNET_ERROR_CODE *error_code)
{
    bool status = false;
    struct object_data *pObject;
    BACNET_BINARY_PV old_value = BINARY_INACTIVE;

    pObject = Binary_Value_Object(object_instance);
    if (pObject) {
        if (value <= MAX_BINARY_PV) {
            if (pObject->Write_Enabled) {
                old_value = pObject->Present_Value;
                Binary_Value_Present_Value_COV_Detect(pObject, value);
                pObject->Present_Value = value;
                if (pObject->Out_Of_Service) {
                    /* The physical point that the object represents
                        is not in service. This means that changes to the
                        Present_Value property are decoupled from the
                        physical point when the value of Out_Of_Service
                        is true. */
                } else if (Binary_Value_Write_Present_Value_Callback) {
                    Binary_Value_Write_Present_Value_Callback(
                        object_instance, old_value, value);
                }
                status = true;
            } else {
                *error_class = ERROR_CLASS_PROPERTY;
                *error_code = ERROR_CODE_WRITE_ACCESS_DENIED;
            }
        } else {
            *error_class = ERROR_CLASS_PROPERTY;
            *error_code = ERROR_CODE_VALUE_OUT_OF_RANGE;
        }
    } else {
        *error_class = ERROR_CLASS_OBJECT;
        *error_code = ERROR_CODE_UNKNOWN_OBJECT;
    }

    return status;
}

/**
 * @brief Get the object name
 * @param  object_instance - object-instance number of the object
 * @param  object_name - holds the object-name to be retrieved
 * @return  true if object-name was retrieved
 */
bool Binary_Value_Object_Name(
    uint32_t object_instance, BACNET_CHARACTER_STRING *object_name)
{
<<<<<<< HEAD
    bool status = false;
    unsigned index = 0;

    if (!object_name) {
        return false;
    }

    index = Binary_Value_Instance_To_Index(object_instance);
    if (index < BV_Max_Index) {
        *object_name = BV_Descr[index].Name;
        status = true;
    }


    return status;
}

/**
 * For a given object instance-number, return the description.
 *
 * Note: the object name must be unique within this device.
 *
 * @param  object_instance - object-instance number of the object
 * @param  description - description pointer
 *
 * @return  true/false
 */
bool Binary_Value_Description(
    uint32_t object_instance, BACNET_CHARACTER_STRING *description)
{
    bool status = false;
    unsigned index = 0;

    if (!description) {
        return false;
    }

    index = Binary_Value_Instance_To_Index(object_instance);
    if (index < BV_Max_Index) {
        *description = BV_Descr[index].Description;
        status = true;
=======
    static char text[32] = ""; /* okay for single thread */
    bool status = false;
    struct object_data *pObject;

    pObject = Binary_Value_Object(object_instance);
    if (pObject) {
        if (pObject->Object_Name == NULL) {
            snprintf(text, sizeof(text), "BINARY INPUT %lu",
                (unsigned long)object_instance);
            status = characterstring_init_ansi(object_name, text);
        } else {
            status =
                characterstring_init_ansi(object_name, pObject->Object_Name);
        }
    }

    return status;
}

/**
 * @brief For a given object instance-number, sets the object-name
 * @param  object_instance - object-instance number of the object
 * @param  new_name - holds the object-name to be set
 * @return  true if object-name was set
 */
bool Binary_Value_Name_Set(uint32_t object_instance, char *new_name)
{
    bool status = false;
    struct object_data *pObject;

    pObject = Binary_Value_Object(object_instance);
    if (pObject) {
        if (new_name) {
            status = true;
            pObject->Object_Name = new_name;
        }
    }

    return status;
}

/**
 * @brief For a given object instance-number, returns the polarity property.
 * @param  object_instance - object-instance number of the object
 * @return  the polarity property of the object.
 */
BACNET_POLARITY Binary_Value_Polarity(uint32_t object_instance)
{
    BACNET_POLARITY polarity = POLARITY_NORMAL;
    struct object_data *pObject;

    pObject = Binary_Value_Object(object_instance);
    if (pObject) {
        polarity = pObject->Polarity;
    }

    return polarity;
}

/**
 * @brief For a given object instance-number, sets the polarity property
 * @param  object_instance - object-instance number of the object
 * @param  polarity - polarity property value
 * @return  true if polarity was set
 */
bool Binary_Value_Polarity_Set(
    uint32_t object_instance, BACNET_POLARITY polarity)
{
    bool status = false;
    struct object_data *pObject;

    pObject = Binary_Value_Object(object_instance);
    if (pObject) {
        pObject->Polarity = polarity;
>>>>>>> 3222244e
    }

    return status;
}

/**
 * @brief For a given object instance-number, returns the description
 * @param  object_instance - object-instance number of the object
 * @return description text or NULL if not found
 */
char *Binary_Value_Description(uint32_t object_instance)
{
    char *name = NULL;
    struct object_data *pObject;

    pObject = Binary_Value_Object(object_instance);
    if (pObject) {
        if (pObject->Description == NULL) {
            name = "";
        } else {
            name = (char *)pObject->Description;
        }
    }

    return name;
}

/**
 * @brief For a given object instance-number, sets the description
 * @param  object_instance - object-instance number of the object
 * @param  new_name - holds the description to be set
 * @return  true if object-name was set
 */
bool Binary_Value_Description_Set(uint32_t object_instance, char *new_name)
{
    bool status = false; /* return value */
    struct object_data *pObject;

    pObject = Binary_Value_Object(object_instance);
    if (pObject) {
        status = true;
        pObject->Description = new_name;
    }

    return status;
}

/**
 * For a given object instance-number, returns the active text value
 *
 * @param  object_instance - object-instance number of the object
 *
 * @return active text or NULL if not found
 */
char *Binary_Value_Active_Text(uint32_t object_instance)
{
    char *name = NULL;
    struct object_data *pObject;

<<<<<<< HEAD
    index = Binary_Value_Instance_To_Index(instance);
    if (index < BV_Max_Index) {
        oos_flag = BV_Descr[index].Out_Of_Service;
=======
    pObject = Binary_Value_Object(object_instance);
    if (pObject) {
        name = (char *)pObject->Active_Text;
>>>>>>> 3222244e
    }

    return name;
}

/**
 * For a given object instance-number, sets the description
 *
 * @param  object_instance - object-instance number of the object
 * @param  new_name - holds the description to be set
 *
 * @return  true if object-name was set
 */
bool Binary_Value_Active_Text_Set(uint32_t object_instance, char *new_name)
{
    bool status = false; /* return value */
    struct object_data *pObject;

<<<<<<< HEAD
    index = Binary_Value_Instance_To_Index(instance);
    if (index < BV_Max_Index) {
        BV_Descr[index].Out_Of_Service = oos_flag;
=======
    pObject = Binary_Value_Object(object_instance);
    if (pObject) {
        status = true;
        pObject->Active_Text = new_name;
>>>>>>> 3222244e
    }

    return status;
}

/**
 * For a given object instance-number, returns the active text value
 *
 * @param  object_instance - object-instance number of the object
 *
 * @return active text or NULL if not found
 */
char *Binary_Value_Inactive_Text(uint32_t object_instance)
{
    char *name = NULL;
    struct object_data *pObject;

    pObject = Binary_Value_Object(object_instance);
    if (pObject) {
        name = (char *)pObject->Inactive_Text;
    }

    return name;
}

/**
 * For a given object instance-number, sets the description
 *
 * @param  object_instance - object-instance number of the object
 * @param  new_name - holds the description to be set
 *
 * @return  true if object-name was set
 */
bool Binary_Value_Inactive_Text_Set(uint32_t object_instance, char *new_name)
{
    bool status = false; /* return value */
    struct object_data *pObject;

    pObject = Binary_Value_Object(object_instance);
    if (pObject) {
        status = true;
        pObject->Inactive_Text = new_name;
    }

    return status;
}

/**
 * ReadProperty handler for this object.  For the given ReadProperty
 * data, the application_data is loaded or the error flags are set.
 *
 * @param  rpdata - BACNET_READ_PROPERTY_DATA data, including
 * requested data and space for the reply, or error response.
 *
 * @return number of APDU bytes in the response, or
 * BACNET_STATUS_ERROR on error.
 */
int Binary_Value_Read_Property(BACNET_READ_PROPERTY_DATA *rpdata)
{
    int apdu_len = 0; /* return value */
    BACNET_BIT_STRING bit_string;
    BACNET_CHARACTER_STRING char_string;
    uint8_t *apdu = NULL;
<<<<<<< HEAD
#if (BINARY_VALUE_INTRINSIC_REPORTING)
    BINARY_VALUE_DESCR *CurrentBV = NULL;
#endif
=======
    bool state = false;
>>>>>>> 3222244e

    if ((rpdata == NULL) || (rpdata->application_data == NULL) ||
        (rpdata->application_data_len == 0)) {
        return 0;
    }
<<<<<<< HEAD

    /* Valid object index? */
    object_index = Binary_Value_Instance_To_Index(rpdata->object_instance);
    if (object_index >= BV_Max_Index) {
        rpdata->error_class = ERROR_CLASS_OBJECT;
        rpdata->error_code = ERROR_CODE_UNKNOWN_OBJECT;
        return BACNET_STATUS_ERROR;
    }

#if (BINARY_VALUE_INTRINSIC_REPORTING)
        CurrentBV = &BV_Descr[object_index];
#endif

=======
>>>>>>> 3222244e
    apdu = rpdata->application_data;
    switch (rpdata->object_property) {
        case PROP_OBJECT_IDENTIFIER:
            apdu_len = encode_application_object_id(
                &apdu[0], Object_Type, rpdata->object_instance);
            break;
        case PROP_OBJECT_NAME:
<<<<<<< HEAD
            if (Binary_Value_Object_Name(
                    rpdata->object_instance, &char_string)) {
                apdu_len =
                    encode_application_character_string(&apdu[0], &char_string);
            }
=======
            /* note: object name must be unique in our device */
            Binary_Value_Object_Name(rpdata->object_instance, &char_string);
            apdu_len =
                encode_application_character_string(&apdu[0], &char_string);
>>>>>>> 3222244e
            break;
        case PROP_DESCRIPTION:
            if (Binary_Value_Description(
                    rpdata->object_instance, &char_string)) {
                apdu_len =
                    encode_application_character_string(&apdu[0], &char_string);
            }
            break;
        case PROP_OBJECT_TYPE:
            apdu_len = encode_application_enumerated(&apdu[0], Object_Type);
            break;
        case PROP_PRESENT_VALUE:
            apdu_len = encode_application_enumerated(
                &apdu[0], Binary_Value_Present_Value(rpdata->object_instance));
            break;
        case PROP_STATUS_FLAGS:
            /* note: see the details in the standard on how to use these */
            bitstring_init(&bit_string);
            bitstring_set_bit(&bit_string, STATUS_FLAG_IN_ALARM, false);
            state = Binary_Value_Fault(rpdata->object_instance);
            bitstring_set_bit(&bit_string, STATUS_FLAG_FAULT, state);
            bitstring_set_bit(&bit_string, STATUS_FLAG_OVERRIDDEN, false);
            state = Binary_Value_Out_Of_Service(rpdata->object_instance);
            bitstring_set_bit(&bit_string, STATUS_FLAG_OUT_OF_SERVICE, state);
            apdu_len = encode_application_bitstring(&apdu[0], &bit_string);
            break;
        case PROP_EVENT_STATE:
            apdu_len =
                encode_application_enumerated(&apdu[0], EVENT_STATE_NORMAL);
            break;
        case PROP_OUT_OF_SERVICE:
            state = Binary_Value_Out_Of_Service(rpdata->object_instance);
            apdu_len = encode_application_boolean(&apdu[0], state);
            break;
        case PROP_POLARITY:
            apdu_len = encode_application_enumerated(
                &apdu[0], Binary_Value_Polarity(rpdata->object_instance));
            break;
        case PROP_RELIABILITY:
            apdu_len = encode_application_enumerated(
                &apdu[0], Binary_Value_Reliability(rpdata->object_instance));
            break;
        case PROP_DESCRIPTION:
            characterstring_init_ansi(&char_string,
                Binary_Value_Description(rpdata->object_instance));
            apdu_len =
                encode_application_character_string(&apdu[0], &char_string);
            break;
        case PROP_ACTIVE_TEXT:
            characterstring_init_ansi(&char_string,
                Binary_Value_Active_Text(rpdata->object_instance));
            apdu_len =
                encode_application_character_string(&apdu[0], &char_string);
            break;
        case PROP_INACTIVE_TEXT:
            characterstring_init_ansi(&char_string,
                Binary_Value_Inactive_Text(rpdata->object_instance));
            apdu_len =
                encode_application_character_string(&apdu[0], &char_string);
            break;
#if (BINARY_VALUE_INTRINSIC_REPORTING)
        case PROP_ALARM_VALUE:
            /* note: you need to look up the actual value */
            apdu_len = encode_application_enumerated(
                &apdu[0], CurrentBV->Alarm_Value);
            break;
        case PROP_TIME_DELAY:
            apdu_len =
                encode_application_unsigned(&apdu[0], CurrentBV->Time_Delay);
            break;

        case PROP_NOTIFICATION_CLASS:
            apdu_len = encode_application_unsigned(
                &apdu[0], CurrentBV->Notification_Class);
            break;

        case PROP_EVENT_ENABLE:
            bitstring_init(&bit_string);
            bitstring_set_bit(&bit_string, TRANSITION_TO_OFFNORMAL,
                (CurrentBV->Event_Enable & EVENT_ENABLE_TO_OFFNORMAL) ? true
                                                                      : false);
            bitstring_set_bit(&bit_string, TRANSITION_TO_FAULT,
                (CurrentBV->Event_Enable & EVENT_ENABLE_TO_FAULT) ? true
                                                                  : false);
            bitstring_set_bit(&bit_string, TRANSITION_TO_NORMAL,
                (CurrentBV->Event_Enable & EVENT_ENABLE_TO_NORMAL) ? true
                                                                   : false);

            apdu_len = encode_application_bitstring(&apdu[0], &bit_string);
            break;

        case PROP_EVENT_DETECTION_ENABLE:
            apdu_len =
                encode_application_boolean(&apdu[0], CurrentBV->Event_Detection_Enable);
            break;

        case PROP_ACKED_TRANSITIONS:
            bitstring_init(&bit_string);
            bitstring_set_bit(&bit_string, TRANSITION_TO_OFFNORMAL,
                CurrentBV->Acked_Transitions[TRANSITION_TO_OFFNORMAL].bIsAcked);
            bitstring_set_bit(&bit_string, TRANSITION_TO_FAULT,
                CurrentBV->Acked_Transitions[TRANSITION_TO_FAULT].bIsAcked);
            bitstring_set_bit(&bit_string, TRANSITION_TO_NORMAL,
                CurrentBV->Acked_Transitions[TRANSITION_TO_NORMAL].bIsAcked);

            apdu_len = encode_application_bitstring(&apdu[0], &bit_string);
            break;

        case PROP_NOTIFY_TYPE:
            apdu_len = encode_application_enumerated(
                &apdu[0], CurrentBV->Notify_Type ? NOTIFY_EVENT : NOTIFY_ALARM);
            break;

        case PROP_EVENT_TIME_STAMPS:
            /* Array element zero is the number of elements in the array */
            if (rpdata->array_index == 0)
                apdu_len = encode_application_unsigned(
                    &apdu[0], MAX_BACNET_EVENT_TRANSITION);
            /* if no index was specified, then try to encode the entire list */
            /* into one packet. */
            else if (rpdata->array_index == BACNET_ARRAY_ALL) {
              unsigned i = 0;
              int len = 0;

              for (i = 0; i < MAX_BACNET_EVENT_TRANSITION; i++) {
                len = encode_opening_tag(
                    &apdu[apdu_len], TIME_STAMP_DATETIME);
                len += encode_application_date(&apdu[apdu_len + len],
                    &CurrentBV->Event_Time_Stamps[i].date);
                len += encode_application_time(&apdu[apdu_len + len],
                    &CurrentBV->Event_Time_Stamps[i].time);
                len += encode_closing_tag(
                    &apdu[apdu_len + len], TIME_STAMP_DATETIME);

                /* add it if we have room */
                if ((apdu_len + len) < MAX_APDU)
                  apdu_len += len;
                else {
                  rpdata->error_code =
                    ERROR_CODE_ABORT_SEGMENTATION_NOT_SUPPORTED;
                  apdu_len = BACNET_STATUS_ABORT;
                  break;
                }
              }
            } else if (rpdata->array_index <= MAX_BACNET_EVENT_TRANSITION) {
                apdu_len =
                    encode_opening_tag(&apdu[apdu_len], TIME_STAMP_DATETIME);
                apdu_len += encode_application_date(&apdu[apdu_len],
                    &CurrentBV->Event_Time_Stamps[rpdata->array_index].date);
                apdu_len += encode_application_time(&apdu[apdu_len],
                    &CurrentBV->Event_Time_Stamps[rpdata->array_index].time);
                apdu_len +=
                    encode_closing_tag(&apdu[apdu_len], TIME_STAMP_DATETIME);
            } else {
                rpdata->error_class = ERROR_CLASS_PROPERTY;
                rpdata->error_code = ERROR_CODE_INVALID_ARRAY_INDEX;
                apdu_len = BACNET_STATUS_ERROR;
            }
            break;
#endif
        default:
            rpdata->error_class = ERROR_CLASS_PROPERTY;
            rpdata->error_code = ERROR_CODE_UNKNOWN_PROPERTY;
            apdu_len = BACNET_STATUS_ERROR;
            break;
    }
    /* Only array properties can have array options. */
    if ((apdu_len >= 0) && (rpdata->object_property != PROP_PRIORITY_ARRAY) &&
        (rpdata->array_index != BACNET_ARRAY_ALL)) {
        rpdata->error_class = ERROR_CLASS_PROPERTY;
        rpdata->error_code = ERROR_CODE_PROPERTY_IS_NOT_AN_ARRAY;
        apdu_len = BACNET_STATUS_ERROR;
    }

    return apdu_len;
}

/**
 * Set the requested property of the binary value.
 *
 * @param wp_data  Property requested, see for BACNET_WRITE_PROPERTY_DATA
 * details.
 *
 * @return true if successful
 */
bool Binary_Value_Write_Property(BACNET_WRITE_PROPERTY_DATA *wp_data)
{
    bool status = false; /* return value */
    int len = 0;
    BACNET_APPLICATION_DATA_VALUE value;
#if (BINARY_VALUE_INTRINSIC_REPORTING)
    BINARY_VALUE_DESCR *CurrentBV = NULL;
#endif

    /* Valid data? */
    if (wp_data == NULL) {
        return false;
    }
    if (wp_data->application_data_len == 0) {
        return false;
    }

    /* Decode the some of the request. */
    len = bacapp_decode_application_data(
        wp_data->application_data, wp_data->application_data_len, &value);
    /* FIXME: len < application_data_len: more data? */
    if (len < 0) {
        /* error while decoding - a value larger than we can handle */
        wp_data->error_class = ERROR_CLASS_PROPERTY;
        wp_data->error_code = ERROR_CODE_VALUE_OUT_OF_RANGE;
        return false;
    }
    /* Only array properties can have array options. */
    if ((wp_data->object_property != PROP_PRIORITY_ARRAY) &&
        (wp_data->array_index != BACNET_ARRAY_ALL)) {
        wp_data->error_class = ERROR_CLASS_PROPERTY;
        wp_data->error_code = ERROR_CODE_PROPERTY_IS_NOT_AN_ARRAY;
        return false;
    }
<<<<<<< HEAD

    /* Valid object index? */
    object_index = Binary_Value_Instance_To_Index(wp_data->object_instance);
    if (object_index >= BV_Max_Index) {
        wp_data->error_class = ERROR_CLASS_OBJECT;
        wp_data->error_code = ERROR_CODE_UNKNOWN_OBJECT;
        return false;
    }

#if (BINARY_VALUE_INTRINSIC_REPORTING)
    CurrentBV = &BV_Descr[object_index];
#endif

=======
>>>>>>> 3222244e
    switch (wp_data->object_property) {
        case PROP_PRESENT_VALUE:
            status = write_property_type_valid(
                wp_data, &value, BACNET_APPLICATION_TAG_ENUMERATED);
            if (status) {
                status =
                    Binary_Value_Present_Value_Write(wp_data->object_instance,
                        value.type.Enumerated,
                        &wp_data->error_class, &wp_data->error_code);
            }
            break;
        case PROP_OUT_OF_SERVICE:
            status = write_property_type_valid(
                wp_data, &value, BACNET_APPLICATION_TAG_BOOLEAN);
            if (status) {
                Binary_Value_Out_Of_Service_Set(
                    wp_data->object_instance, value.type.Boolean);
            }
            break;
<<<<<<< HEAD
#if (BINARY_VALUE_INTRINSIC_REPORTING)
        case PROP_TIME_DELAY:
            status = write_property_type_valid(
                wp_data, &value, BACNET_APPLICATION_TAG_UNSIGNED_INT);
            if (status) {
                CurrentBV->Time_Delay = value.type.Unsigned_Int;
                CurrentBV->Remaining_Time_Delay = CurrentBV->Time_Delay;
            }
            break;

        case PROP_NOTIFICATION_CLASS:
            status = write_property_type_valid(
                wp_data, &value, BACNET_APPLICATION_TAG_UNSIGNED_INT);
            if (status) {
                CurrentBV->Notification_Class = value.type.Unsigned_Int;
            }
            break;

        case PROP_ALARM_VALUE:
            status = write_property_type_valid(
                wp_data, &value, BACNET_APPLICATION_TAG_ENUMERATED);
            if (status) {
                if (value.type.Enumerated <= MAX_BINARY_PV) {
                    Binary_Value_Alarm_Value_Set(wp_data->object_instance,
                        (BACNET_BINARY_PV) value.type.Enumerated);
=======
        case PROP_POLARITY:
            status = write_property_type_valid(
                wp_data, &value, BACNET_APPLICATION_TAG_ENUMERATED);
            if (status) {
                if (value.type.Enumerated < MAX_POLARITY) {
                    Binary_Value_Polarity_Set(wp_data->object_instance,
                        (BACNET_POLARITY)value.type.Enumerated);
>>>>>>> 3222244e
                } else {
                    status = false;
                    wp_data->error_class = ERROR_CLASS_PROPERTY;
                    wp_data->error_code = ERROR_CODE_VALUE_OUT_OF_RANGE;
                }
            }
<<<<<<< HEAD
            break;

        case PROP_EVENT_ENABLE:
            status = write_property_type_valid(
                wp_data, &value, BACNET_APPLICATION_TAG_BIT_STRING);
            if (status) {
                if (value.type.Bit_String.bits_used == 3) {
                    CurrentBV->Event_Enable = value.type.Bit_String.value[0];
                } else {
                    wp_data->error_class = ERROR_CLASS_PROPERTY;
                    wp_data->error_code = ERROR_CODE_VALUE_OUT_OF_RANGE;
                    status = false;
                }
            }
            break;

        case PROP_NOTIFY_TYPE:
            status = write_property_type_valid(
                wp_data, &value, BACNET_APPLICATION_TAG_ENUMERATED);
            if (status) {
                switch ((BACNET_NOTIFY_TYPE)value.type.Enumerated) {
                    case NOTIFY_EVENT:
                        CurrentBV->Notify_Type = 1;
                        break;
                    case NOTIFY_ALARM:
                        CurrentBV->Notify_Type = 0;
                        break;
                    default:
                        wp_data->error_class = ERROR_CLASS_PROPERTY;
                        wp_data->error_code = ERROR_CODE_VALUE_OUT_OF_RANGE;
                        status = false;
                        break;
                }
            }
            break;
#endif
        case PROP_OBJECT_IDENTIFIER:
        case PROP_OBJECT_NAME:
        case PROP_DESCRIPTION:
        case PROP_OBJECT_TYPE:
        case PROP_STATUS_FLAGS:
        case PROP_EVENT_STATE:
        case PROP_PRIORITY_ARRAY:
        case PROP_RELINQUISH_DEFAULT:
#if (BINARY_VALUE_INTRINSIC_REPORTING)
        case PROP_EVENT_DETECTION_ENABLE:
        case PROP_ACKED_TRANSITIONS:
        case PROP_EVENT_TIME_STAMPS:
#endif
            wp_data->error_class = ERROR_CLASS_PROPERTY;
            wp_data->error_code = ERROR_CODE_WRITE_ACCESS_DENIED;
=======
>>>>>>> 3222244e
            break;
        default:
            if (property_lists_member(Binary_Value_Properties_Required,
                    Binary_Value_Properties_Optional,
                    Binary_Value_Properties_Proprietary,
                    wp_data->object_property)) {
                wp_data->error_class = ERROR_CLASS_PROPERTY;
                wp_data->error_code = ERROR_CODE_WRITE_ACCESS_DENIED;
            } else {
                wp_data->error_class = ERROR_CLASS_PROPERTY;
                wp_data->error_code = ERROR_CODE_UNKNOWN_PROPERTY;
            }
            break;
    }

    return status;
}

/**
<<<<<<< HEAD
 * For a given object instance-number, gets the event-state property value
 *
 * @param  object_instance - object-instance number of the object
 *
 * @return  event-state property value
 */
unsigned Binary_Value_Event_State(uint32_t object_instance)
{
    unsigned state = EVENT_STATE_NORMAL;
#if !(BINARY_VALUE_INTRINSIC_REPORTING)
  (void) object_instance;
#endif
#if (BINARY_VALUE_INTRINSIC_REPORTING)
    unsigned index = Binary_Value_Instance_To_Index(object_instance);

    if (index < BV_Max_Index) {
        state = BV_Descr[index].Event_State;
    }
#endif

    return state;
}

#if (BINARY_VALUE_INTRINSIC_REPORTING)
/**
 * For a given object instance-number, gets the event-detection-enable property value
 *
 * @param  object_instance - object-instance number of the object
 *
 * @return  event-detection-enable property value
 */
bool Binary_Value_Event_Detection_Enable(uint32_t object_instance)
{
    bool retval = false;
#if !(BINARY_VALUE_INTRINSIC_REPORTING)
    (void) object_instance;
#endif
#if (BINARY_VALUE_INTRINSIC_REPORTING)
    unsigned index = Binary_Value_Instance_To_Index(object_instance);

    if (index < BV_Max_Index) {
        retval = BV_Descr[index].Event_Detection_Enable;
    }
#endif

    return retval;
}

/**
 * For a given object instance-number, sets the event-detection-enable property value
 *
 * @param  object_instance - object-instance number of the object
 *
 * @return  event-detection-enable property value
 */
bool Binary_Value_Event_Detection_Enable_Set(uint32_t object_instance, bool value)
{
    bool retval = false;
#if !(BINARY_VALUE_INTRINSIC_REPORTING)
    (void) object_instance;
    (void) value;
#endif
#if (BINARY_VALUE_INTRINSIC_REPORTING)
    unsigned index = Binary_Value_Instance_To_Index(object_instance);

    if (index < BV_Max_Index) {
        BV_Descr[index].Event_Detection_Enable = value;
        retval = true;
    }
#endif

    return retval;
}

int Binary_Value_Event_Information(
    unsigned index, BACNET_GET_EVENT_INFORMATION_DATA *getevent_data)
{
    bool IsNotAckedTransitions;
    bool IsActiveEvent;
    int i;

    /* check index */
    if (index < BV_Max_Index) {
        /* Event_State not equal to NORMAL */
        IsActiveEvent = (BV_Descr[index].Event_State != EVENT_STATE_NORMAL);

        /* Acked_Transitions property, which has at least one of the bits
           (TO-OFFNORMAL, TO-FAULT, TONORMAL) set to FALSE. */
        IsNotAckedTransitions =
            (BV_Descr[index]
                    .Acked_Transitions[TRANSITION_TO_OFFNORMAL]
                    .bIsAcked == false) |
            (BV_Descr[index].Acked_Transitions[TRANSITION_TO_FAULT].bIsAcked ==
                false) |
            (BV_Descr[index].Acked_Transitions[TRANSITION_TO_NORMAL].bIsAcked ==
                false);
    } else
        return -1; /* end of list  */

    if ((IsActiveEvent) || (IsNotAckedTransitions)) {
        /* Object Identifier */
        getevent_data->objectIdentifier.type = OBJECT_BINARY_VALUE;
        getevent_data->objectIdentifier.instance =
            Binary_Value_Index_To_Instance(index);
        /* Event State */
        getevent_data->eventState = BV_Descr[index].Event_State;
        /* Acknowledged Transitions */
        bitstring_init(&getevent_data->acknowledgedTransitions);
        bitstring_set_bit(&getevent_data->acknowledgedTransitions,
            TRANSITION_TO_OFFNORMAL,
            BV_Descr[index]
                .Acked_Transitions[TRANSITION_TO_OFFNORMAL]
                .bIsAcked);
        bitstring_set_bit(&getevent_data->acknowledgedTransitions,
            TRANSITION_TO_FAULT,
            BV_Descr[index].Acked_Transitions[TRANSITION_TO_FAULT].bIsAcked);
        bitstring_set_bit(&getevent_data->acknowledgedTransitions,
            TRANSITION_TO_NORMAL,
            BV_Descr[index].Acked_Transitions[TRANSITION_TO_NORMAL].bIsAcked);
        /* Event Time Stamps */
        for (i = 0; i < 3; i++) {
            getevent_data->eventTimeStamps[i].tag = TIME_STAMP_DATETIME;
            getevent_data->eventTimeStamps[i].value.dateTime =
                BV_Descr[index].Event_Time_Stamps[i];
        }
        /* Notify Type */
        getevent_data->notifyType = BV_Descr[index].Notify_Type;
        /* Event Enable */
        bitstring_init(&getevent_data->eventEnable);
        bitstring_set_bit(&getevent_data->eventEnable, TRANSITION_TO_OFFNORMAL,
            (BV_Descr[index].Event_Enable & EVENT_ENABLE_TO_OFFNORMAL) ? true
                                                                       : false);
        bitstring_set_bit(&getevent_data->eventEnable, TRANSITION_TO_FAULT,
            (BV_Descr[index].Event_Enable & EVENT_ENABLE_TO_FAULT) ? true
                                                                   : false);
        bitstring_set_bit(&getevent_data->eventEnable, TRANSITION_TO_NORMAL,
            (BV_Descr[index].Event_Enable & EVENT_ENABLE_TO_NORMAL) ? true
                                                                    : false);
        /* Event Priorities */
        Notification_Class_Get_Priorities(
            BV_Descr[index].Notification_Class, getevent_data->eventPriorities);

        return 1; /* active event */
    } else
        return 0; /* no active event at this index */
}

int Binary_Value_Alarm_Ack(
    BACNET_ALARM_ACK_DATA *alarmack_data, BACNET_ERROR_CODE *error_code)
{
    BINARY_VALUE_DESCR *CurrentBV;
    unsigned int object_index;

    if((error_code == NULL) || (alarmack_data == NULL)) {
      PRINT("[%s %d]: NULL pointer parameter! error_code = %p; alarmack_data = %p\r\n", __FILE__, __LINE__, error_code, alarmack_data);
      return -2;
    }

    object_index = Binary_Value_Instance_To_Index(
        alarmack_data->eventObjectIdentifier.instance);

    if (object_index < BV_Max_Index)
        CurrentBV = &BV_Descr[object_index];
    else {
        *error_code = ERROR_CODE_UNKNOWN_OBJECT;
        return -1;
    }

    switch (alarmack_data->eventStateAcked) {
        case EVENT_STATE_OFFNORMAL:
            if (CurrentBV->Acked_Transitions[TRANSITION_TO_OFFNORMAL]
                    .bIsAcked == false) {
                if (alarmack_data->eventTimeStamp.tag != TIME_STAMP_DATETIME) {
                    *error_code = ERROR_CODE_INVALID_TIME_STAMP;
                    return -1;
                }
                if (datetime_compare(
                        &CurrentBV->Acked_Transitions[TRANSITION_TO_OFFNORMAL]
                             .Time_Stamp,
                        &alarmack_data->eventTimeStamp.value.dateTime) > 0) {
                    *error_code = ERROR_CODE_INVALID_TIME_STAMP;
                    return -1;
                }
                /* Send ack notification */
                CurrentBV->Acked_Transitions[TRANSITION_TO_OFFNORMAL].bIsAcked =
                    true;
            } else if (alarmack_data->eventStateAcked ==
                CurrentBV->Event_State) {
                /* Send ack notification */
            } else {
                *error_code = ERROR_CODE_INVALID_EVENT_STATE;
                return -1;
            }
            break;

        case EVENT_STATE_FAULT:
            if (CurrentBV->Acked_Transitions[TRANSITION_TO_FAULT].bIsAcked ==
                false) {
                if (alarmack_data->eventTimeStamp.tag != TIME_STAMP_DATETIME) {
                    *error_code = ERROR_CODE_INVALID_TIME_STAMP;
                    return -1;
                }
                if (datetime_compare(
                        &CurrentBV->Acked_Transitions[TRANSITION_TO_FAULT]
                             .Time_Stamp,
                        &alarmack_data->eventTimeStamp.value.dateTime) > 0) {
                    *error_code = ERROR_CODE_INVALID_TIME_STAMP;
                    return -1;
                }
                /* Send ack notification */
                CurrentBV->Acked_Transitions[TRANSITION_TO_FAULT].bIsAcked =
                    true;
            } else if (alarmack_data->eventStateAcked ==
                CurrentBV->Event_State) {
                /* Send ack notification */
            } else {
                *error_code = ERROR_CODE_INVALID_EVENT_STATE;
                return -1;
            }
            break;

        case EVENT_STATE_NORMAL:
            if (CurrentBV->Acked_Transitions[TRANSITION_TO_NORMAL].bIsAcked ==
                false) {
                if (alarmack_data->eventTimeStamp.tag != TIME_STAMP_DATETIME) {
                    *error_code = ERROR_CODE_INVALID_TIME_STAMP;
                    return -1;
                }
                if (datetime_compare(
                        &CurrentBV->Acked_Transitions[TRANSITION_TO_NORMAL]
                             .Time_Stamp,
                        &alarmack_data->eventTimeStamp.value.dateTime) > 0) {
                    *error_code = ERROR_CODE_INVALID_TIME_STAMP;
                    return -1;
                }
                /* Send ack notification */
                CurrentBV->Acked_Transitions[TRANSITION_TO_NORMAL].bIsAcked =
                    true;
            } else if (alarmack_data->eventStateAcked ==
                CurrentBV->Event_State) {
                /* Send ack notification */
            } else {
                *error_code = ERROR_CODE_INVALID_EVENT_STATE;
                return -1;
            }
            break;

        default:
            return -2;
    }
    CurrentBV->Ack_notify_data.bSendAckNotify = true;
    CurrentBV->Ack_notify_data.EventState = alarmack_data->eventStateAcked;

    return 1;
}

int Binary_Value_Alarm_Summary(
    unsigned index, BACNET_GET_ALARM_SUMMARY_DATA *getalarm_data)
{
    if(getalarm_data == NULL) {
      PRINT("[%s %d]: NULL pointer parameter! getalarm_data = %p\r\n", __FILE__, __LINE__, getalarm_data);
      return -2;
    }
    /* check index */
    if (index < BV_Max_Index) {
        /* Event_State is not equal to NORMAL  and
           Notify_Type property value is ALARM */
        if ((BV_Descr[index].Event_State != EVENT_STATE_NORMAL) &&
            (BV_Descr[index].Notify_Type == NOTIFY_ALARM)) {
            /* Object Identifier */
            getalarm_data->objectIdentifier.type = OBJECT_BINARY_VALUE;
            getalarm_data->objectIdentifier.instance =
                Binary_Value_Index_To_Instance(index);
            /* Alarm State */
            getalarm_data->alarmState = BV_Descr[index].Event_State;
            /* Acknowledged Transitions */
            bitstring_init(&getalarm_data->acknowledgedTransitions);
            bitstring_set_bit(&getalarm_data->acknowledgedTransitions,
                TRANSITION_TO_OFFNORMAL,
                BV_Descr[index]
                    .Acked_Transitions[TRANSITION_TO_OFFNORMAL]
                    .bIsAcked);
            bitstring_set_bit(&getalarm_data->acknowledgedTransitions,
                TRANSITION_TO_FAULT,
                BV_Descr[index]
                    .Acked_Transitions[TRANSITION_TO_FAULT]
                    .bIsAcked);
            bitstring_set_bit(&getalarm_data->acknowledgedTransitions,
                TRANSITION_TO_NORMAL,
                BV_Descr[index]
                    .Acked_Transitions[TRANSITION_TO_NORMAL]
                    .bIsAcked);

            return 1; /* active alarm */
        } else
            return 0; /* no active alarm at this index */
    } else
        return -1; /* end of list  */
}

bool Binary_Value_Alarm_Value_Set(
    uint32_t object_instance, BACNET_BINARY_PV value)
{
    bool status = false;
    unsigned index = Binary_Value_Instance_To_Index(object_instance);

    if (index < BV_Max_Index) {
        BV_Descr[index].Alarm_Value = value;
=======
 * @brief Sets a callback used when present-value is written from BACnet
 * @param cb - callback used to provide indications
 */
void Binary_Value_Write_Present_Value_Callback_Set(
    binary_value_write_present_value_callback cb)
{
    Binary_Value_Write_Present_Value_Callback = cb;
}

/**
 * @brief Determines a object write-enabled flag state
 * @param object_instance - object-instance number of the object
 * @return  write-enabled status flag
 */
bool Binary_Value_Write_Enabled(uint32_t object_instance)
{
    bool value = false;
    struct object_data *pObject;

    pObject = Binary_Value_Object(object_instance);
    if (pObject) {
        value = pObject->Write_Enabled;
    }

    return value;
}

/**
 * @brief For a given object instance-number, sets the write-enabled flag
 * @param object_instance - object-instance number of the object
 */
void Binary_Value_Write_Enable(uint32_t object_instance)
{
    struct object_data *pObject;

    pObject = Binary_Value_Object(object_instance);
    if (pObject) {
        pObject->Write_Enabled = true;
    }
}

/**
 * @brief For a given object instance-number, clears the write-enabled flag
 * @param object_instance - object-instance number of the object
 */
void Binary_Value_Write_Disable(uint32_t object_instance)
{
    struct object_data *pObject;

    pObject = Binary_Value_Object(object_instance);
    if (pObject) {
        pObject->Write_Enabled = false;
    }
}

/**
 * @brief Creates a Binary Output object
 * @param object_instance - object-instance number of the object
 * @return the object-instance that was created, or BACNET_MAX_INSTANCE
 */
uint32_t Binary_Value_Create(uint32_t object_instance)
{
    struct object_data *pObject = NULL;
    int index = 0;

    if (object_instance > BACNET_MAX_INSTANCE) {
        return BACNET_MAX_INSTANCE;
    } else if (object_instance == BACNET_MAX_INSTANCE) {
        /* wildcard instance */
        /* the Object_Identifier property of the newly created object
            shall be initialized to a value that is unique within the
            responding BACnet-user device. The method used to generate
            the object identifier is a local matter.*/
        object_instance = Keylist_Next_Empty_Key(Object_List, 1);
    }
    pObject = Keylist_Data(Object_List, object_instance);
    if (!pObject) {
        pObject = calloc(1, sizeof(struct object_data));
        if (pObject) {
            pObject->Object_Name = NULL;
            pObject->Description = NULL;
            pObject->Reliability = RELIABILITY_NO_FAULT_DETECTED;
            pObject->Present_Value = false;
            pObject->Out_Of_Service = false;
            pObject->Active_Text = Default_Active_Text;
            pObject->Inactive_Text = Default_Inactive_Text;
            pObject->Change_Of_Value = false;
            pObject->Write_Enabled = false;
            pObject->Polarity = false;
            /* add to list */
            index = Keylist_Data_Add(Object_List, object_instance, pObject);
            if (index < 0) {
                free(pObject);
                return BACNET_MAX_INSTANCE;
            }
        } else {
            return BACNET_MAX_INSTANCE;
        }
    }

    return object_instance;
}

/**
 * Initializes the Binary Input object data
 */
void Binary_Value_Cleanup(void)
{
    struct object_data *pObject;

    if (Object_List) {
        do {
            pObject = Keylist_Data_Pop(Object_List);
            if (pObject) {
                free(pObject);
            }
        } while (pObject);
        Keylist_Delete(Object_List);
        Object_List = NULL;
    }
}

/**
 * Creates a Binary Input object
 */
bool Binary_Value_Delete(uint32_t object_instance)
{
    bool status = false;
    struct object_data *pObject;

    pObject = Keylist_Data_Delete(Object_List, object_instance);
    if (pObject) {
        free(pObject);
>>>>>>> 3222244e
        status = true;
    }

    return status;
}
<<<<<<< HEAD
#endif /* (INTRINSIC_REPORTING) */

void Binary_Value_Intrinsic_Reporting(uint32_t object_instance)
{
#if !(BINARY_VALUE_INTRINSIC_REPORTING)
  (void) object_instance;
#endif
#if (BINARY_VALUE_INTRINSIC_REPORTING)
    BACNET_EVENT_NOTIFICATION_DATA event_data = { 0 };
    BACNET_CHARACTER_STRING msgText = { 0 };
    BINARY_VALUE_DESCR *CurrentBV = NULL;
    unsigned int object_index = 0;
    uint8_t FromState = 0;
    uint8_t ToState = 0;
    BACNET_BINARY_PV Alarm_Value = BINARY_INACTIVE;
    BACNET_BINARY_PV PresentVal  = BINARY_INACTIVE;
    bool SendNotify = false;

    object_index = Binary_Value_Instance_To_Index(object_instance);
    if (object_index < BV_Max_Index) {
        CurrentBV = &BV_Descr[object_index];
    } else {
        return;
    }
    /* check whether Intrinsic reporting is enabled*/
    if (!CurrentBV->Event_Detection_Enable) {
        return; /* limits are not configured */
    }

    if (CurrentBV->Ack_notify_data.bSendAckNotify) {
        /* clean bSendAckNotify flag */
        CurrentBV->Ack_notify_data.bSendAckNotify = false;
        /* copy toState */
        ToState = CurrentBV->Ack_notify_data.EventState;
        PRINT("Binary-Value[%d]: Send AckNotification.\n", object_instance);
        characterstring_init_ansi(&msgText, "AckNotification");

        /* Notify Type */
        event_data.notifyType = NOTIFY_ACK_NOTIFICATION;

        /* Send EventNotification. */
        SendNotify = true;
    } else {
        /* actual Present_Value */
        PresentVal = Binary_Value_Present_Value(object_instance);
        FromState = CurrentBV->Event_State;
        switch (CurrentBV->Event_State) {
            case EVENT_STATE_NORMAL:
                /* (a) If pCurrentState is NORMAL, and pMonitoredValue is equal to any of the values contained in pAlarmValues for
                       pTimeDelay, then indicate a transition to the OFFNORMAL event state.
                */
                if ((PresentVal == CurrentBV->Alarm_Value) &&
                    ((CurrentBV->Event_Enable & EVENT_ENABLE_TO_OFFNORMAL) ==
                        EVENT_ENABLE_TO_OFFNORMAL)) {
                    if (!CurrentBV->Remaining_Time_Delay)
                        CurrentBV->Event_State = EVENT_STATE_OFFNORMAL;
                    else
                        CurrentBV->Remaining_Time_Delay--;
                    break;
                }

                /* value of the object is still in the same event state */
                CurrentBV->Remaining_Time_Delay = CurrentBV->Time_Delay;
                break;

            case EVENT_STATE_OFFNORMAL:
                /* (b) If pCurrentState is OFFNORMAL, and pMonitoredValue is not equal to any of the values contained in pAlarmValues
                       for pTimeDelayNormal, then indicate a transition to the NORMAL event state.
                */
                if ((PresentVal != CurrentBV->Alarm_Value) &&
                    ((CurrentBV->Event_Enable & EVENT_ENABLE_TO_NORMAL) ==
                        EVENT_ENABLE_TO_NORMAL)) {
                    if (!CurrentBV->Remaining_Time_Delay)
                        CurrentBV->Event_State = EVENT_STATE_NORMAL;
                    else
                        CurrentBV->Remaining_Time_Delay--;
                    break;
                }

                /* value of the object is still in the same event state */
                CurrentBV->Remaining_Time_Delay = CurrentBV->Time_Delay;
                break;

            default:
                return; /* shouldn't happen */
        } /* switch (FromState) */

        ToState = CurrentBV->Event_State;

        if (FromState != ToState) {
            /* Event_State has changed.
               Need to fill only the basic parameters of this type of event.
               Other parameters will be filled in common function. */

            switch (ToState) {
                case EVENT_STATE_NORMAL:
                    characterstring_init_ansi( &msgText, "Back to normal state from off-normal");
                    break;

                case EVENT_STATE_OFFNORMAL:
                    characterstring_init_ansi( &msgText, "Back to off-normal state from normal");
                    break;

                default:
                    break;
            } /* switch (ToState) */
            PRINT("Binary-Value[%d]: Event_State goes from %.128s to %.128s.\n",
                object_instance, bactext_event_state_name(FromState),
                bactext_event_state_name(ToState));
            /* Notify Type */
            event_data.notifyType = CurrentBV->Notify_Type;

            /* Send EventNotification. */
            SendNotify = true;
        }
    }

    if (SendNotify) {
        /* Event Object Identifier */
        event_data.eventObjectIdentifier.type = OBJECT_BINARY_VALUE;
        event_data.eventObjectIdentifier.instance = object_instance;

        /* Time Stamp */
        event_data.timeStamp.tag = TIME_STAMP_DATETIME;
        if (event_data.notifyType != NOTIFY_ACK_NOTIFICATION) {
            Device_getCurrentDateTime(&event_data.timeStamp.value.dateTime);
            /* fill Event_Time_Stamps */
            switch (ToState) {
                case EVENT_STATE_OFFNORMAL:
                    datetime_copy(
                        &CurrentBV->Event_Time_Stamps[TRANSITION_TO_OFFNORMAL],
                        &event_data.timeStamp.value.dateTime);
                    break;
                case EVENT_STATE_FAULT:
                    datetime_copy(
                        &CurrentBV->Event_Time_Stamps[TRANSITION_TO_FAULT],
                        &event_data.timeStamp.value.dateTime);
                    break;
                case EVENT_STATE_NORMAL:
                    datetime_copy(
                        &CurrentBV->Event_Time_Stamps[TRANSITION_TO_NORMAL],
                        &event_data.timeStamp.value.dateTime);
                    break;
                default:
                    break;
            }
        } else {
            /* fill event_data timeStamp */
            switch (ToState) {
                case EVENT_STATE_FAULT:
                    datetime_copy(&event_data.timeStamp.value.dateTime,
                        &CurrentBV->Event_Time_Stamps[TRANSITION_TO_FAULT]);
                    break;
                case EVENT_STATE_NORMAL:
                    datetime_copy(&event_data.timeStamp.value.dateTime,
                        &CurrentBV->Event_Time_Stamps[TRANSITION_TO_NORMAL]);
                    break;
                case EVENT_STATE_OFFNORMAL:
                    datetime_copy(&event_data.timeStamp.value.dateTime,
                        &CurrentBV->Event_Time_Stamps[TRANSITION_TO_OFFNORMAL]);
                    break;
                default:
                    break;
            }
        }

        /* Notification Class */
        event_data.notificationClass = CurrentBV->Notification_Class;

        /* Event Type */
        event_data.eventType = EVENT_CHANGE_OF_STATE;

        /* Message Text */
        event_data.messageText = &msgText;

        /* Notify Type */
        /* filled before */

        /* From State */
        if (event_data.notifyType != NOTIFY_ACK_NOTIFICATION)
            event_data.fromState = FromState;

        /* To State */
        event_data.toState = CurrentBV->Event_State;

        /* Event Values */
        if (event_data.notifyType != NOTIFY_ACK_NOTIFICATION) {
            /* Value that exceeded a limit. */
            event_data.notificationParams.changeOfState.newState =
                (BACNET_PROPERTY_STATE) { .tag = BINARY_VALUE, .state = { .binaryValue = PresentVal } };
            /* Status_Flags of the referenced object. */
            bitstring_init(
                &event_data.notificationParams.changeOfState.statusFlags);
            bitstring_set_bit(
                &event_data.notificationParams.changeOfState.statusFlags,
                STATUS_FLAG_IN_ALARM,
                CurrentBV->Event_State != EVENT_STATE_NORMAL);
            bitstring_set_bit(
                &event_data.notificationParams.changeOfState.statusFlags,
                STATUS_FLAG_FAULT, false);
            bitstring_set_bit(
                &event_data.notificationParams.changeOfState.statusFlags,
                STATUS_FLAG_OVERRIDDEN, false);
            bitstring_set_bit(
                &event_data.notificationParams.changeOfState.statusFlags,
                STATUS_FLAG_OUT_OF_SERVICE, CurrentBV->Out_Of_Service);
        }

        /* add data from notification class */
        PRINT("Binary-Value[%d]: Notification Class[%d]-%s "
               "%u/%u/%u-%u:%u:%u.%u!\n",
            object_instance, event_data.notificationClass,
            bactext_event_type_name(event_data.eventType),
            (unsigned)event_data.timeStamp.value.dateTime.date.year,
            (unsigned)event_data.timeStamp.value.dateTime.date.month,
            (unsigned)event_data.timeStamp.value.dateTime.date.day,
            (unsigned)event_data.timeStamp.value.dateTime.time.hour,
            (unsigned)event_data.timeStamp.value.dateTime.time.min,
            (unsigned)event_data.timeStamp.value.dateTime.time.sec,
            (unsigned)event_data.timeStamp.value.dateTime.time.hundredths);
        Notification_Class_common_reporting_function(&event_data);

        /* Ack required */
        if ((event_data.notifyType != NOTIFY_ACK_NOTIFICATION) &&
            (event_data.ackRequired == true)) {
            PRINT("Binary-Value[%d]: Ack Required!\n", object_instance);
            switch (event_data.toState) {
                case EVENT_STATE_OFFNORMAL:
                    CurrentBV->Acked_Transitions[TRANSITION_TO_OFFNORMAL]
                        .bIsAcked = false;
                    CurrentBV->Acked_Transitions[TRANSITION_TO_OFFNORMAL]
                        .Time_Stamp = event_data.timeStamp.value.dateTime;
                    break;

                case EVENT_STATE_FAULT:
                    CurrentBV->Acked_Transitions[TRANSITION_TO_FAULT].bIsAcked =
                        false;
                    CurrentBV->Acked_Transitions[TRANSITION_TO_FAULT]
                        .Time_Stamp = event_data.timeStamp.value.dateTime;
                    break;

                case EVENT_STATE_NORMAL:
                    CurrentBV->Acked_Transitions[TRANSITION_TO_NORMAL]
                        .bIsAcked = false;
                    CurrentBV->Acked_Transitions[TRANSITION_TO_NORMAL]
                        .Time_Stamp = event_data.timeStamp.value.dateTime;
                    break;

                default: /* shouldn't happen */
                    break;
            }
        }
    }
#endif /* (BINARY_VALUE_INTRINSIC_REPORTING) */
}
=======

/**
 * Initializes the Binary Input object data
 */
void Binary_Value_Init(void)
{
    Object_List = Keylist_Create();
}
>>>>>>> 3222244e
<|MERGE_RESOLUTION|>--- conflicted
+++ resolved
@@ -11,71 +11,15 @@
 #include <stdbool.h>
 #include <stdint.h>
 #include <stdio.h>
-<<<<<<< HEAD
-#include <string.h>
-=======
 #include <stdlib.h>
 /* BACnet Stack defines - first */
->>>>>>> 3222244e
 #include "bacnet/bacdef.h"
 /* BACnet Stack API */
 #include "bacnet/bacdcode.h"
-<<<<<<< HEAD
-#include "bacnet/bacenum.h"
-#include "bacnet/bactext.h"
-=======
->>>>>>> 3222244e
 #include "bacnet/bacapp.h"
 #include "bacnet/wp.h"
 #include "bacnet/rp.h"
 #include "bacnet/basic/services.h"
-<<<<<<< HEAD
-#include "bacnet/basic/object/device.h"
-
-#include "bacnet/basic/sys/debug.h"
-
-#ifndef MAX_BINARY_VALUES
-#define MAX_BINARY_VALUES 10
-#endif
-
-#define PRINTF printf
-
-/* When all the priorities are level null, the present value returns */
-/* the Relinquish Default value */
-#define RELINQUISH_DEFAULT BINARY_INACTIVE
-/* Here is our Priority Array.*/
-static BACNET_BINARY_PV Binary_Value_Level[MAX_BINARY_VALUES]
-                                          [BACNET_MAX_PRIORITY];
-
-typedef struct binary_value_descr {
-  unsigned Event_State:3;
-  uint32_t Instance;
-  BACNET_CHARACTER_STRING Name;
-  BACNET_CHARACTER_STRING Description;
-  bool Change_Of_Value;
-  /* Writable out-of-service allows others to play with our Present Value */
-  /* without changing the physical output */
-  bool Out_Of_Service;
-
-#if (BINARY_VALUE_INTRINSIC_REPORTING)
-  uint32_t Time_Delay;
-  uint32_t Notification_Class;
-  unsigned Event_Enable:3;
-  unsigned Event_Detection_Enable:1;
-  unsigned Notify_Type:1;
-  ACKED_INFO Acked_Transitions[MAX_BACNET_EVENT_TRANSITION];
-  BACNET_DATE_TIME Event_Time_Stamps[MAX_BACNET_EVENT_TRANSITION];
-  /* time to generate event notification */
-  uint32_t Remaining_Time_Delay;
-  /* AckNotification information */
-  ACK_NOTIFICATION Ack_notify_data;
-  BACNET_BINARY_PV Alarm_Value;
-#endif
-} BINARY_VALUE_DESCR;
-
-static BINARY_VALUE_DESCR BV_Descr[MAX_BINARY_VALUES];
-static int BV_Max_Index = MAX_BINARY_VALUES;
-=======
 #include "bacnet/basic/sys/keylist.h"
 /* me! */
 #include "bacnet/basic/object/bv.h"
@@ -89,10 +33,24 @@
     bool Write_Enabled : 1;
     bool Polarity : 1;
     uint8_t Reliability;
-    const char *Object_Name;
+    BACNET_CHARACTER_STRING Object_Name;
     const char *Active_Text;
     const char *Inactive_Text;
-    const char *Description;
+    BACNET_CHARACTER_STRING Description;
+#if (BINARY_VALUE_INTRINSIC_REPORTING)
+    uint32_t Time_Delay;
+    uint32_t Notification_Class;
+    unsigned Event_Enable:3;
+    unsigned Event_Detection_Enable:1;
+    unsigned Notify_Type:1;
+    ACKED_INFO Acked_Transitions[MAX_BACNET_EVENT_TRANSITION];
+    BACNET_DATE_TIME Event_Time_Stamps[MAX_BACNET_EVENT_TRANSITION];
+    /* time to generate event notification */
+    uint32_t Remaining_Time_Delay;
+    /* AckNotification information */
+    ACK_NOTIFICATION Ack_notify_data;
+    BACNET_BINARY_PV Alarm_Value;
+#endif
 };
 /* Key List for storing the object data sorted by instance number  */
 static OS_Keylist Object_List;
@@ -101,19 +59,14 @@
 /* callback for present value writes */
 static binary_value_write_present_value_callback
     Binary_Value_Write_Present_Value_Callback;
->>>>>>> 3222244e
 
 /* These three arrays are used by the ReadPropertyMultiple handler */
 static const int Binary_Value_Properties_Required[] = { PROP_OBJECT_IDENTIFIER,
     PROP_OBJECT_NAME, PROP_OBJECT_TYPE, PROP_PRESENT_VALUE, PROP_STATUS_FLAGS,
     PROP_EVENT_STATE, PROP_OUT_OF_SERVICE, -1 };
 
-<<<<<<< HEAD
-static const int Binary_Value_Properties_Optional[] = {
-    PROP_DESCRIPTION,
-#if (BINARY_VALUE_COMMANDABLE_PV)
-    PROP_PRIORITY_ARRAY, PROP_RELINQUISH_DEFAULT,
-#endif
+static const int Binary_Value_Properties_Optional[] = { PROP_DESCRIPTION,
+    PROP_RELIABILITY, PROP_ACTIVE_TEXT, PROP_INACTIVE_TEXT,
 #if (BINARY_VALUE_INTRINSIC_REPORTING)
     PROP_TIME_DELAY, PROP_NOTIFICATION_CLASS,
     PROP_ALARM_VALUE,
@@ -121,11 +74,7 @@
     PROP_NOTIFY_TYPE, PROP_EVENT_TIME_STAMPS,
     PROP_EVENT_DETECTION_ENABLE,
 #endif
--1 };
-=======
-static const int Binary_Value_Properties_Optional[] = { PROP_DESCRIPTION,
-    PROP_RELIABILITY, PROP_ACTIVE_TEXT, PROP_INACTIVE_TEXT, -1 };
->>>>>>> 3222244e
+    -1 };
 
 static const int Binary_Value_Properties_Proprietary[] = { -1 };
 
@@ -160,86 +109,25 @@
  */
 static struct object_data *Binary_Value_Object(uint32_t object_instance)
 {
-<<<<<<< HEAD
-    unsigned i, j;
-    static bool initialized = false;
-
-    if (!initialized) {
-        initialized = true;
-
-        /* initialize all the binary value priority arrays to NULL */
-        for (i = 0; i < MAX_BINARY_VALUES; i++) {
-          memset(&BV_Descr[i], 0x00, sizeof(BINARY_VALUE_DESCR));
-          BV_Descr[i].Instance = BACNET_INSTANCE(BACNET_ID_VALUE(i, OBJECT_BINARY_VALUE));
-          BV_Descr[i].Change_Of_Value = false;
-
-          for (j = 0; j < BACNET_MAX_PRIORITY; j++) {
-            Binary_Value_Level[i][j] = BINARY_NULL;
-          }
-
-#if (BINARY_VALUE_INTRINSIC_REPORTING)
-          BV_Descr[i].Event_State = EVENT_STATE_NORMAL;
-          BV_Descr[i].Event_Detection_Enable = true;
-          /* notification class not connected */
-          BV_Descr[i].Notification_Class = BACNET_MAX_INSTANCE;
-          /* initialize Event time stamps using wildcards and set Acked_transitions */
-          for (j = 0; j < MAX_BACNET_EVENT_TRANSITION; j++) {
-            datetime_wildcard_set(&BV_Descr[i].Event_Time_Stamps[j]);
-            BV_Descr[i].Acked_Transitions[j].bIsAcked = true;
-          }
-
-          /* Set handler for GetEventInformation function */
-          handler_get_event_information_set(
-              OBJECT_BINARY_VALUE, Binary_Value_Event_Information);
-          /* Set handler for AcknowledgeAlarm function */
-          handler_alarm_ack_set(OBJECT_BINARY_VALUE, Binary_Value_Alarm_Ack);
-          /* Set handler for GetAlarmSummary Service */
-          handler_get_alarm_summary_set(
-              OBJECT_BINARY_VALUE, Binary_Value_Alarm_Summary);
-#endif
-        }
-    }
-
-    return;
-}
-
-/**
- * Validate whether the given instance exists in our table.
- *
- * @param object_instance Object instance
- *
- * @return true/false
+    return Keylist_Data(Object_List, object_instance);
+}
+
+/**
+ * @brief Determines if a given object instance is valid
+ * @param  object_instance - object-instance number of the object
+ * @return  true if the instance is valid, and false if not
  */
 bool Binary_Value_Valid_Instance(uint32_t object_instance)
 {
-    unsigned int index;
-
-    for (index = 0; index < BV_Max_Index; index++) {
-        if (BV_Descr[index].Instance == object_instance) {
-            return true;
-        }
-=======
-    return Keylist_Data(Object_List, object_instance);
-}
-
-/**
- * @brief Determines if a given object instance is valid
- * @param  object_instance - object-instance number of the object
- * @return  true if the instance is valid, and false if not
- */
-bool Binary_Value_Valid_Instance(uint32_t object_instance)
-{
     struct object_data *pObject;
 
     pObject = Binary_Value_Object(object_instance);
     if (pObject) {
         return true;
->>>>>>> 3222244e
     }
 
     return false;
 }
-
 
 /**
  * @brief Determines the number of objects
@@ -247,35 +135,6 @@
  */
 unsigned Binary_Value_Count(void)
 {
-<<<<<<< HEAD
-    return BV_Max_Index;
-}
-
-/**
- * @brief Return the instance of an object indexed by index.
- *
- * @param index Object index
- *
- * @return Object instance
- */
-uint32_t Binary_Value_Index_To_Instance(unsigned index)
-{
-    if (index < BV_Max_Index) {
-        return BV_Descr[index].Instance;
-    } else {
-        PRINT("index %u out of bounds", index);
-    }
-
-    return 0;
-}
-
-/**
- * Initialize the analog inputs. Returns false if there are errors.
- *
- * @param pInit_data pointer to initialisation values
- *
- * @return true/false
-=======
     return Keylist_Count(Object_List);
 }
 
@@ -295,63 +154,10 @@
  * of objects where N is the count.
  * @param  object_instance - object-instance number of the object
  * @return  index for the given instance-number, or count if not valid.
->>>>>>> 3222244e
- */
-bool Binary_Value_Set(BACNET_OBJECT_LIST_INIT_T *pInit_data)
-{
-<<<<<<< HEAD
-  unsigned i;
-
-  if (!pInit_data) {
-    return false;
-  }
-
-  if ((int) pInit_data->length > MAX_BINARY_VALUES) {
-    PRINTF("pInit_data->length = %d > %d", (int) pInit_data->length, MAX_BINARY_VALUES);
-    return false;
-  }
-
-  for (i = 0; i < pInit_data->length; i++) {
-    if (pInit_data->Object_Init_Values[i].Object_Instance < BACNET_MAX_INSTANCE) {
-      BV_Descr[i].Instance = pInit_data->Object_Init_Values[i].Object_Instance;
-    } else {
-      PRINTF("Object instance %u is too big", pInit_data->Object_Init_Values[i].Object_Instance);
-      return false;
-    }
-
-    if (!characterstring_init_ansi(&BV_Descr[i].Name, pInit_data->Object_Init_Values[i].Object_Name)) {
-      PRINTF("Fail to set Object name to \"%128s\"", pInit_data->Object_Init_Values[i].Object_Name);
-      return false;
-    }
-
-    if (!characterstring_init_ansi(&BV_Descr[i].Description, pInit_data->Object_Init_Values[i].Description)) {
-      PRINTF("Fail to set Object description to \"%128s\"", pInit_data->Object_Init_Values[i].Description);
-      return false;
-    }
-  }
-
-  BV_Max_Index = (int) pInit_data->length;
-
-  return true;
-}
-
-/**
- * Return the index that corresponds to the object instance.
- *
- * @param instance Object Instance
- *
- * @return Object index
  */
 unsigned Binary_Value_Instance_To_Index(uint32_t object_instance)
 {
-    unsigned index = 0;
-
-    for (; index < BV_Max_Index && BV_Descr[index].Instance != object_instance; index++) ;
-
-    return index;
-=======
     return Keylist_Index(Object_List, object_instance);
->>>>>>> 3222244e
 }
 
 /**
@@ -363,19 +169,6 @@
  */
 BACNET_BINARY_PV Binary_Value_Present_Value(uint32_t object_instance)
 {
-<<<<<<< HEAD
-    BACNET_BINARY_PV value = RELINQUISH_DEFAULT;
-    unsigned index = 0;
-    unsigned i = 0;
-
-    index = Binary_Value_Instance_To_Index(object_instance);
-    if (index < MAX_BINARY_VALUES) {
-        for (i = 0; i < BACNET_MAX_PRIORITY; i++) {
-          if (Binary_Value_Level[index][i] != BINARY_NULL) {
-            value = Binary_Value_Level[index][i];
-            break;
-          }
-=======
     BACNET_BINARY_PV value = BINARY_INACTIVE;
     struct object_data *pObject;
 
@@ -388,7 +181,6 @@
             } else {
                 value = BINARY_INACTIVE;
             }
->>>>>>> 3222244e
         }
     }
 
@@ -396,71 +188,9 @@
 }
 
 /**
-<<<<<<< HEAD
- * For a given object instance-number, sets the present-value at a given
- * priority 1..16.
- *
- * @param  object_instance - object-instance number of the object
- * @param  value - BACNET_BINARY_PV binary value translated to either 0 or 1
- * @param  priority - priority 1..16
- *
- * @return  true if values are within range and present-value is set.
- */
-bool Binary_Value_Present_Value_Set(
-    uint32_t object_instance, BACNET_BINARY_PV value, uint8_t priority)
-{
-    bool status = false;
-
-    if((priority > 0) && (priority <= BACNET_MAX_PRIORITY)) {
-      unsigned index = Binary_Value_Instance_To_Index(object_instance);
-
-      if (index < BV_Max_Index) {
-        if (Binary_Value_Level[index][priority-1] != value) {
-          BV_Descr[index].Change_Of_Value = true;
-        }
-        Binary_Value_Level[index][priority-1] = value;
-        status = true;
-      }
-    }
-
-    return status;
-}
-
-bool Binary_Value_Change_Of_Value(uint32_t object_instance)
-{
-    bool status = false;
-    unsigned index = Binary_Value_Instance_To_Index(object_instance);
-
-    if (index < BV_Max_Index) {
-        status = BV_Descr[index].Change_Of_Value;
-    }
-
-    return status;
-}
-
-void Binary_Value_Change_Of_Value_Clear(uint32_t object_instance)
-{
-    unsigned index = Binary_Value_Instance_To_Index(object_instance);
-
-    if (index < BV_Max_Index) {
-        BV_Descr[index].Change_Of_Value = false;
-    }
-}
-
-/**
- * @brief Encode a BACnetARRAY property element
- * @param object_instance [in] BACnet network port object instance number
- * @param priority [in] array index requested:
- *    0 to N for individual array members
- * @param apdu [out] Buffer in which the APDU contents are built, or NULL to
- * return the length of buffer if it had been built
- * @return The length of the apdu encoded or
- *   BACNET_STATUS_ERROR for ERROR_CODE_INVALID_ARRAY_INDEX
-=======
  * @brief For a given object instance-number, checks the present-value for COV
  * @param  pObject - specific object with valid data
  * @param  value - floating point analog value
->>>>>>> 3222244e
  */
 static void Binary_Value_Present_Value_COV_Detect(
     struct object_data *pObject, BACNET_BINARY_PV value)
@@ -472,15 +202,6 @@
     }
 }
 
-<<<<<<< HEAD
-    index = Binary_Value_Instance_To_Index(object_instance);
-    if ((index < BV_Max_Index) && (priority < BACNET_MAX_PRIORITY)) {
-        if (Binary_Value_Level[index][priority] != BINARY_NULL) {
-            apdu_len = encode_application_null(apdu);
-        } else {
-            value = Binary_Value_Level[index][priority];
-            apdu_len = encode_application_enumerated(apdu, value);
-=======
 /**
  * @brief For a given object instance-number, returns the out-of-service
  * property value
@@ -516,7 +237,6 @@
         if (pObject->Out_Of_Service != value) {
             pObject->Out_Of_Service = value;
             pObject->Change_Of_Value = true;
->>>>>>> 3222244e
         }
     }
 
@@ -561,66 +281,6 @@
 }
 
 /**
-<<<<<<< HEAD
- * For a given object instance-number, loads the value_list with the COV data.
- *
- * @param  object_instance - object-instance number of the object
- * @param  value_list - list of COV data
- *
- * @return  true if the value list is encoded
- */
-bool Binary_Value_Encode_Value_List(
-    uint32_t object_instance, BACNET_PROPERTY_VALUE *value_list)
-{
-    bool status = false;
-
-    if (value_list) {
-        value_list->propertyIdentifier = PROP_PRESENT_VALUE;
-        value_list->propertyArrayIndex = BACNET_ARRAY_ALL;
-        value_list->value.context_specific = false;
-        value_list->value.tag = BACNET_APPLICATION_TAG_ENUMERATED;
-        value_list->value.next = NULL;
-        value_list->value.type.Enumerated =
-            Binary_Value_Present_Value(object_instance);
-        value_list->priority = BACNET_NO_PRIORITY;
-        value_list = value_list->next;
-    }
-    if (value_list) {
-        value_list->propertyIdentifier = PROP_STATUS_FLAGS;
-        value_list->propertyArrayIndex = BACNET_ARRAY_ALL;
-        value_list->value.context_specific = false;
-        value_list->value.tag = BACNET_APPLICATION_TAG_BIT_STRING;
-        value_list->value.next = NULL;
-        bitstring_init(&value_list->value.type.Bit_String);
-        bitstring_set_bit(
-            &value_list->value.type.Bit_String, STATUS_FLAG_IN_ALARM, false);
-        bitstring_set_bit(
-            &value_list->value.type.Bit_String, STATUS_FLAG_FAULT, false);
-        bitstring_set_bit(
-            &value_list->value.type.Bit_String, STATUS_FLAG_OVERRIDDEN, false);
-        if (Binary_Value_Out_Of_Service(object_instance)) {
-            bitstring_set_bit(&value_list->value.type.Bit_String,
-                STATUS_FLAG_OUT_OF_SERVICE, true);
-        } else {
-            bitstring_set_bit(&value_list->value.type.Bit_String,
-                STATUS_FLAG_OUT_OF_SERVICE, false);
-        }
-        value_list->priority = BACNET_NO_PRIORITY;
-        value_list->next = NULL;
-        status = true;
-    }
-
-    return status;
-}
-
-/**
- * For a given object instance-number, return the name.
- *
- * Note: the object name must be unique within this device.
- *
- * @param  object_instance - object-instance number of the object
- * @param  object_name - object name pointer
-=======
  * For a given object instance-number, sets the reliability
  *
  * @param  object_instance - object-instance number of the object
@@ -771,7 +431,6 @@
  * @param  value - floating point analog value
  * @param  error_class - the BACnet error class
  * @param  error_code - BACnet Error code
->>>>>>> 3222244e
  *
  * @return  true if values are within range and present-value is set.
  */
@@ -827,62 +486,19 @@
 bool Binary_Value_Object_Name(
     uint32_t object_instance, BACNET_CHARACTER_STRING *object_name)
 {
-<<<<<<< HEAD
     bool status = false;
-    unsigned index = 0;
-
-    if (!object_name) {
-        return false;
-    }
-
-    index = Binary_Value_Instance_To_Index(object_instance);
-    if (index < BV_Max_Index) {
-        *object_name = BV_Descr[index].Name;
-        status = true;
-    }
-
-
-    return status;
-}
-
-/**
- * For a given object instance-number, return the description.
- *
- * Note: the object name must be unique within this device.
- *
- * @param  object_instance - object-instance number of the object
- * @param  description - description pointer
- *
- * @return  true/false
- */
-bool Binary_Value_Description(
-    uint32_t object_instance, BACNET_CHARACTER_STRING *description)
-{
-    bool status = false;
-    unsigned index = 0;
-
-    if (!description) {
-        return false;
-    }
-
-    index = Binary_Value_Instance_To_Index(object_instance);
-    if (index < BV_Max_Index) {
-        *description = BV_Descr[index].Description;
-        status = true;
-=======
-    static char text[32] = ""; /* okay for single thread */
-    bool status = false;
-    struct object_data *pObject;
-
-    pObject = Binary_Value_Object(object_instance);
-    if (pObject) {
-        if (pObject->Object_Name == NULL) {
-            snprintf(text, sizeof(text), "BINARY INPUT %lu",
-                (unsigned long)object_instance);
-            status = characterstring_init_ansi(object_name, text);
+    struct object_data *pObject = Binary_Value_Object(object_instance);
+
+    if (pObject) {
+        if (characterstring_length(&pObject->Object_Name) > 0) {
+            *object_name = pObject->Object_Name;
+            status = true;
         } else {
-            status =
-                characterstring_init_ansi(object_name, pObject->Object_Name);
+            char text_string[32] = "";
+
+            snprintf(text_string, sizeof(text_string), "BINARY VALUE %u",
+                    object_instance);
+            status = characterstring_init_ansi(object_name, text_string);
         }
     }
 
@@ -898,19 +514,17 @@
 bool Binary_Value_Name_Set(uint32_t object_instance, char *new_name)
 {
     bool status = false;
-    struct object_data *pObject;
-
-    pObject = Binary_Value_Object(object_instance);
-    if (pObject) {
-        if (new_name) {
-            status = true;
-            pObject->Object_Name = new_name;
-        }
+    struct object_data *pObject = Binary_Value_Object(object_instance);
+
+    if (pObject) {
+        status =
+            characterstring_init_ansi(&pObject->Object_Name, new_name);
     }
 
     return status;
 }
 
+#if 0
 /**
  * @brief For a given object instance-number, returns the polarity property.
  * @param  object_instance - object-instance number of the object
@@ -944,29 +558,24 @@
     pObject = Binary_Value_Object(object_instance);
     if (pObject) {
         pObject->Polarity = polarity;
->>>>>>> 3222244e
     }
 
     return status;
 }
+#endif
 
 /**
  * @brief For a given object instance-number, returns the description
  * @param  object_instance - object-instance number of the object
  * @return description text or NULL if not found
  */
-char *Binary_Value_Description(uint32_t object_instance)
-{
-    char *name = NULL;
-    struct object_data *pObject;
-
-    pObject = Binary_Value_Object(object_instance);
-    if (pObject) {
-        if (pObject->Description == NULL) {
-            name = "";
-        } else {
-            name = (char *)pObject->Description;
-        }
+BACNET_CHARACTER_STRING *Binary_Value_Description(uint32_t object_instance)
+{
+    BACNET_CHARACTER_STRING *name = NULL;
+    struct object_data *pObject = Binary_Value_Object(object_instance);
+
+    if (pObject) {
+        name = &pObject->Description;
     }
 
     return name;
@@ -981,12 +590,11 @@
 bool Binary_Value_Description_Set(uint32_t object_instance, char *new_name)
 {
     bool status = false; /* return value */
-    struct object_data *pObject;
-
-    pObject = Binary_Value_Object(object_instance);
-    if (pObject) {
-        status = true;
-        pObject->Description = new_name;
+    struct object_data *pObject = Binary_Value_Object(object_instance);
+
+    if (pObject) {
+        status =
+            characterstring_init_ansi(&pObject->Description, new_name);
     }
 
     return status;
@@ -1004,15 +612,9 @@
     char *name = NULL;
     struct object_data *pObject;
 
-<<<<<<< HEAD
-    index = Binary_Value_Instance_To_Index(instance);
-    if (index < BV_Max_Index) {
-        oos_flag = BV_Descr[index].Out_Of_Service;
-=======
     pObject = Binary_Value_Object(object_instance);
     if (pObject) {
         name = (char *)pObject->Active_Text;
->>>>>>> 3222244e
     }
 
     return name;
@@ -1031,16 +633,10 @@
     bool status = false; /* return value */
     struct object_data *pObject;
 
-<<<<<<< HEAD
-    index = Binary_Value_Instance_To_Index(instance);
-    if (index < BV_Max_Index) {
-        BV_Descr[index].Out_Of_Service = oos_flag;
-=======
     pObject = Binary_Value_Object(object_instance);
     if (pObject) {
         status = true;
         pObject->Active_Text = new_name;
->>>>>>> 3222244e
     }
 
     return status;
@@ -1104,34 +700,12 @@
     BACNET_BIT_STRING bit_string;
     BACNET_CHARACTER_STRING char_string;
     uint8_t *apdu = NULL;
-<<<<<<< HEAD
-#if (BINARY_VALUE_INTRINSIC_REPORTING)
-    BINARY_VALUE_DESCR *CurrentBV = NULL;
-#endif
-=======
     bool state = false;
->>>>>>> 3222244e
 
     if ((rpdata == NULL) || (rpdata->application_data == NULL) ||
         (rpdata->application_data_len == 0)) {
         return 0;
     }
-<<<<<<< HEAD
-
-    /* Valid object index? */
-    object_index = Binary_Value_Instance_To_Index(rpdata->object_instance);
-    if (object_index >= BV_Max_Index) {
-        rpdata->error_class = ERROR_CLASS_OBJECT;
-        rpdata->error_code = ERROR_CODE_UNKNOWN_OBJECT;
-        return BACNET_STATUS_ERROR;
-    }
-
-#if (BINARY_VALUE_INTRINSIC_REPORTING)
-        CurrentBV = &BV_Descr[object_index];
-#endif
-
-=======
->>>>>>> 3222244e
     apdu = rpdata->application_data;
     switch (rpdata->object_property) {
         case PROP_OBJECT_IDENTIFIER:
@@ -1139,25 +713,10 @@
                 &apdu[0], Object_Type, rpdata->object_instance);
             break;
         case PROP_OBJECT_NAME:
-<<<<<<< HEAD
-            if (Binary_Value_Object_Name(
-                    rpdata->object_instance, &char_string)) {
-                apdu_len =
-                    encode_application_character_string(&apdu[0], &char_string);
-            }
-=======
             /* note: object name must be unique in our device */
             Binary_Value_Object_Name(rpdata->object_instance, &char_string);
             apdu_len =
                 encode_application_character_string(&apdu[0], &char_string);
->>>>>>> 3222244e
-            break;
-        case PROP_DESCRIPTION:
-            if (Binary_Value_Description(
-                    rpdata->object_instance, &char_string)) {
-                apdu_len =
-                    encode_application_character_string(&apdu[0], &char_string);
-            }
             break;
         case PROP_OBJECT_TYPE:
             apdu_len = encode_application_enumerated(&apdu[0], Object_Type);
@@ -1185,16 +744,18 @@
             state = Binary_Value_Out_Of_Service(rpdata->object_instance);
             apdu_len = encode_application_boolean(&apdu[0], state);
             break;
+#if 0
         case PROP_POLARITY:
             apdu_len = encode_application_enumerated(
                 &apdu[0], Binary_Value_Polarity(rpdata->object_instance));
             break;
+#endif
         case PROP_RELIABILITY:
             apdu_len = encode_application_enumerated(
                 &apdu[0], Binary_Value_Reliability(rpdata->object_instance));
             break;
         case PROP_DESCRIPTION:
-            characterstring_init_ansi(&char_string,
+            characterstring_copy(&char_string,
                 Binary_Value_Description(rpdata->object_instance));
             apdu_len =
                 encode_application_character_string(&apdu[0], &char_string);
@@ -1211,57 +772,54 @@
             apdu_len =
                 encode_application_character_string(&apdu[0], &char_string);
             break;
-#if (BINARY_VALUE_INTRINSIC_REPORTING)
+#if (BINARY_INPUT_INTRINSIC_REPORTING)
         case PROP_ALARM_VALUE:
             /* note: you need to look up the actual value */
             apdu_len = encode_application_enumerated(
-                &apdu[0], CurrentBV->Alarm_Value);
+                &apdu[0], pObject->Alarm_Value);
             break;
         case PROP_TIME_DELAY:
             apdu_len =
-                encode_application_unsigned(&apdu[0], CurrentBV->Time_Delay);
+                encode_application_unsigned(&apdu[0], pObject->Time_Delay);
             break;
 
         case PROP_NOTIFICATION_CLASS:
             apdu_len = encode_application_unsigned(
-                &apdu[0], CurrentBV->Notification_Class);
+                &apdu[0], pObject->Notification_Class);
             break;
 
         case PROP_EVENT_ENABLE:
             bitstring_init(&bit_string);
             bitstring_set_bit(&bit_string, TRANSITION_TO_OFFNORMAL,
-                (CurrentBV->Event_Enable & EVENT_ENABLE_TO_OFFNORMAL) ? true
-                                                                      : false);
+                (pObject->Event_Enable & EVENT_ENABLE_TO_OFFNORMAL) ? true : false);
             bitstring_set_bit(&bit_string, TRANSITION_TO_FAULT,
-                (CurrentBV->Event_Enable & EVENT_ENABLE_TO_FAULT) ? true
-                                                                  : false);
+                (pObject->Event_Enable & EVENT_ENABLE_TO_FAULT) ? true : false);
             bitstring_set_bit(&bit_string, TRANSITION_TO_NORMAL,
-                (CurrentBV->Event_Enable & EVENT_ENABLE_TO_NORMAL) ? true
-                                                                   : false);
+                (pObject->Event_Enable & EVENT_ENABLE_TO_NORMAL) ? true : false);
 
             apdu_len = encode_application_bitstring(&apdu[0], &bit_string);
             break;
 
         case PROP_EVENT_DETECTION_ENABLE:
             apdu_len =
-                encode_application_boolean(&apdu[0], CurrentBV->Event_Detection_Enable);
+                encode_application_boolean(&apdu[0], pObject->Event_Detection_Enable);
             break;
 
         case PROP_ACKED_TRANSITIONS:
             bitstring_init(&bit_string);
             bitstring_set_bit(&bit_string, TRANSITION_TO_OFFNORMAL,
-                CurrentBV->Acked_Transitions[TRANSITION_TO_OFFNORMAL].bIsAcked);
+                pObject->Acked_Transitions[TRANSITION_TO_OFFNORMAL].bIsAcked);
             bitstring_set_bit(&bit_string, TRANSITION_TO_FAULT,
-                CurrentBV->Acked_Transitions[TRANSITION_TO_FAULT].bIsAcked);
+                pObject->Acked_Transitions[TRANSITION_TO_FAULT].bIsAcked);
             bitstring_set_bit(&bit_string, TRANSITION_TO_NORMAL,
-                CurrentBV->Acked_Transitions[TRANSITION_TO_NORMAL].bIsAcked);
+                pObject->Acked_Transitions[TRANSITION_TO_NORMAL].bIsAcked);
 
             apdu_len = encode_application_bitstring(&apdu[0], &bit_string);
             break;
 
         case PROP_NOTIFY_TYPE:
             apdu_len = encode_application_enumerated(
-                &apdu[0], CurrentBV->Notify_Type ? NOTIFY_EVENT : NOTIFY_ALARM);
+                &apdu[0], pObject->Notify_Type ? NOTIFY_EVENT : NOTIFY_ALARM);
             break;
 
         case PROP_EVENT_TIME_STAMPS:
@@ -1279,9 +837,9 @@
                 len = encode_opening_tag(
                     &apdu[apdu_len], TIME_STAMP_DATETIME);
                 len += encode_application_date(&apdu[apdu_len + len],
-                    &CurrentBV->Event_Time_Stamps[i].date);
+                    &pObject->Event_Time_Stamps[i].date);
                 len += encode_application_time(&apdu[apdu_len + len],
-                    &CurrentBV->Event_Time_Stamps[i].time);
+                    &pObject->Event_Time_Stamps[i].time);
                 len += encode_closing_tag(
                     &apdu[apdu_len + len], TIME_STAMP_DATETIME);
 
@@ -1299,9 +857,9 @@
                 apdu_len =
                     encode_opening_tag(&apdu[apdu_len], TIME_STAMP_DATETIME);
                 apdu_len += encode_application_date(&apdu[apdu_len],
-                    &CurrentBV->Event_Time_Stamps[rpdata->array_index].date);
+                    &pObject->Event_Time_Stamps[rpdata->array_index].date);
                 apdu_len += encode_application_time(&apdu[apdu_len],
-                    &CurrentBV->Event_Time_Stamps[rpdata->array_index].time);
+                    &pObject->Event_Time_Stamps[rpdata->array_index].time);
                 apdu_len +=
                     encode_closing_tag(&apdu[apdu_len], TIME_STAMP_DATETIME);
             } else {
@@ -1341,9 +899,7 @@
     bool status = false; /* return value */
     int len = 0;
     BACNET_APPLICATION_DATA_VALUE value;
-#if (BINARY_VALUE_INTRINSIC_REPORTING)
-    BINARY_VALUE_DESCR *CurrentBV = NULL;
-#endif
+    struct object_data *pObject;
 
     /* Valid data? */
     if (wp_data == NULL) {
@@ -1363,6 +919,9 @@
         wp_data->error_code = ERROR_CODE_VALUE_OUT_OF_RANGE;
         return false;
     }
+    if(!pObject = Bnary_Input_Object(wp_data->object_instance)) {
+        return BACNET_STATUS_ERROR;
+    }
     /* Only array properties can have array options. */
     if ((wp_data->object_property != PROP_PRIORITY_ARRAY) &&
         (wp_data->array_index != BACNET_ARRAY_ALL)) {
@@ -1370,22 +929,6 @@
         wp_data->error_code = ERROR_CODE_PROPERTY_IS_NOT_AN_ARRAY;
         return false;
     }
-<<<<<<< HEAD
-
-    /* Valid object index? */
-    object_index = Binary_Value_Instance_To_Index(wp_data->object_instance);
-    if (object_index >= BV_Max_Index) {
-        wp_data->error_class = ERROR_CLASS_OBJECT;
-        wp_data->error_code = ERROR_CODE_UNKNOWN_OBJECT;
-        return false;
-    }
-
-#if (BINARY_VALUE_INTRINSIC_REPORTING)
-    CurrentBV = &BV_Descr[object_index];
-#endif
-
-=======
->>>>>>> 3222244e
     switch (wp_data->object_property) {
         case PROP_PRESENT_VALUE:
             status = write_property_type_valid(
@@ -1405,33 +948,7 @@
                     wp_data->object_instance, value.type.Boolean);
             }
             break;
-<<<<<<< HEAD
-#if (BINARY_VALUE_INTRINSIC_REPORTING)
-        case PROP_TIME_DELAY:
-            status = write_property_type_valid(
-                wp_data, &value, BACNET_APPLICATION_TAG_UNSIGNED_INT);
-            if (status) {
-                CurrentBV->Time_Delay = value.type.Unsigned_Int;
-                CurrentBV->Remaining_Time_Delay = CurrentBV->Time_Delay;
-            }
-            break;
-
-        case PROP_NOTIFICATION_CLASS:
-            status = write_property_type_valid(
-                wp_data, &value, BACNET_APPLICATION_TAG_UNSIGNED_INT);
-            if (status) {
-                CurrentBV->Notification_Class = value.type.Unsigned_Int;
-            }
-            break;
-
-        case PROP_ALARM_VALUE:
-            status = write_property_type_valid(
-                wp_data, &value, BACNET_APPLICATION_TAG_ENUMERATED);
-            if (status) {
-                if (value.type.Enumerated <= MAX_BINARY_PV) {
-                    Binary_Value_Alarm_Value_Set(wp_data->object_instance,
-                        (BACNET_BINARY_PV) value.type.Enumerated);
-=======
+#if 0
         case PROP_POLARITY:
             status = write_property_type_valid(
                 wp_data, &value, BACNET_APPLICATION_TAG_ENUMERATED);
@@ -1439,14 +956,45 @@
                 if (value.type.Enumerated < MAX_POLARITY) {
                     Binary_Value_Polarity_Set(wp_data->object_instance,
                         (BACNET_POLARITY)value.type.Enumerated);
->>>>>>> 3222244e
                 } else {
                     status = false;
                     wp_data->error_class = ERROR_CLASS_PROPERTY;
                     wp_data->error_code = ERROR_CODE_VALUE_OUT_OF_RANGE;
                 }
             }
-<<<<<<< HEAD
+            break;
+#endif
+#if (BINARY_INPUT_INTRINSIC_REPORTING)
+        case PROP_TIME_DELAY:
+            status = write_property_type_valid(
+                wp_data, &value, BACNET_APPLICATION_TAG_UNSIGNED_INT);
+            if (status) {
+                pObject->Time_Delay = value.type.Unsigned_Int;
+                pObject->Remaining_Time_Delay = pObject->Time_Delay;
+            }
+            break;
+
+        case PROP_NOTIFICATION_CLASS:
+            status = write_property_type_valid(
+                wp_data, &value, BACNET_APPLICATION_TAG_UNSIGNED_INT);
+            if (status) {
+                pObject->Notification_Class = value.type.Unsigned_Int;
+            }
+            break;
+
+        case PROP_ALARM_VALUE:
+            status = write_property_type_valid(
+                wp_data, &value, BACNET_APPLICATION_TAG_ENUMERATED);
+            if (status) {
+                if (value.type.Enumerated <= MAX_BINARY_PV) {
+                    Binary_Input_Alarm_Value_Set(wp_data->object_instance,
+                        (BACNET_BINARY_PV) value.type.Enumerated);
+                } else {
+                    status = false;
+                    wp_data->error_class = ERROR_CLASS_PROPERTY;
+                    wp_data->error_code = ERROR_CODE_VALUE_OUT_OF_RANGE;
+                }
+            }
             break;
 
         case PROP_EVENT_ENABLE:
@@ -1454,7 +1002,7 @@
                 wp_data, &value, BACNET_APPLICATION_TAG_BIT_STRING);
             if (status) {
                 if (value.type.Bit_String.bits_used == 3) {
-                    CurrentBV->Event_Enable = value.type.Bit_String.value[0];
+                    pObject->Event_Enable = value.type.Bit_String.value[0];
                 } else {
                     wp_data->error_class = ERROR_CLASS_PROPERTY;
                     wp_data->error_code = ERROR_CODE_VALUE_OUT_OF_RANGE;
@@ -1469,10 +1017,10 @@
             if (status) {
                 switch ((BACNET_NOTIFY_TYPE)value.type.Enumerated) {
                     case NOTIFY_EVENT:
-                        CurrentBV->Notify_Type = 1;
+                        pObject->Notify_Type = 1;
                         break;
                     case NOTIFY_ALARM:
-                        CurrentBV->Notify_Type = 0;
+                        pObject->Notify_Type = 0;
                         break;
                     default:
                         wp_data->error_class = ERROR_CLASS_PROPERTY;
@@ -1483,24 +1031,6 @@
             }
             break;
 #endif
-        case PROP_OBJECT_IDENTIFIER:
-        case PROP_OBJECT_NAME:
-        case PROP_DESCRIPTION:
-        case PROP_OBJECT_TYPE:
-        case PROP_STATUS_FLAGS:
-        case PROP_EVENT_STATE:
-        case PROP_PRIORITY_ARRAY:
-        case PROP_RELINQUISH_DEFAULT:
-#if (BINARY_VALUE_INTRINSIC_REPORTING)
-        case PROP_EVENT_DETECTION_ENABLE:
-        case PROP_ACKED_TRANSITIONS:
-        case PROP_EVENT_TIME_STAMPS:
-#endif
-            wp_data->error_class = ERROR_CLASS_PROPERTY;
-            wp_data->error_code = ERROR_CODE_WRITE_ACCESS_DENIED;
-=======
->>>>>>> 3222244e
-            break;
         default:
             if (property_lists_member(Binary_Value_Properties_Required,
                     Binary_Value_Properties_Optional,
@@ -1519,316 +1049,6 @@
 }
 
 /**
-<<<<<<< HEAD
- * For a given object instance-number, gets the event-state property value
- *
- * @param  object_instance - object-instance number of the object
- *
- * @return  event-state property value
- */
-unsigned Binary_Value_Event_State(uint32_t object_instance)
-{
-    unsigned state = EVENT_STATE_NORMAL;
-#if !(BINARY_VALUE_INTRINSIC_REPORTING)
-  (void) object_instance;
-#endif
-#if (BINARY_VALUE_INTRINSIC_REPORTING)
-    unsigned index = Binary_Value_Instance_To_Index(object_instance);
-
-    if (index < BV_Max_Index) {
-        state = BV_Descr[index].Event_State;
-    }
-#endif
-
-    return state;
-}
-
-#if (BINARY_VALUE_INTRINSIC_REPORTING)
-/**
- * For a given object instance-number, gets the event-detection-enable property value
- *
- * @param  object_instance - object-instance number of the object
- *
- * @return  event-detection-enable property value
- */
-bool Binary_Value_Event_Detection_Enable(uint32_t object_instance)
-{
-    bool retval = false;
-#if !(BINARY_VALUE_INTRINSIC_REPORTING)
-    (void) object_instance;
-#endif
-#if (BINARY_VALUE_INTRINSIC_REPORTING)
-    unsigned index = Binary_Value_Instance_To_Index(object_instance);
-
-    if (index < BV_Max_Index) {
-        retval = BV_Descr[index].Event_Detection_Enable;
-    }
-#endif
-
-    return retval;
-}
-
-/**
- * For a given object instance-number, sets the event-detection-enable property value
- *
- * @param  object_instance - object-instance number of the object
- *
- * @return  event-detection-enable property value
- */
-bool Binary_Value_Event_Detection_Enable_Set(uint32_t object_instance, bool value)
-{
-    bool retval = false;
-#if !(BINARY_VALUE_INTRINSIC_REPORTING)
-    (void) object_instance;
-    (void) value;
-#endif
-#if (BINARY_VALUE_INTRINSIC_REPORTING)
-    unsigned index = Binary_Value_Instance_To_Index(object_instance);
-
-    if (index < BV_Max_Index) {
-        BV_Descr[index].Event_Detection_Enable = value;
-        retval = true;
-    }
-#endif
-
-    return retval;
-}
-
-int Binary_Value_Event_Information(
-    unsigned index, BACNET_GET_EVENT_INFORMATION_DATA *getevent_data)
-{
-    bool IsNotAckedTransitions;
-    bool IsActiveEvent;
-    int i;
-
-    /* check index */
-    if (index < BV_Max_Index) {
-        /* Event_State not equal to NORMAL */
-        IsActiveEvent = (BV_Descr[index].Event_State != EVENT_STATE_NORMAL);
-
-        /* Acked_Transitions property, which has at least one of the bits
-           (TO-OFFNORMAL, TO-FAULT, TONORMAL) set to FALSE. */
-        IsNotAckedTransitions =
-            (BV_Descr[index]
-                    .Acked_Transitions[TRANSITION_TO_OFFNORMAL]
-                    .bIsAcked == false) |
-            (BV_Descr[index].Acked_Transitions[TRANSITION_TO_FAULT].bIsAcked ==
-                false) |
-            (BV_Descr[index].Acked_Transitions[TRANSITION_TO_NORMAL].bIsAcked ==
-                false);
-    } else
-        return -1; /* end of list  */
-
-    if ((IsActiveEvent) || (IsNotAckedTransitions)) {
-        /* Object Identifier */
-        getevent_data->objectIdentifier.type = OBJECT_BINARY_VALUE;
-        getevent_data->objectIdentifier.instance =
-            Binary_Value_Index_To_Instance(index);
-        /* Event State */
-        getevent_data->eventState = BV_Descr[index].Event_State;
-        /* Acknowledged Transitions */
-        bitstring_init(&getevent_data->acknowledgedTransitions);
-        bitstring_set_bit(&getevent_data->acknowledgedTransitions,
-            TRANSITION_TO_OFFNORMAL,
-            BV_Descr[index]
-                .Acked_Transitions[TRANSITION_TO_OFFNORMAL]
-                .bIsAcked);
-        bitstring_set_bit(&getevent_data->acknowledgedTransitions,
-            TRANSITION_TO_FAULT,
-            BV_Descr[index].Acked_Transitions[TRANSITION_TO_FAULT].bIsAcked);
-        bitstring_set_bit(&getevent_data->acknowledgedTransitions,
-            TRANSITION_TO_NORMAL,
-            BV_Descr[index].Acked_Transitions[TRANSITION_TO_NORMAL].bIsAcked);
-        /* Event Time Stamps */
-        for (i = 0; i < 3; i++) {
-            getevent_data->eventTimeStamps[i].tag = TIME_STAMP_DATETIME;
-            getevent_data->eventTimeStamps[i].value.dateTime =
-                BV_Descr[index].Event_Time_Stamps[i];
-        }
-        /* Notify Type */
-        getevent_data->notifyType = BV_Descr[index].Notify_Type;
-        /* Event Enable */
-        bitstring_init(&getevent_data->eventEnable);
-        bitstring_set_bit(&getevent_data->eventEnable, TRANSITION_TO_OFFNORMAL,
-            (BV_Descr[index].Event_Enable & EVENT_ENABLE_TO_OFFNORMAL) ? true
-                                                                       : false);
-        bitstring_set_bit(&getevent_data->eventEnable, TRANSITION_TO_FAULT,
-            (BV_Descr[index].Event_Enable & EVENT_ENABLE_TO_FAULT) ? true
-                                                                   : false);
-        bitstring_set_bit(&getevent_data->eventEnable, TRANSITION_TO_NORMAL,
-            (BV_Descr[index].Event_Enable & EVENT_ENABLE_TO_NORMAL) ? true
-                                                                    : false);
-        /* Event Priorities */
-        Notification_Class_Get_Priorities(
-            BV_Descr[index].Notification_Class, getevent_data->eventPriorities);
-
-        return 1; /* active event */
-    } else
-        return 0; /* no active event at this index */
-}
-
-int Binary_Value_Alarm_Ack(
-    BACNET_ALARM_ACK_DATA *alarmack_data, BACNET_ERROR_CODE *error_code)
-{
-    BINARY_VALUE_DESCR *CurrentBV;
-    unsigned int object_index;
-
-    if((error_code == NULL) || (alarmack_data == NULL)) {
-      PRINT("[%s %d]: NULL pointer parameter! error_code = %p; alarmack_data = %p\r\n", __FILE__, __LINE__, error_code, alarmack_data);
-      return -2;
-    }
-
-    object_index = Binary_Value_Instance_To_Index(
-        alarmack_data->eventObjectIdentifier.instance);
-
-    if (object_index < BV_Max_Index)
-        CurrentBV = &BV_Descr[object_index];
-    else {
-        *error_code = ERROR_CODE_UNKNOWN_OBJECT;
-        return -1;
-    }
-
-    switch (alarmack_data->eventStateAcked) {
-        case EVENT_STATE_OFFNORMAL:
-            if (CurrentBV->Acked_Transitions[TRANSITION_TO_OFFNORMAL]
-                    .bIsAcked == false) {
-                if (alarmack_data->eventTimeStamp.tag != TIME_STAMP_DATETIME) {
-                    *error_code = ERROR_CODE_INVALID_TIME_STAMP;
-                    return -1;
-                }
-                if (datetime_compare(
-                        &CurrentBV->Acked_Transitions[TRANSITION_TO_OFFNORMAL]
-                             .Time_Stamp,
-                        &alarmack_data->eventTimeStamp.value.dateTime) > 0) {
-                    *error_code = ERROR_CODE_INVALID_TIME_STAMP;
-                    return -1;
-                }
-                /* Send ack notification */
-                CurrentBV->Acked_Transitions[TRANSITION_TO_OFFNORMAL].bIsAcked =
-                    true;
-            } else if (alarmack_data->eventStateAcked ==
-                CurrentBV->Event_State) {
-                /* Send ack notification */
-            } else {
-                *error_code = ERROR_CODE_INVALID_EVENT_STATE;
-                return -1;
-            }
-            break;
-
-        case EVENT_STATE_FAULT:
-            if (CurrentBV->Acked_Transitions[TRANSITION_TO_FAULT].bIsAcked ==
-                false) {
-                if (alarmack_data->eventTimeStamp.tag != TIME_STAMP_DATETIME) {
-                    *error_code = ERROR_CODE_INVALID_TIME_STAMP;
-                    return -1;
-                }
-                if (datetime_compare(
-                        &CurrentBV->Acked_Transitions[TRANSITION_TO_FAULT]
-                             .Time_Stamp,
-                        &alarmack_data->eventTimeStamp.value.dateTime) > 0) {
-                    *error_code = ERROR_CODE_INVALID_TIME_STAMP;
-                    return -1;
-                }
-                /* Send ack notification */
-                CurrentBV->Acked_Transitions[TRANSITION_TO_FAULT].bIsAcked =
-                    true;
-            } else if (alarmack_data->eventStateAcked ==
-                CurrentBV->Event_State) {
-                /* Send ack notification */
-            } else {
-                *error_code = ERROR_CODE_INVALID_EVENT_STATE;
-                return -1;
-            }
-            break;
-
-        case EVENT_STATE_NORMAL:
-            if (CurrentBV->Acked_Transitions[TRANSITION_TO_NORMAL].bIsAcked ==
-                false) {
-                if (alarmack_data->eventTimeStamp.tag != TIME_STAMP_DATETIME) {
-                    *error_code = ERROR_CODE_INVALID_TIME_STAMP;
-                    return -1;
-                }
-                if (datetime_compare(
-                        &CurrentBV->Acked_Transitions[TRANSITION_TO_NORMAL]
-                             .Time_Stamp,
-                        &alarmack_data->eventTimeStamp.value.dateTime) > 0) {
-                    *error_code = ERROR_CODE_INVALID_TIME_STAMP;
-                    return -1;
-                }
-                /* Send ack notification */
-                CurrentBV->Acked_Transitions[TRANSITION_TO_NORMAL].bIsAcked =
-                    true;
-            } else if (alarmack_data->eventStateAcked ==
-                CurrentBV->Event_State) {
-                /* Send ack notification */
-            } else {
-                *error_code = ERROR_CODE_INVALID_EVENT_STATE;
-                return -1;
-            }
-            break;
-
-        default:
-            return -2;
-    }
-    CurrentBV->Ack_notify_data.bSendAckNotify = true;
-    CurrentBV->Ack_notify_data.EventState = alarmack_data->eventStateAcked;
-
-    return 1;
-}
-
-int Binary_Value_Alarm_Summary(
-    unsigned index, BACNET_GET_ALARM_SUMMARY_DATA *getalarm_data)
-{
-    if(getalarm_data == NULL) {
-      PRINT("[%s %d]: NULL pointer parameter! getalarm_data = %p\r\n", __FILE__, __LINE__, getalarm_data);
-      return -2;
-    }
-    /* check index */
-    if (index < BV_Max_Index) {
-        /* Event_State is not equal to NORMAL  and
-           Notify_Type property value is ALARM */
-        if ((BV_Descr[index].Event_State != EVENT_STATE_NORMAL) &&
-            (BV_Descr[index].Notify_Type == NOTIFY_ALARM)) {
-            /* Object Identifier */
-            getalarm_data->objectIdentifier.type = OBJECT_BINARY_VALUE;
-            getalarm_data->objectIdentifier.instance =
-                Binary_Value_Index_To_Instance(index);
-            /* Alarm State */
-            getalarm_data->alarmState = BV_Descr[index].Event_State;
-            /* Acknowledged Transitions */
-            bitstring_init(&getalarm_data->acknowledgedTransitions);
-            bitstring_set_bit(&getalarm_data->acknowledgedTransitions,
-                TRANSITION_TO_OFFNORMAL,
-                BV_Descr[index]
-                    .Acked_Transitions[TRANSITION_TO_OFFNORMAL]
-                    .bIsAcked);
-            bitstring_set_bit(&getalarm_data->acknowledgedTransitions,
-                TRANSITION_TO_FAULT,
-                BV_Descr[index]
-                    .Acked_Transitions[TRANSITION_TO_FAULT]
-                    .bIsAcked);
-            bitstring_set_bit(&getalarm_data->acknowledgedTransitions,
-                TRANSITION_TO_NORMAL,
-                BV_Descr[index]
-                    .Acked_Transitions[TRANSITION_TO_NORMAL]
-                    .bIsAcked);
-
-            return 1; /* active alarm */
-        } else
-            return 0; /* no active alarm at this index */
-    } else
-        return -1; /* end of list  */
-}
-
-bool Binary_Value_Alarm_Value_Set(
-    uint32_t object_instance, BACNET_BINARY_PV value)
-{
-    bool status = false;
-    unsigned index = Binary_Value_Instance_To_Index(object_instance);
-
-    if (index < BV_Max_Index) {
-        BV_Descr[index].Alarm_Value = value;
-=======
  * @brief Sets a callback used when present-value is written from BACnet
  * @param cb - callback used to provide indications
  */
@@ -1962,48 +1182,401 @@
     pObject = Keylist_Data_Delete(Object_List, object_instance);
     if (pObject) {
         free(pObject);
->>>>>>> 3222244e
         status = true;
     }
 
     return status;
 }
-<<<<<<< HEAD
-#endif /* (INTRINSIC_REPORTING) */
-
-void Binary_Value_Intrinsic_Reporting(uint32_t object_instance)
-{
+
+/**
+ * Initializes the Binary Input object data
+ */
+void Binary_Value_Init(void)
+{
+    Object_List = Keylist_Create();
+}
+
+/**
+ * Initialize the binary inputs. Returns false if there are errors.
+ *
+ * @param pInit_data pointer to initialisation values
+ *
+ * @return true/false
+ */
+bool Binary_Value_Set(BACNET_OBJECT_LIST_INIT_T *pInit_data)
+{
+    unsigned i;
+
+    if (!pInit_data) {
+        return false;
+    }
+
+    for (i = 0; i < pInit_data->length; i++) {
+        if (pInit_data->Object_Init_Values[i].Object_Instance < BACNET_MAX_INSTANCE) {
+            if(Binary_Value_Create(pInit_data->Object_Init_Values[i].Object_Instance) < BACNET_MAX_INSTANCE) {
+                struct object_data *pObject = Binary_Value_Object(pInit_data->Object_Init_Values[i].Object_Instance);
+
+                if(pObject == NULL) {
+                    PRINT("Object instance %u not found right after its creation", pInit_data->Object_Init_Values[i].Object_Instance);
+                    return false;
+                }
+
+                if (!characterstring_init_ansi(&pObject->Object_Name, pInit_data->Object_Init_Values[i].Object_Name)) {
+                    PRINT("Fail to set Object name to \"%.128s\"", pInit_data->Object_Init_Values[i].Object_Name);
+                    return false;
+                }
+
+                if (!characterstring_init_ansi(&pObject->Description, pInit_data->Object_Init_Values[i].Description)) {
+                    PRINT("Fail to set Object description to \"%.128s\"", pInit_data->Object_Init_Values[i].Description);
+                    return false;
+                }
+
+            } else {
+                PRINT("Unable to create object of instance %u", pInit_data->Object_Init_Values[i].Object_Instance);
+                return false;
+            }
+        } else {
+            PRINT("Object instance %u is too big", pInit_data->Object_Init_Values[i].Object_Instance);
+            return false;
+        }
+    }
+
+    return true;
+}
+
+/**
+ * For a given object instance-number, gets the event-state property value
+ *
+ * @param  object_instance - object-instance number of the object
+ *
+ * @return  event-state property value
+ */
+unsigned Binary_Value_Event_State(uint32_t object_instance)
+{
+    unsigned state = EVENT_STATE_NORMAL;
 #if !(BINARY_VALUE_INTRINSIC_REPORTING)
   (void) object_instance;
+#else
+    struct object_data *pObject = Binary_Value_Object(object_instance);
+
+    if (pObject) {
+        state = pObject->Event_State;
+    }
 #endif
+
+    return state;
+}
+
 #if (BINARY_VALUE_INTRINSIC_REPORTING)
+/**
+ * For a given object instance-number, gets the event-detection-enable property value
+ *
+ * @param  object_instance - object-instance number of the object
+ *
+ * @return  event-detection-enable property value
+ */
+bool Binary_Value_Event_Detection_Enable(uint32_t object_instance)
+{
+    bool retval = false;
+#if !(BINARY_VALUE_INTRINSIC_REPORTING)
+    (void) object_instance;
+#else
+    struct object_data *pObject = Binary_Value_Object(object_instance);
+
+    if (pObject) {
+        retval = pObject->Event_Detection_Enable;
+    }
+#endif
+
+    return retval;
+}
+
+/**
+ * For a given object instance-number, sets the event-detection-enable property value
+ *
+ * @param  object_instance - object-instance number of the object
+ *
+ * @return  event-detection-enable property value
+ */
+bool Binary_Value_Event_Detection_Enable_Set(uint32_t object_instance, bool value)
+{
+    bool retval = false;
+#if !(BINARY_VALUE_INTRINSIC_REPORTING)
+    (void) object_instance;
+    (void) value;
+#else
+    struct object_data *pObject = Binary_Value_Object(object_instance);
+
+    if (pObject) {
+        pObject->Event_Detection_Enable = value;
+        retval = true;
+    }
+#endif
+
+    return retval;
+}
+
+int Binary_Value_Event_Information(
+    unsigned index, BACNET_GET_EVENT_INFORMATION_DATA *getevent_data)
+{
+    struct object_data *pObject = Binary_Value_Object(object_instance);
+
+    bool IsNotAckedTransitions;
+    bool IsActiveEvent;
+    int i;
+
+    /* check index */
+    if (pObject) {
+        /* Event_State not equal to NORMAL */
+        IsActiveEvent = (pObject->Event_State != EVENT_STATE_NORMAL);
+
+        /* Acked_Transitions property, which has at least one of the bits
+           (TO-OFFNORMAL, TO-FAULT, TONORMAL) set to FALSE. */
+        IsNotAckedTransitions =
+            (pObject->Acked_Transitions[TRANSITION_TO_OFFNORMAL].bIsAcked ==
+                false) |
+            (pObject->Acked_Transitions[TRANSITION_TO_FAULT].bIsAcked ==
+                false) |
+            (pObject->Acked_Transitions[TRANSITION_TO_NORMAL].bIsAcked ==
+                false);
+    } else
+        return -1; /* end of list  */
+
+    if ((IsActiveEvent) || (IsNotAckedTransitions)) {
+        /* Object Identifier */
+        getevent_data->objectIdentifier.type = Object_Type;
+        getevent_data->objectIdentifier.instance =
+            Binary_Value_Index_To_Instance(index);
+        /* Event State */
+        getevent_data->eventState = pObject->Event_State;
+        /* Acknowledged Transitions */
+        bitstring_init(&getevent_data->acknowledgedTransitions);
+        bitstring_set_bit(&getevent_data->acknowledgedTransitions,
+            TRANSITION_TO_OFFNORMAL,
+            pObject->Acked_Transitions[TRANSITION_TO_OFFNORMAL].bIsAcked);
+        bitstring_set_bit(&getevent_data->acknowledgedTransitions,
+            TRANSITION_TO_FAULT,
+            pObject->Acked_Transitions[TRANSITION_TO_FAULT].bIsAcked);
+        bitstring_set_bit(&getevent_data->acknowledgedTransitions,
+            TRANSITION_TO_NORMAL,
+            pObject->Acked_Transitions[TRANSITION_TO_NORMAL].bIsAcked);
+        /* Event Time Stamps */
+        for (i = 0; i < 3; i++) {
+            getevent_data->eventTimeStamps[i].tag = TIME_STAMP_DATETIME;
+            getevent_data->eventTimeStamps[i].value.dateTime =
+                pObject->Event_Time_Stamps[i];
+        }
+        /* Notify Type */
+        getevent_data->notifyType = pObject->Notify_Type;
+        /* Event Enable */
+        bitstring_init(&getevent_data->eventEnable);
+        bitstring_set_bit(&getevent_data->eventEnable, TRANSITION_TO_OFFNORMAL,
+            (pObject->Event_Enable & EVENT_ENABLE_TO_OFFNORMAL) ? true : false);
+        bitstring_set_bit(&getevent_data->eventEnable, TRANSITION_TO_FAULT,
+            (pObject->Event_Enable & EVENT_ENABLE_TO_FAULT) ? true : false);
+        bitstring_set_bit(&getevent_data->eventEnable, TRANSITION_TO_NORMAL,
+            (pObject->Event_Enable & EVENT_ENABLE_TO_NORMAL) ? true : false);
+        /* Event Priorities */
+        Notification_Class_Get_Priorities(
+            pObject->Notification_Class, getevent_data->eventPriorities);
+
+        return 1; /* active event */
+    } else
+        return 0; /* no active event at this index */
+}
+
+int Binary_Value_Alarm_Ack(
+    BACNET_ALARM_ACK_DATA *alarmack_data, BACNET_ERROR_CODE *error_code)
+{
+    struct object_data *pObject = NULL;
+
+    if (!alarmack_data) {
+        return -1;
+    }
+    pObject = Binary_Value_Object(alarmack_data->eventObjectIdentifier.instance);
+
+    if (!pObject) {
+        *error_code = ERROR_CODE_UNKNOWN_OBJECT;
+        return -1;
+    }
+
+    switch (alarmack_data->eventStateAcked) {
+        case EVENT_STATE_OFFNORMAL:
+            if (pObject->Acked_Transitions[TRANSITION_TO_OFFNORMAL]
+                    .bIsAcked == false) {
+                if (alarmack_data->eventTimeStamp.tag != TIME_STAMP_DATETIME) {
+                    *error_code = ERROR_CODE_INVALID_TIME_STAMP;
+                    return -1;
+                }
+                if (datetime_compare(
+                        &pObject->Acked_Transitions[TRANSITION_TO_OFFNORMAL]
+                             .Time_Stamp,
+                        &alarmack_data->eventTimeStamp.value.dateTime) > 0) {
+                    *error_code = ERROR_CODE_INVALID_TIME_STAMP;
+                    return -1;
+                }
+                /* Send ack notification */
+                pObject->Acked_Transitions[TRANSITION_TO_OFFNORMAL].bIsAcked =
+                    true;
+            } else if (alarmack_data->eventStateAcked ==
+                pObject->Event_State) {
+                /* Send ack notification */
+            } else {
+                *error_code = ERROR_CODE_INVALID_EVENT_STATE;
+                return -1;
+            }
+            break;
+
+        case EVENT_STATE_FAULT:
+            if (pObject->Acked_Transitions[TRANSITION_TO_FAULT].bIsAcked ==
+                false) {
+                if (alarmack_data->eventTimeStamp.tag != TIME_STAMP_DATETIME) {
+                    *error_code = ERROR_CODE_INVALID_TIME_STAMP;
+                    return -1;
+                }
+                if (datetime_compare(
+                        &pObject->Acked_Transitions[TRANSITION_TO_FAULT]
+                             .Time_Stamp,
+                        &alarmack_data->eventTimeStamp.value.dateTime) > 0) {
+                    *error_code = ERROR_CODE_INVALID_TIME_STAMP;
+                    return -1;
+                }
+                /* Send ack notification */
+                pObject->Acked_Transitions[TRANSITION_TO_FAULT].bIsAcked =
+                    true;
+            } else if (alarmack_data->eventStateAcked ==
+                pObject->Event_State) {
+                /* Send ack notification */
+            } else {
+                *error_code = ERROR_CODE_INVALID_EVENT_STATE;
+                return -1;
+            }
+            break;
+
+        case EVENT_STATE_NORMAL:
+            if (pObject->Acked_Transitions[TRANSITION_TO_NORMAL].bIsAcked ==
+                false) {
+                if (alarmack_data->eventTimeStamp.tag != TIME_STAMP_DATETIME) {
+                    *error_code = ERROR_CODE_INVALID_TIME_STAMP;
+                    return -1;
+                }
+                if (datetime_compare(
+                        &pObject->Acked_Transitions[TRANSITION_TO_NORMAL]
+                             .Time_Stamp,
+                        &alarmack_data->eventTimeStamp.value.dateTime) > 0) {
+                    *error_code = ERROR_CODE_INVALID_TIME_STAMP;
+                    return -1;
+                }
+                /* Send ack notification */
+                pObject->Acked_Transitions[TRANSITION_TO_NORMAL].bIsAcked =
+                    true;
+            } else if (alarmack_data->eventStateAcked ==
+                pObject->Event_State) {
+                /* Send ack notification */
+            } else {
+                *error_code = ERROR_CODE_INVALID_EVENT_STATE;
+                return -1;
+            }
+            break;
+
+        default:
+            return -2;
+    }
+    pObject->Ack_notify_data.bSendAckNotify = true;
+    pObject->Ack_notify_data.EventState = alarmack_data->eventStateAcked;
+
+    return 1;
+}
+
+int Binary_Value_Alarm_Summary(
+    unsigned index, BACNET_GET_ALARM_SUMMARY_DATA *getalarm_data)
+{
+    struct object_data *pObject = Binary_Value_Object_Index(index);
+
+    if(getalarm_data == NULL) {
+      PRINT("[%s %d]: NULL pointer parameter! getalarm_data = %p\r\n", __FILE__, __LINE__, getalarm_data);
+      return -2;
+    }
+
+    /* check index */
+    if (pObject) {
+        /* Event_State is not equal to NORMAL  and
+           Notify_Type property value is ALARM */
+        if ((pObject->Event_State != EVENT_STATE_NORMAL) &&
+            (pObject->Notify_Type == NOTIFY_ALARM)) {
+            /* Object Identifier */
+            getalarm_data->objectIdentifier.type = Object_Type;
+            getalarm_data->objectIdentifier.instance =
+                Binary_Value_Index_To_Instance(index);
+            /* Alarm State */
+            getalarm_data->alarmState = pObject->Event_State;
+            /* Acknowledged Transitions */
+            bitstring_init(&getalarm_data->acknowledgedTransitions);
+            bitstring_set_bit(&getalarm_data->acknowledgedTransitions,
+                TRANSITION_TO_OFFNORMAL,
+                pObject->Acked_Transitions[TRANSITION_TO_OFFNORMAL].bIsAcked);
+            bitstring_set_bit(&getalarm_data->acknowledgedTransitions,
+                TRANSITION_TO_FAULT,
+                pObject->Acked_Transitions[TRANSITION_TO_FAULT].bIsAcked);
+            bitstring_set_bit(&getalarm_data->acknowledgedTransitions,
+                TRANSITION_TO_NORMAL,
+                pObject->Acked_Transitions[TRANSITION_TO_NORMAL].bIsAcked);
+            return 1; /* active alarm */
+        } else
+            return 0; /* no active alarm at this index */
+    } else
+        return -1; /* end of list  */
+}
+
+bool Binary_Value_Alarm_Value_Set(
+    uint32_t object_instance, BACNET_BINARY_PV value)
+{
+    unsigned index = 0;
+    bool status = false;
+    struct object_data *pObject = Binary_Value_Object_Index(index);
+
+    if (pObject) {
+        if (Polarity[index] != POLARITY_NORMAL) {
+          value = (value == BINARY_INACTIVE) ? BINARY_ACTIVE : BINARY_INACTIVE;
+        }
+        pObject->Alarm_Value = value;
+        status = true;
+    }
+
+    return status;
+}
+#endif /* (INTRINSIC_REPORTING) */
+
+void Binary_Value_Intrinsic_Reporting(uint32_t object_instance)
+{
+#if !(BINARY_VALUE_INTRINSIC_REPORTING)
+  (void) object_instance;
+#else
     BACNET_EVENT_NOTIFICATION_DATA event_data = { 0 };
     BACNET_CHARACTER_STRING msgText = { 0 };
-    BINARY_VALUE_DESCR *CurrentBV = NULL;
     unsigned int object_index = 0;
     uint8_t FromState = 0;
     uint8_t ToState = 0;
     BACNET_BINARY_PV Alarm_Value = BINARY_INACTIVE;
     BACNET_BINARY_PV PresentVal  = BINARY_INACTIVE;
     bool SendNotify = false;
-
-    object_index = Binary_Value_Instance_To_Index(object_instance);
-    if (object_index < BV_Max_Index) {
-        CurrentBV = &BV_Descr[object_index];
-    } else {
+    struct object_data *pObject = Binary_Value_Object(object_instance);
+
+    if (!pObject) {
         return;
     }
-    /* check whether Intrinsic reporting is enabled*/
-    if (!CurrentBV->Event_Detection_Enable) {
+
+    /* check whether Intrinsic reporting is enabled */
+    if (!pObject->Event_Detection_Enable) {
         return; /* limits are not configured */
     }
 
-    if (CurrentBV->Ack_notify_data.bSendAckNotify) {
+    if (pObject->Ack_notify_data.bSendAckNotify) {
         /* clean bSendAckNotify flag */
-        CurrentBV->Ack_notify_data.bSendAckNotify = false;
+        pObject->Ack_notify_data.bSendAckNotify = false;
         /* copy toState */
-        ToState = CurrentBV->Ack_notify_data.EventState;
-        PRINT("Binary-Value[%d]: Send AckNotification.\n", object_instance);
+        ToState = pObject->Ack_notify_data.EventState;
+        PRINT("Binary-Input[%d]: Send AckNotification.\n", object_instance);
         characterstring_init_ansi(&msgText, "AckNotification");
 
         /* Notify Type */
@@ -2014,49 +1587,49 @@
     } else {
         /* actual Present_Value */
         PresentVal = Binary_Value_Present_Value(object_instance);
-        FromState = CurrentBV->Event_State;
-        switch (CurrentBV->Event_State) {
+        FromState = pObject->Event_State;
+        switch (pObject->Event_State) {
             case EVENT_STATE_NORMAL:
                 /* (a) If pCurrentState is NORMAL, and pMonitoredValue is equal to any of the values contained in pAlarmValues for
                        pTimeDelay, then indicate a transition to the OFFNORMAL event state.
                 */
-                if ((PresentVal == CurrentBV->Alarm_Value) &&
-                    ((CurrentBV->Event_Enable & EVENT_ENABLE_TO_OFFNORMAL) ==
+                if ((PresentVal == pObject->Alarm_Value) &&
+                    ((pObject->Event_Enable & EVENT_ENABLE_TO_OFFNORMAL) ==
                         EVENT_ENABLE_TO_OFFNORMAL)) {
-                    if (!CurrentBV->Remaining_Time_Delay)
-                        CurrentBV->Event_State = EVENT_STATE_OFFNORMAL;
+                    if (!pObject->Remaining_Time_Delay)
+                        pObject->Event_State = EVENT_STATE_OFFNORMAL;
                     else
-                        CurrentBV->Remaining_Time_Delay--;
+                        pObject->Remaining_Time_Delay--;
                     break;
                 }
 
                 /* value of the object is still in the same event state */
-                CurrentBV->Remaining_Time_Delay = CurrentBV->Time_Delay;
+                pObject->Remaining_Time_Delay = pObject->Time_Delay;
                 break;
 
             case EVENT_STATE_OFFNORMAL:
                 /* (b) If pCurrentState is OFFNORMAL, and pMonitoredValue is not equal to any of the values contained in pAlarmValues
                        for pTimeDelayNormal, then indicate a transition to the NORMAL event state.
                 */
-                if ((PresentVal != CurrentBV->Alarm_Value) &&
-                    ((CurrentBV->Event_Enable & EVENT_ENABLE_TO_NORMAL) ==
+                if ((PresentVal != pObject->Alarm_Value) &&
+                    ((pObject->Event_Enable & EVENT_ENABLE_TO_NORMAL) ==
                         EVENT_ENABLE_TO_NORMAL)) {
-                    if (!CurrentBV->Remaining_Time_Delay)
-                        CurrentBV->Event_State = EVENT_STATE_NORMAL;
+                    if (!pObject->Remaining_Time_Delay)
+                        pObject->Event_State = EVENT_STATE_NORMAL;
                     else
-                        CurrentBV->Remaining_Time_Delay--;
+                        pObject->Remaining_Time_Delay--;
                     break;
                 }
 
                 /* value of the object is still in the same event state */
-                CurrentBV->Remaining_Time_Delay = CurrentBV->Time_Delay;
+                pObject->Remaining_Time_Delay = pObject->Time_Delay;
                 break;
 
             default:
                 return; /* shouldn't happen */
         } /* switch (FromState) */
 
-        ToState = CurrentBV->Event_State;
+        ToState = pObject->Event_State;
 
         if (FromState != ToState) {
             /* Event_State has changed.
@@ -2075,11 +1648,11 @@
                 default:
                     break;
             } /* switch (ToState) */
-            PRINT("Binary-Value[%d]: Event_State goes from %.128s to %.128s.\n",
+            PRINT("Binary-Input[%d]: Event_State goes from %.128s to %.128s.\n",
                 object_instance, bactext_event_state_name(FromState),
                 bactext_event_state_name(ToState));
             /* Notify Type */
-            event_data.notifyType = CurrentBV->Notify_Type;
+            event_data.notifyType = pObject->Notify_Type;
 
             /* Send EventNotification. */
             SendNotify = true;
@@ -2088,7 +1661,7 @@
 
     if (SendNotify) {
         /* Event Object Identifier */
-        event_data.eventObjectIdentifier.type = OBJECT_BINARY_VALUE;
+        event_data.eventObjectIdentifier.type = Object_Type;
         event_data.eventObjectIdentifier.instance = object_instance;
 
         /* Time Stamp */
@@ -2099,17 +1672,17 @@
             switch (ToState) {
                 case EVENT_STATE_OFFNORMAL:
                     datetime_copy(
-                        &CurrentBV->Event_Time_Stamps[TRANSITION_TO_OFFNORMAL],
+                        &pObject->Event_Time_Stamps[TRANSITION_TO_OFFNORMAL],
                         &event_data.timeStamp.value.dateTime);
                     break;
                 case EVENT_STATE_FAULT:
                     datetime_copy(
-                        &CurrentBV->Event_Time_Stamps[TRANSITION_TO_FAULT],
+                        &pObject->Event_Time_Stamps[TRANSITION_TO_FAULT],
                         &event_data.timeStamp.value.dateTime);
                     break;
                 case EVENT_STATE_NORMAL:
                     datetime_copy(
-                        &CurrentBV->Event_Time_Stamps[TRANSITION_TO_NORMAL],
+                        &pObject->Event_Time_Stamps[TRANSITION_TO_NORMAL],
                         &event_data.timeStamp.value.dateTime);
                     break;
                 default:
@@ -2120,15 +1693,15 @@
             switch (ToState) {
                 case EVENT_STATE_FAULT:
                     datetime_copy(&event_data.timeStamp.value.dateTime,
-                        &CurrentBV->Event_Time_Stamps[TRANSITION_TO_FAULT]);
+                        &pObject->Event_Time_Stamps[TRANSITION_TO_FAULT]);
                     break;
                 case EVENT_STATE_NORMAL:
                     datetime_copy(&event_data.timeStamp.value.dateTime,
-                        &CurrentBV->Event_Time_Stamps[TRANSITION_TO_NORMAL]);
+                        &pObject->Event_Time_Stamps[TRANSITION_TO_NORMAL]);
                     break;
                 case EVENT_STATE_OFFNORMAL:
                     datetime_copy(&event_data.timeStamp.value.dateTime,
-                        &CurrentBV->Event_Time_Stamps[TRANSITION_TO_OFFNORMAL]);
+                        &pObject->Event_Time_Stamps[TRANSITION_TO_OFFNORMAL]);
                     break;
                 default:
                     break;
@@ -2136,7 +1709,7 @@
         }
 
         /* Notification Class */
-        event_data.notificationClass = CurrentBV->Notification_Class;
+        event_data.notificationClass = pObject->Notification_Class;
 
         /* Event Type */
         event_data.eventType = EVENT_CHANGE_OF_STATE;
@@ -2152,20 +1725,20 @@
             event_data.fromState = FromState;
 
         /* To State */
-        event_data.toState = CurrentBV->Event_State;
+        event_data.toState = pObject->Event_State;
 
         /* Event Values */
         if (event_data.notifyType != NOTIFY_ACK_NOTIFICATION) {
             /* Value that exceeded a limit. */
             event_data.notificationParams.changeOfState.newState =
-                (BACNET_PROPERTY_STATE) { .tag = BINARY_VALUE, .state = { .binaryValue = PresentVal } };
+                (BACNET_PROPERTY_STATE) { .tag = BINARY_VALUE, .state = { .binaryValue = Present_Value[object_index] } };
             /* Status_Flags of the referenced object. */
             bitstring_init(
                 &event_data.notificationParams.changeOfState.statusFlags);
             bitstring_set_bit(
                 &event_data.notificationParams.changeOfState.statusFlags,
                 STATUS_FLAG_IN_ALARM,
-                CurrentBV->Event_State != EVENT_STATE_NORMAL);
+                pObject->Event_State != EVENT_STATE_NORMAL);
             bitstring_set_bit(
                 &event_data.notificationParams.changeOfState.statusFlags,
                 STATUS_FLAG_FAULT, false);
@@ -2174,11 +1747,11 @@
                 STATUS_FLAG_OVERRIDDEN, false);
             bitstring_set_bit(
                 &event_data.notificationParams.changeOfState.statusFlags,
-                STATUS_FLAG_OUT_OF_SERVICE, CurrentBV->Out_Of_Service);
+                STATUS_FLAG_OUT_OF_SERVICE, pObject->Out_Of_Service);
         }
 
         /* add data from notification class */
-        PRINT("Binary-Value[%d]: Notification Class[%d]-%s "
+        PRINT("Binary-Input[%d]: Notification Class[%d]-%s "
                "%u/%u/%u-%u:%u:%u.%u!\n",
             object_instance, event_data.notificationClass,
             bactext_event_type_name(event_data.eventType),
@@ -2194,26 +1767,26 @@
         /* Ack required */
         if ((event_data.notifyType != NOTIFY_ACK_NOTIFICATION) &&
             (event_data.ackRequired == true)) {
-            PRINT("Binary-Value[%d]: Ack Required!\n", object_instance);
+            PRINT("Binary-Input[%d]: Ack Required!\n", object_instance);
             switch (event_data.toState) {
                 case EVENT_STATE_OFFNORMAL:
-                    CurrentBV->Acked_Transitions[TRANSITION_TO_OFFNORMAL]
+                    pObject->Acked_Transitions[TRANSITION_TO_OFFNORMAL]
                         .bIsAcked = false;
-                    CurrentBV->Acked_Transitions[TRANSITION_TO_OFFNORMAL]
+                    pObject->Acked_Transitions[TRANSITION_TO_OFFNORMAL]
                         .Time_Stamp = event_data.timeStamp.value.dateTime;
                     break;
 
                 case EVENT_STATE_FAULT:
-                    CurrentBV->Acked_Transitions[TRANSITION_TO_FAULT].bIsAcked =
+                    pObject->Acked_Transitions[TRANSITION_TO_FAULT].bIsAcked =
                         false;
-                    CurrentBV->Acked_Transitions[TRANSITION_TO_FAULT]
+                    pObject->Acked_Transitions[TRANSITION_TO_FAULT]
                         .Time_Stamp = event_data.timeStamp.value.dateTime;
                     break;
 
                 case EVENT_STATE_NORMAL:
-                    CurrentBV->Acked_Transitions[TRANSITION_TO_NORMAL]
+                    pObject->Acked_Transitions[TRANSITION_TO_NORMAL]
                         .bIsAcked = false;
-                    CurrentBV->Acked_Transitions[TRANSITION_TO_NORMAL]
+                    pObject->Acked_Transitions[TRANSITION_TO_NORMAL]
                         .Time_Stamp = event_data.timeStamp.value.dateTime;
                     break;
 
@@ -2222,15 +1795,4 @@
             }
         }
     }
-#endif /* (BINARY_VALUE_INTRINSIC_REPORTING) */
-}
-=======
-
-/**
- * Initializes the Binary Input object data
- */
-void Binary_Value_Init(void)
-{
-    Object_List = Keylist_Create();
-}
->>>>>>> 3222244e
+#endif /* (BINARY_VALUE_INTRINSIC_REPORTING) */