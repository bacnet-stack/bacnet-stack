/**
 * @file
<<<<<<< HEAD
 * @author Steve Karg
 * @date 2006
 * @brief Binary Value object is an input object with a present-value that
 * uses an enumerated two state active/inactive data type.
 * @section LICENSE
 * Copyright (C) 2006 Steve Karg <skarg@users.sourceforge.net>
 * SPDX-License-Identifier: MIT
=======
 * @author Steve Karg <skarg@users.sourceforge.net>
 * @date 2006
 * @brief A basic BACnet Binary Value object implementation.
 * Binary Value objects are I/O objects with a present-value that
 * uses an enumerated two state active/inactive data type.
 * @copyright SPDX-License-Identifier: MIT
>>>>>>> ebfaa5eb
 */
#include <stdbool.h>
#include <stdint.h>
#include <stdio.h>
#include <stdlib.h>
/* BACnet Stack defines - first */
#include "bacnet/bacdef.h"
/* BACnet Stack API */
#include "bacnet/bacdcode.h"
#include "bacnet/bacenum.h"
#include "bacnet/bactext.h"
#include "bacnet/bacapp.h"
#include "bacnet/wp.h"
#include "bacnet/rp.h"
<<<<<<< HEAD
#include "bacnet/basic/services.h"
=======
#include "bacnet/cov.h"
#include "bacnet/basic/services.h"
#include "bacnet/basic/object/device.h"
>>>>>>> ebfaa5eb
#include "bacnet/basic/sys/keylist.h"
/* me! */
#include "bacnet/basic/object/bv.h"

<<<<<<< HEAD
=======
#include "bacnet/basic/sys/debug.h"
#if !defined(PRINT)
#define PRINT debug_perror
#endif

>>>>>>> ebfaa5eb
static const char *Default_Active_Text = "Active";
static const char *Default_Inactive_Text = "Inactive";
struct object_data {
    bool Out_Of_Service : 1;
    bool Change_Of_Value : 1;
    bool Present_Value : 1;
    bool Write_Enabled : 1;
    bool Polarity : 1;
<<<<<<< HEAD
=======
    unsigned Event_State:3;
>>>>>>> ebfaa5eb
    uint8_t Reliability;
    const char *Object_Name;
    const char *Active_Text;
    const char *Inactive_Text;
    const char *Description;
<<<<<<< HEAD
=======
#if defined(INTRINSIC_REPORTING) && (BINARY_VALUE_INTRINSIC_REPORTING)
    uint32_t Time_Delay;
    uint32_t Notification_Class;
    unsigned Event_Enable:3;
    unsigned Event_Detection_Enable:1;
    unsigned Notify_Type:1;
    ACKED_INFO Acked_Transitions[MAX_BACNET_EVENT_TRANSITION];
    BACNET_DATE_TIME Event_Time_Stamps[MAX_BACNET_EVENT_TRANSITION];
    /* time to generate event notification */
    uint32_t Remaining_Time_Delay;
    /* AckNotification information */
    ACK_NOTIFICATION Ack_notify_data;
    BACNET_BINARY_PV Alarm_Value;
#endif
>>>>>>> ebfaa5eb
};
/* Key List for storing the object data sorted by instance number  */
static OS_Keylist Object_List;
/* common object type */
static const BACNET_OBJECT_TYPE Object_Type = OBJECT_BINARY_VALUE;
/* callback for present value writes */
static binary_value_write_present_value_callback
    Binary_Value_Write_Present_Value_Callback;

/* These three arrays are used by the ReadPropertyMultiple handler */
static const int Binary_Value_Properties_Required[] = {
    PROP_OBJECT_IDENTIFIER, PROP_OBJECT_NAME,
    PROP_OBJECT_TYPE,       PROP_PRESENT_VALUE,
    PROP_STATUS_FLAGS,      PROP_EVENT_STATE,
    PROP_OUT_OF_SERVICE,    -1
};

<<<<<<< HEAD
static const int Binary_Value_Properties_Optional[] = { PROP_DESCRIPTION,
    PROP_RELIABILITY, PROP_ACTIVE_TEXT, PROP_INACTIVE_TEXT, -1 };
=======
static const int Binary_Value_Properties_Optional[] = {
    PROP_DESCRIPTION, PROP_RELIABILITY, PROP_ACTIVE_TEXT, PROP_INACTIVE_TEXT,
#if defined(INTRINSIC_REPORTING) && (BINARY_VALUE_INTRINSIC_REPORTING)
    PROP_TIME_DELAY, PROP_NOTIFICATION_CLASS,
    PROP_ALARM_VALUE,
    PROP_EVENT_ENABLE, PROP_ACKED_TRANSITIONS,
    PROP_NOTIFY_TYPE, PROP_EVENT_TIME_STAMPS,
    PROP_EVENT_DETECTION_ENABLE,
#endif
    -1
};
>>>>>>> ebfaa5eb

static const int Binary_Value_Properties_Proprietary[] = { -1 };

/**
 * Initialize the pointers for the required, the optional and the properitary
 * value properties.
 *
 * @param pRequired - Pointer to the pointer of required values.
 * @param pOptional - Pointer to the pointer of optional values.
 * @param pProprietary - Pointer to the pointer of properitary values.
 */
void Binary_Value_Property_Lists(
    const int **pRequired, const int **pOptional, const int **pProprietary)
{
    if (pRequired) {
        *pRequired = Binary_Value_Properties_Required;
    }
    if (pOptional) {
        *pOptional = Binary_Value_Properties_Optional;
    }
    if (pProprietary) {
        *pProprietary = Binary_Value_Properties_Proprietary;
    }

    return;
}

/**
 * @brief Gets an object from the list using an instance number as the key
 * @param  object_instance - object-instance number of the object
 * @return object found in the list, or NULL if not found
 */
static struct object_data *Binary_Value_Object(uint32_t object_instance)
{
    return Keylist_Data(Object_List, object_instance);
}

/**
 * @brief Determines if a given object instance is valid
 * @param  object_instance - object-instance number of the object
 * @return  true if the instance is valid, and false if not
 */
bool Binary_Value_Valid_Instance(uint32_t object_instance)
{
    struct object_data *pObject;

    pObject = Binary_Value_Object(object_instance);
    if (pObject) {
        return true;
    }

    return false;
}

/**
 * @brief Determines the number of objects
 * @return  Number of objects
 */
unsigned Binary_Value_Count(void)
{
    return Keylist_Count(Object_List);
}

/**
 * @brief Determines the object instance-number for a given 0..N index
 * of objects where N is the count.
<<<<<<< HEAD
 * @param  index - 0..count value
 * @return  object instance-number for the given index
 */
uint32_t Binary_Value_Index_To_Instance(unsigned index)
{
    return Keylist_Key(Object_List, index);
=======
 * @param  index - 0..N value
 * @return  object instance-number for a valid given index, or UINT32_MAX
 */
uint32_t Binary_Value_Index_To_Instance(unsigned index)
{
    uint32_t instance = UINT32_MAX;

    (void)Keylist_Index_Key(Object_List, index, &instance);

    return instance;
>>>>>>> ebfaa5eb
}

/**
 * @brief For a given object instance-number, determines a 0..N index
 * of objects where N is the count.
 * @param  object_instance - object-instance number of the object
 * @return  index for the given instance-number, or count if not valid.
 */
unsigned Binary_Value_Instance_To_Index(uint32_t object_instance)
{
    return Keylist_Index(Object_List, object_instance);
<<<<<<< HEAD
=======
}

/**
 * @brief Convert from boolean to BACNET_BINARY_PV enumeration
 * @param  value - boolean value
 * @return  BACNET_BINARY_PV enumeration
 */
static BACNET_BINARY_PV Binary_Present_Value(bool value)
{
    BACNET_BINARY_PV binary_value = BINARY_INACTIVE;

    if (value) {
        binary_value = BINARY_ACTIVE;
    }

    return binary_value;
}

/**
 * @brief Convert from BACNET_BINARY_PV enumeration to boolean
 * @param binary_value BACNET_BINARY_PV enumeration
 * @return boolean value
 */
static bool Binary_Present_Value_Boolean(BACNET_BINARY_PV binary_value)
{
    bool boolean_value = false;

    if (binary_value == BINARY_ACTIVE) {
        boolean_value = true;
    }

    return boolean_value;
}

/**
 * @brief Convert from boolean to BACNET_POLARITY enumeration
 * @param  value - boolean value
 * @return  BACNET_POLARITY enumeration
 */
static BACNET_POLARITY Binary_Polarity(bool value)
{
    BACNET_POLARITY polarity = POLARITY_NORMAL;

    if (value) {
        polarity = POLARITY_REVERSE;
    }

    return polarity;
}

/**
 * @brief Convert from BACNET_POLARITY enumeration to boolean
 * @param binary_value BACNET_POLARITY enumeration
 * @return boolean value
 */
static bool Binary_Polarity_Boolean(BACNET_POLARITY polarity)
{
    bool boolean_value = false;

    if (polarity == POLARITY_REVERSE) {
        boolean_value = true;
    }

    return boolean_value;
>>>>>>> ebfaa5eb
}

/**
 * For a given object instance-number, return the present value.
 *
 * @param  object_instance - object-instance number of the object
 *
 * @return  Present value
 */
BACNET_BINARY_PV Binary_Value_Present_Value(uint32_t object_instance)
{
    BACNET_BINARY_PV value = BINARY_INACTIVE;
    struct object_data *pObject;

    pObject = Binary_Value_Object(object_instance);
    if (pObject) {
<<<<<<< HEAD
        value = pObject->Present_Value;
        if (pObject->Polarity != POLARITY_NORMAL) {
=======
        value = Binary_Present_Value(pObject->Present_Value);
        if (Binary_Polarity(pObject->Polarity) != POLARITY_NORMAL) {
>>>>>>> ebfaa5eb
            if (value == BINARY_INACTIVE) {
                value = BINARY_ACTIVE;
            } else {
                value = BINARY_INACTIVE;
            }
        }
    }

    return value;
}

/**
 * @brief For a given object instance-number, checks the present-value for COV
 * @param  pObject - specific object with valid data
 * @param  value - floating point analog value
<<<<<<< HEAD
 */
static void Binary_Value_Present_Value_COV_Detect(
    struct object_data *pObject, BACNET_BINARY_PV value)
{
    if (pObject) {
        if (pObject->Present_Value != value) {
            pObject->Change_Of_Value = true;
        }
    }
}

/**
 * @brief For a given object instance-number, returns the out-of-service
 * property value
 * @param object_instance - object-instance number of the object
 * @return out-of-service property value
 */
bool Binary_Value_Out_Of_Service(uint32_t object_instance)
{
    bool value = false;
    struct object_data *pObject;

=======
 */
static void Binary_Value_Present_Value_COV_Detect(
    struct object_data *pObject, BACNET_BINARY_PV value)
{
    if (pObject) {
        if (Binary_Present_Value(pObject->Present_Value) != value) {
            pObject->Change_Of_Value = true;
        }
    }
}

/**
 * @brief For a given object instance-number, returns the out-of-service
 * property value
 * @param object_instance - object-instance number of the object
 * @return out-of-service property value
 */
bool Binary_Value_Out_Of_Service(uint32_t object_instance)
{
    bool value = false;
    struct object_data *pObject;

>>>>>>> ebfaa5eb
    pObject = Binary_Value_Object(object_instance);
    if (pObject) {
        value = pObject->Out_Of_Service;
    }

    return value;
}

/**
 * @brief For a given object instance-number, sets the out-of-service
 *  property value
 * @param object_instance - object-instance number of the object
 * @param value - boolean out-of-service value
 * @return true if the out-of-service property value was set
 */
void Binary_Value_Out_Of_Service_Set(uint32_t object_instance, bool value)
{
    struct object_data *pObject;

    pObject = Binary_Value_Object(object_instance);
    if (pObject) {
        if (pObject->Out_Of_Service != value) {
            pObject->Out_Of_Service = value;
            pObject->Change_Of_Value = true;
        }
    }

    return;
<<<<<<< HEAD
}

/**
 * @brief For a given object instance-number, returns the reliability property value
 * @param object_instance - object-instance number of the object
 * @return reliability property value
 */
BACNET_RELIABILITY Binary_Value_Reliability(
    uint32_t object_instance)
{
    BACNET_RELIABILITY value = RELIABILITY_NO_FAULT_DETECTED;
    struct object_data *pObject;

    pObject = Binary_Value_Object(object_instance);
    if (pObject) {
        value = pObject->Reliability;
    }

    return value;
}

/**
 * @brief For a given object, gets the Fault status flag
 * @param  object_instance - object-instance number of the object
 * @return  true the status flag is in Fault
 */
static bool Binary_Value_Object_Fault(struct object_data *pObject)
{
    bool fault = false;

    if (pObject) {
        if (pObject->Reliability != RELIABILITY_NO_FAULT_DETECTED) {
            fault = true;
        }
    }

    return fault;
}

/**
 * For a given object instance-number, sets the reliability
 *
 * @param  object_instance - object-instance number of the object
 * @param  value - reliability enumerated value
 *
 * @return  true if values are within range and property is set.
 */
bool Binary_Value_Reliability_Set(
    uint32_t object_instance, BACNET_RELIABILITY value)
{
    struct object_data *pObject;
    bool status = false;
    bool fault = false;

    pObject = Keylist_Data(Object_List, object_instance);
    if (pObject) {
        if (value <= 255) {
            fault = Binary_Value_Object_Fault(pObject);
            pObject->Reliability = value;
            if (fault != Binary_Value_Object_Fault(pObject)) {
                pObject->Change_Of_Value = true;
            }
            status = true;
        }
    }

    return status;
}

/**
 * @brief For a given object instance-number, gets the Fault status flag
 * @param  object_instance - object-instance number of the object
 * @return  true the status flag is in Fault
 */
static bool Binary_Value_Fault(uint32_t object_instance)
{
    struct object_data *pObject;

    pObject = Binary_Value_Object(object_instance);

    return Binary_Value_Object_Fault(pObject);
}

/**
 * @brief For a given object instance-number, determines if the COV flag
 *  has been triggered.
 * @param  object_instance - object-instance number of the object
 * @return  true if the COV flag is set
 */
bool Binary_Value_Change_Of_Value(uint32_t object_instance)
{
    bool status = false;
    struct object_data *pObject;

    pObject = Binary_Value_Object(object_instance);
    if (pObject) {
        status = pObject->Change_Of_Value;
    }

    return status;
}

/**
 * @brief For a given object instance-number, clears the COV flag
 * @param  object_instance - object-instance number of the object
 */
void Binary_Value_Change_Of_Value_Clear(uint32_t object_instance)
{
=======
}

/**
 * @brief For a given object instance-number, returns the reliability property
 * value
 * @param object_instance - object-instance number of the object
 * @return reliability property value
 */
BACNET_RELIABILITY Binary_Value_Reliability(uint32_t object_instance)
{
    BACNET_RELIABILITY value = RELIABILITY_NO_FAULT_DETECTED;
>>>>>>> ebfaa5eb
    struct object_data *pObject;

    pObject = Binary_Value_Object(object_instance);
    if (pObject) {
<<<<<<< HEAD
        pObject->Change_Of_Value = false;
    }

    return;
}

/**
 * @brief For a given object instance-number, loads the value_list with the COV
 * data.
 * @param  object_instance - object-instance number of the object
 * @param  value_list - list of COV data
 * @return  true if the value list is encoded
 */
bool Binary_Value_Encode_Value_List(
    uint32_t object_instance, BACNET_PROPERTY_VALUE *value_list)
{
    bool status = false;
    const bool in_alarm = false;
    bool out_of_service = false;
    bool fault = false;
    const bool overridden = false;
    BACNET_BINARY_PV present_value = BINARY_INACTIVE;
    struct object_data *pObject;

    pObject = Binary_Value_Object(object_instance);
=======
        value = pObject->Reliability;
    }

    return value;
}

/**
 * @brief For a given object, gets the Fault status flag
 * @param  object_instance - object-instance number of the object
 * @return  true the status flag is in Fault
 */
static bool Binary_Value_Object_Fault(struct object_data *pObject)
{
    bool fault = false;

>>>>>>> ebfaa5eb
    if (pObject) {
        if (pObject->Reliability != RELIABILITY_NO_FAULT_DETECTED) {
            fault = true;
        }
<<<<<<< HEAD
        out_of_service = pObject->Out_Of_Service;
        if (pObject->Present_Value) {
            present_value = BINARY_ACTIVE;
        }
        status = cov_value_list_encode_enumerated(value_list, present_value,
            in_alarm, fault, overridden, out_of_service);
    }

    return status;
}

/**
 * @brief For a given object instance-number, sets the present-value
 * @param  object_instance - object-instance number of the object
 * @param  value - enumerated binary present-value
 * @return  true if values are within range and present-value is set.
 */
bool Binary_Value_Present_Value_Set(
    uint32_t object_instance, BACNET_BINARY_PV value)
{
    bool status = false;
    struct object_data *pObject;

    pObject = Binary_Value_Object(object_instance);
    if (pObject) {
        if (value <= MAX_BINARY_PV) {
            if (pObject->Polarity != POLARITY_NORMAL) {
                if (value == BINARY_INACTIVE) {
                    value = BINARY_ACTIVE;
                } else {
                    value = BINARY_INACTIVE;
                }
            }
            Binary_Value_Present_Value_COV_Detect(pObject, value);
            pObject->Present_Value = true;
            status = true;
        }
    }

    return status;
}

/**
 * For a given object instance-number, sets the present-value
 *
 * @param  object_instance - object-instance number of the object
 * @param  value - floating point analog value
 * @param  error_class - the BACnet error class
 * @param  error_code - BACnet Error code
 *
 * @return  true if values are within range and present-value is set.
 */
static bool Binary_Value_Present_Value_Write(uint32_t object_instance,
    BACNET_BINARY_PV value,
    BACNET_ERROR_CLASS *error_class,
    BACNET_ERROR_CODE *error_code)
{
    bool status = false;
    struct object_data *pObject;
    BACNET_BINARY_PV old_value = BINARY_INACTIVE;

    pObject = Binary_Value_Object(object_instance);
    if (pObject) {
        if (value <= MAX_BINARY_PV) {
            if (pObject->Write_Enabled) {
                old_value = pObject->Present_Value;
                Binary_Value_Present_Value_COV_Detect(pObject, value);
                pObject->Present_Value = value;
                if (pObject->Out_Of_Service) {
                    /* The physical point that the object represents
                        is not in service. This means that changes to the
                        Present_Value property are decoupled from the
                        physical point when the value of Out_Of_Service
                        is true. */
                } else if (Binary_Value_Write_Present_Value_Callback) {
                    Binary_Value_Write_Present_Value_Callback(
                        object_instance, old_value, value);
                }
                status = true;
            } else {
                *error_class = ERROR_CLASS_PROPERTY;
                *error_code = ERROR_CODE_WRITE_ACCESS_DENIED;
            }
        } else {
            *error_class = ERROR_CLASS_PROPERTY;
            *error_code = ERROR_CODE_VALUE_OUT_OF_RANGE;
        }
    } else {
        *error_class = ERROR_CLASS_OBJECT;
        *error_code = ERROR_CODE_UNKNOWN_OBJECT;
    }

    return status;
}

/**
 * @brief Get the object name
 * @param  object_instance - object-instance number of the object
 * @param  object_name - holds the object-name to be retrieved
 * @return  true if object-name was retrieved
=======
    }

    return fault;
}

/**
 * For a given object instance-number, sets the reliability
 *
 * @param  object_instance - object-instance number of the object
 * @param  value - reliability enumerated value
 *
 * @return  true if values are within range and property is set.
>>>>>>> ebfaa5eb
 */
bool Binary_Value_Reliability_Set(
    uint32_t object_instance, BACNET_RELIABILITY value)
{
    struct object_data *pObject;
    bool status = false;
<<<<<<< HEAD
    struct object_data *pObject;

    pObject = Binary_Value_Object(object_instance);
    if (pObject) {
        if (pObject->Object_Name == NULL) {
            sprintf(text_string, "BINARY INPUT %lu",
                (unsigned long)object_instance);
            status = characterstring_init_ansi(object_name, text_string);
        } else {
            status =
                characterstring_init_ansi(object_name, pObject->Object_Name);
        }
    }

    return status;
}

/**
 * @brief For a given object instance-number, sets the object-name
 * @param  object_instance - object-instance number of the object
 * @param  new_name - holds the object-name to be set
 * @return  true if object-name was set
 */
bool Binary_Value_Name_Set(uint32_t object_instance, char *new_name)
{
    bool status = false;
    struct object_data *pObject;

    pObject = Binary_Value_Object(object_instance);
    if (pObject) {
        if (new_name) {
            status = true;
            pObject->Object_Name = new_name;
        }
    }

    return status;
}

/**
 * @brief For a given object instance-number, returns the polarity property.
 * @param  object_instance - object-instance number of the object
 * @return  the polarity property of the object.
 */
BACNET_POLARITY Binary_Value_Polarity(uint32_t object_instance)
{
    BACNET_POLARITY polarity = POLARITY_NORMAL;
    struct object_data *pObject;

    pObject = Binary_Value_Object(object_instance);
    if (pObject) {
        polarity = pObject->Polarity;
    }

    return polarity;
}

/**
 * @brief For a given object instance-number, sets the polarity property
 * @param  object_instance - object-instance number of the object
 * @param  polarity - polarity property value
 * @return  true if polarity was set
 */
bool Binary_Value_Polarity_Set(
    uint32_t object_instance, BACNET_POLARITY polarity)
{
    bool status = false;
    struct object_data *pObject;

    pObject = Binary_Value_Object(object_instance);
    if (pObject) {
        pObject->Polarity = polarity;
=======
    bool fault = false;

    pObject = Keylist_Data(Object_List, object_instance);
    if (pObject) {
        if (value <= 255) {
            fault = Binary_Value_Object_Fault(pObject);
            pObject->Reliability = value;
            if (fault != Binary_Value_Object_Fault(pObject)) {
                pObject->Change_Of_Value = true;
            }
            status = true;
        }
>>>>>>> ebfaa5eb
    }

    return status;
}

/**
<<<<<<< HEAD
 * @brief For a given object instance-number, returns the description
 * @param  object_instance - object-instance number of the object
 * @return description text or NULL if not found
 */
char *Binary_Value_Description(uint32_t object_instance)
{
    char *name = NULL;
    struct object_data *pObject;

    pObject = Binary_Value_Object(object_instance);
    if (pObject) {
        if (pObject->Description == NULL) {
            name = "";
        } else {
            name = (char *)pObject->Description;
        }
    }

    return name;
}

/**
 * @brief For a given object instance-number, sets the description
 * @param  object_instance - object-instance number of the object
 * @param  new_name - holds the description to be set
 * @return  true if object-name was set
 */
bool Binary_Value_Description_Set(uint32_t object_instance, char *new_name)
{
    bool status = false; /* return value */
    struct object_data *pObject;

    pObject = Binary_Value_Object(object_instance);
    if (pObject) {
        status = true;
        pObject->Description = new_name;
    }

    return status;
}

/**
 * For a given object instance-number, returns the active text value
 *
 * @param  object_instance - object-instance number of the object
 *
 * @return active text or NULL if not found
 */
char *Binary_Value_Active_Text(uint32_t object_instance)
{
    char *name = NULL;
=======
 * @brief For a given object instance-number, gets the Fault status flag
 * @param  object_instance - object-instance number of the object
 * @return  true the status flag is in Fault
 */
static bool Binary_Value_Fault(uint32_t object_instance)
{
    struct object_data *pObject;

    pObject = Binary_Value_Object(object_instance);

    return Binary_Value_Object_Fault(pObject);
}

/**
 * @brief For a given object instance-number, determines if the COV flag
 *  has been triggered.
 * @param  object_instance - object-instance number of the object
 * @return  true if the COV flag is set
 */
bool Binary_Value_Change_Of_Value(uint32_t object_instance)
{
    bool status = false;
>>>>>>> ebfaa5eb
    struct object_data *pObject;

    pObject = Binary_Value_Object(object_instance);
    if (pObject) {
<<<<<<< HEAD
        name = (char *)pObject->Active_Text;
    }

    return name;
}

/**
 * For a given object instance-number, sets the description
 *
 * @param  object_instance - object-instance number of the object
 * @param  new_name - holds the description to be set
 *
 * @return  true if object-name was set
 */
bool Binary_Value_Active_Text_Set(uint32_t object_instance, char *new_name)
{
    bool status = false; /* return value */
=======
        status = pObject->Change_Of_Value;
    }

    return status;
}

/**
 * @brief For a given object instance-number, clears the COV flag
 * @param  object_instance - object-instance number of the object
 */
void Binary_Value_Change_Of_Value_Clear(uint32_t object_instance)
{
>>>>>>> ebfaa5eb
    struct object_data *pObject;

    pObject = Binary_Value_Object(object_instance);
    if (pObject) {
<<<<<<< HEAD
        status = true;
        pObject->Active_Text = new_name;
    }

    return status;
}

/**
 * For a given object instance-number, returns the active text value
 *
 * @param  object_instance - object-instance number of the object
 *
 * @return active text or NULL if not found
 */
char *Binary_Value_Inactive_Text(uint32_t object_instance)
{
    char *name = NULL;
    struct object_data *pObject;

    pObject = Binary_Value_Object(object_instance);
    if (pObject) {
        name = (char *)pObject->Inactive_Text;
    }

    return name;
}

/**
 * For a given object instance-number, sets the description
 *
 * @param  object_instance - object-instance number of the object
 * @param  new_name - holds the description to be set
 *
 * @return  true if object-name was set
 */
bool Binary_Value_Inactive_Text_Set(uint32_t object_instance, char *new_name)
{
    bool status = false; /* return value */
    struct object_data *pObject;

    pObject = Binary_Value_Object(object_instance);
    if (pObject) {
        status = true;
        pObject->Inactive_Text = new_name;
    }

    return status;
}

/**
 * ReadProperty handler for this object.  For the given ReadProperty
 * data, the application_data is loaded or the error flags are set.
 *
 * @param  rpdata - BACNET_READ_PROPERTY_DATA data, including
 * requested data and space for the reply, or error response.
 *
 * @return number of APDU bytes in the response, or
 * BACNET_STATUS_ERROR on error.
=======
        pObject->Change_Of_Value = false;
    }

    return;
}

/**
 * @brief For a given object instance-number, loads the value_list with the COV
 * data.
 * @param  object_instance - object-instance number of the object
 * @param  value_list - list of COV data
 * @return  true if the value list is encoded
>>>>>>> ebfaa5eb
 */
bool Binary_Value_Encode_Value_List(
    uint32_t object_instance, BACNET_PROPERTY_VALUE *value_list)
{
<<<<<<< HEAD
    int apdu_len = 0; /* return value */
    BACNET_BIT_STRING bit_string;
    BACNET_CHARACTER_STRING char_string;
    uint8_t *apdu = NULL;
    bool state = false;

    if ((rpdata == NULL) || (rpdata->application_data == NULL) ||
        (rpdata->application_data_len == 0)) {
        return 0;
    }
    apdu = rpdata->application_data;
    switch (rpdata->object_property) {
        case PROP_OBJECT_IDENTIFIER:
            apdu_len = encode_application_object_id(
                &apdu[0], Object_Type, rpdata->object_instance);
            break;
        case PROP_OBJECT_NAME:
            /* note: object name must be unique in our device */
            Binary_Value_Object_Name(rpdata->object_instance, &char_string);
            apdu_len =
                encode_application_character_string(&apdu[0], &char_string);
            break;
        case PROP_OBJECT_TYPE:
            apdu_len = encode_application_enumerated(&apdu[0], Object_Type);
            break;
        case PROP_PRESENT_VALUE:
            apdu_len = encode_application_enumerated(
                &apdu[0], Binary_Value_Present_Value(rpdata->object_instance));
            break;
        case PROP_STATUS_FLAGS:
            /* note: see the details in the standard on how to use these */
            bitstring_init(&bit_string);
            bitstring_set_bit(&bit_string, STATUS_FLAG_IN_ALARM, false);
            state = Binary_Value_Fault(rpdata->object_instance);
            bitstring_set_bit(&bit_string, STATUS_FLAG_FAULT, state);
            bitstring_set_bit(&bit_string, STATUS_FLAG_OVERRIDDEN, false);
            state = Binary_Value_Out_Of_Service(rpdata->object_instance);
            bitstring_set_bit(&bit_string, STATUS_FLAG_OUT_OF_SERVICE, state);
            apdu_len = encode_application_bitstring(&apdu[0], &bit_string);
            break;
        case PROP_EVENT_STATE:
            apdu_len =
                encode_application_enumerated(&apdu[0], EVENT_STATE_NORMAL);
            break;
        case PROP_OUT_OF_SERVICE:
            state = Binary_Value_Out_Of_Service(rpdata->object_instance);
            apdu_len = encode_application_boolean(&apdu[0], state);
            break;
        case PROP_POLARITY:
            apdu_len = encode_application_enumerated(
                &apdu[0], Binary_Value_Polarity(rpdata->object_instance));
            break;
        case PROP_RELIABILITY:
            apdu_len = encode_application_enumerated(
                &apdu[0], Binary_Value_Reliability(rpdata->object_instance));
            break;
        case PROP_DESCRIPTION:
            characterstring_init_ansi(&char_string,
                Binary_Value_Description(rpdata->object_instance));
            apdu_len =
                encode_application_character_string(&apdu[0], &char_string);
            break;
        case PROP_ACTIVE_TEXT:
            characterstring_init_ansi(&char_string,
                Binary_Value_Active_Text(rpdata->object_instance));
            apdu_len =
                encode_application_character_string(&apdu[0], &char_string);
            break;
        case PROP_INACTIVE_TEXT:
            characterstring_init_ansi(&char_string,
                Binary_Value_Inactive_Text(rpdata->object_instance));
            apdu_len =
                encode_application_character_string(&apdu[0], &char_string);
            break;
        default:
            rpdata->error_class = ERROR_CLASS_PROPERTY;
            rpdata->error_code = ERROR_CODE_UNKNOWN_PROPERTY;
            apdu_len = BACNET_STATUS_ERROR;
            break;
    }
    /* Only array properties can have array options. */
    if ((apdu_len >= 0) && (rpdata->object_property != PROP_PRIORITY_ARRAY) &&
        (rpdata->array_index != BACNET_ARRAY_ALL)) {
        rpdata->error_class = ERROR_CLASS_PROPERTY;
        rpdata->error_code = ERROR_CODE_PROPERTY_IS_NOT_AN_ARRAY;
        apdu_len = BACNET_STATUS_ERROR;
=======
    bool status = false;
    const bool in_alarm = false;
    bool out_of_service = false;
    bool fault = false;
    const bool overridden = false;
    BACNET_BINARY_PV present_value = BINARY_INACTIVE;
    struct object_data *pObject;

    pObject = Binary_Value_Object(object_instance);
    if (pObject) {
        if (pObject->Reliability != RELIABILITY_NO_FAULT_DETECTED) {
            fault = true;
        }
        out_of_service = pObject->Out_Of_Service;
        if (pObject->Present_Value) {
            present_value = BINARY_ACTIVE;
        }
        status = cov_value_list_encode_enumerated(
            value_list, present_value, in_alarm, fault, overridden,
            out_of_service);
    }

    return status;
}

/**
 * @brief For a given object instance-number, sets the present-value
 * @param  object_instance - object-instance number of the object
 * @param  value - enumerated binary present-value
 * @return  true if values are within range and present-value is set.
 */
bool Binary_Value_Present_Value_Set(
    uint32_t object_instance, BACNET_BINARY_PV value)
{
    bool status = false;
    struct object_data *pObject;

    pObject = Binary_Value_Object(object_instance);
    if (pObject) {
        if (value <= MAX_BINARY_PV) {
            /* de-polarize */
            if (Binary_Polarity(pObject->Polarity) != POLARITY_NORMAL) {
                if (value == BINARY_INACTIVE) {
                    value = BINARY_ACTIVE;
                } else {
                    value = BINARY_INACTIVE;
                }
            }
            Binary_Value_Present_Value_COV_Detect(pObject, value);
            pObject->Present_Value = Binary_Present_Value_Boolean(value);
            status = true;
        }
>>>>>>> ebfaa5eb
    }

    return status;
}

/**
 * For a given object instance-number, sets the present-value
 *
 * @param  object_instance - object-instance number of the object
 * @param  value - floating point analog value
 * @param  error_class - the BACnet error class
 * @param  error_code - BACnet Error code
 *
 * @return  true if values are within range and present-value is set.
 */
static bool Binary_Value_Present_Value_Write(
    uint32_t object_instance,
    BACNET_BINARY_PV value,
    BACNET_ERROR_CLASS *error_class,
    BACNET_ERROR_CODE *error_code)
{
<<<<<<< HEAD
    bool status = false; /* return value */
    int len = 0;
    BACNET_APPLICATION_DATA_VALUE value;
=======
    bool status = false;
    struct object_data *pObject;
    BACNET_BINARY_PV old_value = BINARY_INACTIVE;
>>>>>>> ebfaa5eb

    pObject = Binary_Value_Object(object_instance);
    if (pObject) {
        if (value <= MAX_BINARY_PV) {
            if (pObject->Write_Enabled) {
                old_value = Binary_Present_Value(pObject->Present_Value);
                Binary_Value_Present_Value_COV_Detect(pObject, value);
                pObject->Present_Value = Binary_Present_Value_Boolean(value);
                if (pObject->Out_Of_Service) {
                    /* The physical point that the object represents
                        is not in service. This means that changes to the
                        Present_Value property are decoupled from the
                        physical point when the value of Out_Of_Service
                        is true. */
                } else if (Binary_Value_Write_Present_Value_Callback) {
                    Binary_Value_Write_Present_Value_Callback(
                        object_instance, old_value, value);
                }
                status = true;
            } else {
                *error_class = ERROR_CLASS_PROPERTY;
                *error_code = ERROR_CODE_WRITE_ACCESS_DENIED;
            }
        } else {
            *error_class = ERROR_CLASS_PROPERTY;
            *error_code = ERROR_CODE_VALUE_OUT_OF_RANGE;
        }
    } else {
        *error_class = ERROR_CLASS_OBJECT;
        *error_code = ERROR_CODE_UNKNOWN_OBJECT;
    }

    return status;
}

/**
 * @brief Get the object name
 * @param  object_instance - object-instance number of the object
 * @param  object_name - holds the object-name to be retrieved
 * @return  true if object-name was retrieved
 */
bool Binary_Value_Object_Name(
    uint32_t object_instance, BACNET_CHARACTER_STRING *object_name)
{
    static char text[32] = ""; /* okay for single thread */
    bool status = false;
    struct object_data *pObject;

    pObject = Binary_Value_Object(object_instance);
    if (pObject) {
        if (pObject->Object_Name == NULL) {
            snprintf(
                text, sizeof(text), "BINARY INPUT %lu",
                (unsigned long)object_instance);
            status = characterstring_init_ansi(object_name, text);
        } else {
            status =
                characterstring_init_ansi(object_name, pObject->Object_Name);
        }
    }

    return status;
}

/**
 * @brief For a given object instance-number, sets the object-name
 * @param  object_instance - object-instance number of the object
 * @param  new_name - holds the object-name to be set
 * @return  true if object-name was set
 */
bool Binary_Value_Name_Set(uint32_t object_instance, char *new_name)
{
    bool status = false;
    struct object_data *pObject;

    pObject = Binary_Value_Object(object_instance);
    if (pObject) {
        if (new_name) {
            status = true;
            pObject->Object_Name = new_name;
        }
    }

    return status;
}

/**
 * @brief For a given object instance-number, returns the polarity property.
 * @param  object_instance - object-instance number of the object
 * @return  the polarity property of the object.
 */
BACNET_POLARITY Binary_Value_Polarity(uint32_t object_instance)
{
    BACNET_POLARITY polarity = POLARITY_NORMAL;
    struct object_data *pObject;

    pObject = Binary_Value_Object(object_instance);
    if (pObject) {
        polarity = Binary_Polarity(pObject->Polarity);
    }

    return polarity;
}

/**
 * @brief For a given object instance-number, sets the polarity property
 * @param  object_instance - object-instance number of the object
 * @param  polarity - polarity property value
 * @return  true if polarity was set
 */
bool Binary_Value_Polarity_Set(
    uint32_t object_instance, BACNET_POLARITY polarity)
{
    bool status = false;
    struct object_data *pObject;

    pObject = Binary_Value_Object(object_instance);
    if (pObject) {
        pObject->Polarity = Binary_Polarity_Boolean(polarity);
    }

    return status;
}

/**
 * @brief For a given object instance-number, returns the description
 * @param  object_instance - object-instance number of the object
 * @return description text or NULL if not found
 */
char *Binary_Value_Description(uint32_t object_instance)
{
    char *name = NULL;
    struct object_data *pObject;

    pObject = Binary_Value_Object(object_instance);
    if (pObject) {
        if (pObject->Description == NULL) {
            name = "";
        } else {
            name = (char *)pObject->Description;
        }
    }

    return name;
}

/**
 * @brief For a given object instance-number, sets the description
 * @param  object_instance - object-instance number of the object
 * @param  new_name - holds the description to be set
 * @return  true if object-name was set
 */
bool Binary_Value_Description_Set(uint32_t object_instance, char *new_name)
{
    bool status = false; /* return value */
    struct object_data *pObject;

    pObject = Binary_Value_Object(object_instance);
    if (pObject) {
        status = true;
        pObject->Description = new_name;
    }

    return status;
}

/**
 * For a given object instance-number, returns the active text value
 *
 * @param  object_instance - object-instance number of the object
 *
 * @return active text or NULL if not found
 */
char *Binary_Value_Active_Text(uint32_t object_instance)
{
    char *name = NULL;
    struct object_data *pObject;

    pObject = Binary_Value_Object(object_instance);
    if (pObject) {
        name = (char *)pObject->Active_Text;
    }

    return name;
}

/**
 * For a given object instance-number, sets the description
 *
 * @param  object_instance - object-instance number of the object
 * @param  new_name - holds the description to be set
 *
 * @return  true if object-name was set
 */
bool Binary_Value_Active_Text_Set(uint32_t object_instance, char *new_name)
{
    bool status = false; /* return value */
    struct object_data *pObject;

    pObject = Binary_Value_Object(object_instance);
    if (pObject) {
        status = true;
        pObject->Active_Text = new_name;
    }

    return status;
}

/**
 * For a given object instance-number, returns the active text value
 *
 * @param  object_instance - object-instance number of the object
 *
 * @return active text or NULL if not found
 */
char *Binary_Value_Inactive_Text(uint32_t object_instance)
{
    char *name = NULL;
    struct object_data *pObject;

    pObject = Binary_Value_Object(object_instance);
    if (pObject) {
        name = (char *)pObject->Inactive_Text;
    }

    return name;
}

/**
 * For a given object instance-number, sets the description
 *
 * @param  object_instance - object-instance number of the object
 * @param  new_name - holds the description to be set
 *
 * @return  true if object-name was set
 */
bool Binary_Value_Inactive_Text_Set(uint32_t object_instance, char *new_name)
{
    bool status = false; /* return value */
    struct object_data *pObject;

    pObject = Binary_Value_Object(object_instance);
    if (pObject) {
        status = true;
        pObject->Inactive_Text = new_name;
    }

    return status;
}

#if defined(INTRINSIC_REPORTING) && (BINARY_VALUE_INTRINSIC_REPORTING)
/**
 * @brief Encode a EventTimeStamps property element
 * @param object_instance [in] BACnet network port object instance number
 * @param index [in] array index requested:
 *    0 to N for individual array members
 * @param apdu [out] Buffer in which the APDU contents are built, or NULL to
 * return the length of buffer if it had been built
 * @return The length of the apdu encoded or
 *   BACNET_STATUS_ERROR for ERROR_CODE_INVALID_ARRAY_INDEX
 */
static int Binary_Value_Event_Time_Stamps_Encode(
    uint32_t object_instance, BACNET_ARRAY_INDEX index, uint8_t *apdu)
{
    int apdu_len = 0, len = 0;
    struct object_data *pObject = Binary_Value_Object(object_instance);

    if (pObject) {
        if (index < MAX_BACNET_EVENT_TRANSITION) {
            len = encode_opening_tag(apdu, TIME_STAMP_DATETIME);
            apdu_len += len;
            if (apdu) {
                apdu += len;
            }
            len = encode_application_date(
                apdu, &pObject->Event_Time_Stamps[index].date);
            apdu_len += len;
            if (apdu) {
                apdu += len;
            }
            len = encode_application_time(
                apdu, &pObject->Event_Time_Stamps[index].time);
            apdu_len += len;
            if (apdu) {
                apdu += len;
            }
            len = encode_closing_tag(apdu, TIME_STAMP_DATETIME);
            apdu_len += len;
        } else {
            apdu_len = BACNET_STATUS_ERROR;
        }
    } else {
        apdu_len = BACNET_STATUS_ERROR;
    }

    return apdu_len;
}
#endif

/**
 * ReadProperty handler for this object.  For the given ReadProperty
 * data, the application_data is loaded or the error flags are set.
 *
 * @param  rpdata - BACNET_READ_PROPERTY_DATA data, including
 * requested data and space for the reply, or error response.
 *
 * @return number of APDU bytes in the response, or
 * BACNET_STATUS_ERROR on error.
 */
int Binary_Value_Read_Property(BACNET_READ_PROPERTY_DATA *rpdata)
{
    int apdu_len = 0; /* return value */
    BACNET_BIT_STRING bit_string;
    BACNET_CHARACTER_STRING char_string;
    uint8_t *apdu = NULL;
    bool state = false;
    struct object_data *pObject;
#if defined(INTRINSIC_REPORTING) && (BINARY_VALUE_INTRINSIC_REPORTING)
    int apdu_size = 0;
#endif

    if ((rpdata == NULL) || (rpdata->application_data == NULL) ||
        (rpdata->application_data_len == 0)) {
        return 0;
    }
    if(!(pObject = Binary_Value_Object(rpdata->object_instance))) {
#if !(defined(INTRINSIC_REPORTING) && (BINARY_VALUE_INTRINSIC_REPORTING))
        (void) pObject;
#endif
        return BACNET_STATUS_ERROR;
    }
    apdu = rpdata->application_data;
#if defined(INTRINSIC_REPORTING) && (BINARY_VALUE_INTRINSIC_REPORTING)
    apdu_size = rpdata->application_data_len;
#endif
    switch (rpdata->object_property) {
        case PROP_OBJECT_IDENTIFIER:
            apdu_len = encode_application_object_id(
                &apdu[0], Object_Type, rpdata->object_instance);
            break;
        case PROP_OBJECT_NAME:
            /* note: object name must be unique in our device */
            Binary_Value_Object_Name(rpdata->object_instance, &char_string);
            apdu_len =
                encode_application_character_string(&apdu[0], &char_string);
            break;
        case PROP_OBJECT_TYPE:
            apdu_len = encode_application_enumerated(&apdu[0], Object_Type);
            break;
        case PROP_PRESENT_VALUE:
            apdu_len = encode_application_enumerated(
                &apdu[0], Binary_Value_Present_Value(rpdata->object_instance));
            break;
        case PROP_STATUS_FLAGS:
            /* note: see the details in the standard on how to use these */
            bitstring_init(&bit_string);
            bitstring_set_bit(&bit_string, STATUS_FLAG_IN_ALARM, false);
            state = Binary_Value_Fault(rpdata->object_instance);
            bitstring_set_bit(&bit_string, STATUS_FLAG_FAULT, state);
            bitstring_set_bit(&bit_string, STATUS_FLAG_OVERRIDDEN, false);
            state = Binary_Value_Out_Of_Service(rpdata->object_instance);
            bitstring_set_bit(&bit_string, STATUS_FLAG_OUT_OF_SERVICE, state);
            apdu_len = encode_application_bitstring(&apdu[0], &bit_string);
            break;
        case PROP_EVENT_STATE:
            apdu_len =
                encode_application_enumerated(&apdu[0], EVENT_STATE_NORMAL);
            break;
        case PROP_OUT_OF_SERVICE:
            state = Binary_Value_Out_Of_Service(rpdata->object_instance);
            apdu_len = encode_application_boolean(&apdu[0], state);
            break;
        case PROP_POLARITY:
            apdu_len = encode_application_enumerated(
                &apdu[0], Binary_Value_Polarity(rpdata->object_instance));
            break;
        case PROP_RELIABILITY:
            apdu_len = encode_application_enumerated(
                &apdu[0], Binary_Value_Reliability(rpdata->object_instance));
            break;
        case PROP_DESCRIPTION:
            characterstring_init_ansi(
                &char_string,
                Binary_Value_Description(rpdata->object_instance));
            apdu_len =
                encode_application_character_string(&apdu[0], &char_string);
            break;
        case PROP_ACTIVE_TEXT:
            characterstring_init_ansi(
                &char_string,
                Binary_Value_Active_Text(rpdata->object_instance));
            apdu_len =
                encode_application_character_string(&apdu[0], &char_string);
            break;
        case PROP_INACTIVE_TEXT:
            characterstring_init_ansi(
                &char_string,
                Binary_Value_Inactive_Text(rpdata->object_instance));
            apdu_len =
                encode_application_character_string(&apdu[0], &char_string);
            break;
#if defined(INTRINSIC_REPORTING) && (BINARY_VALUE_INTRINSIC_REPORTING)
        case PROP_ALARM_VALUE:
            /* note: you need to look up the actual value */
            apdu_len = encode_application_enumerated(
                &apdu[0], pObject->Alarm_Value);
            break;
        case PROP_TIME_DELAY:
            apdu_len =
                encode_application_unsigned(&apdu[0], pObject->Time_Delay);
            break;

        case PROP_NOTIFICATION_CLASS:
            apdu_len = encode_application_unsigned(
                &apdu[0], pObject->Notification_Class);
            break;

        case PROP_EVENT_ENABLE:
            bitstring_init(&bit_string);
            bitstring_set_bit(&bit_string, TRANSITION_TO_OFFNORMAL,
                (pObject->Event_Enable & EVENT_ENABLE_TO_OFFNORMAL) ? true : false);
            bitstring_set_bit(&bit_string, TRANSITION_TO_FAULT,
                (pObject->Event_Enable & EVENT_ENABLE_TO_FAULT) ? true : false);
            bitstring_set_bit(&bit_string, TRANSITION_TO_NORMAL,
                (pObject->Event_Enable & EVENT_ENABLE_TO_NORMAL) ? true : false);

            apdu_len = encode_application_bitstring(&apdu[0], &bit_string);
            break;

        case PROP_EVENT_DETECTION_ENABLE:
            apdu_len =
                encode_application_boolean(&apdu[0], pObject->Event_Detection_Enable);
            break;

        case PROP_ACKED_TRANSITIONS:
            bitstring_init(&bit_string);
            bitstring_set_bit(&bit_string, TRANSITION_TO_OFFNORMAL,
                pObject->Acked_Transitions[TRANSITION_TO_OFFNORMAL].bIsAcked);
            bitstring_set_bit(&bit_string, TRANSITION_TO_FAULT,
                pObject->Acked_Transitions[TRANSITION_TO_FAULT].bIsAcked);
            bitstring_set_bit(&bit_string, TRANSITION_TO_NORMAL,
                pObject->Acked_Transitions[TRANSITION_TO_NORMAL].bIsAcked);

            apdu_len = encode_application_bitstring(&apdu[0], &bit_string);
            break;

        case PROP_NOTIFY_TYPE:
            apdu_len = encode_application_enumerated(
                &apdu[0], pObject->Notify_Type ? NOTIFY_EVENT : NOTIFY_ALARM);
            break;

        case PROP_EVENT_TIME_STAMPS:
            apdu_len = bacnet_array_encode(
                rpdata->object_instance, rpdata->array_index,
                Binary_Value_Event_Time_Stamps_Encode,
                MAX_BACNET_EVENT_TRANSITION, apdu, apdu_size);
            if (apdu_len == BACNET_STATUS_ABORT) {
                rpdata->error_code =
                    ERROR_CODE_ABORT_SEGMENTATION_NOT_SUPPORTED;
            } else if (apdu_len == BACNET_STATUS_ERROR) {
                rpdata->error_class = ERROR_CLASS_PROPERTY;
                rpdata->error_code = ERROR_CODE_INVALID_ARRAY_INDEX;
            }
            break;
#endif
        default:
            rpdata->error_class = ERROR_CLASS_PROPERTY;
            rpdata->error_code = ERROR_CODE_UNKNOWN_PROPERTY;
            apdu_len = BACNET_STATUS_ERROR;
            break;
    }
    /* Only array properties can have array options. */
    if ((apdu_len >= 0) && (rpdata->object_property != PROP_PRIORITY_ARRAY) &&
        (rpdata->array_index != BACNET_ARRAY_ALL)) {
        rpdata->error_class = ERROR_CLASS_PROPERTY;
        rpdata->error_code = ERROR_CODE_PROPERTY_IS_NOT_AN_ARRAY;
        apdu_len = BACNET_STATUS_ERROR;
    }

    return apdu_len;
}

/**
 * Set the requested property of the binary value.
 *
 * @param wp_data  Property requested, see for BACNET_WRITE_PROPERTY_DATA
 * details.
 *
 * @return true if successful
 */
bool Binary_Value_Write_Property(BACNET_WRITE_PROPERTY_DATA *wp_data)
{
    bool status = false; /* return value */
    int len = 0;
    BACNET_APPLICATION_DATA_VALUE value;
    struct object_data *pObject;

    /* Valid data? */
    if (wp_data == NULL) {
        return false;
    }
    if (wp_data->application_data_len == 0) {
        return false;
    }

    /* Decode the some of the request. */
    len = bacapp_decode_application_data(
        wp_data->application_data, wp_data->application_data_len, &value);
    /* FIXME: len < application_data_len: more data? */
    if (len < 0) {
        /* error while decoding - a value larger than we can handle */
        wp_data->error_class = ERROR_CLASS_PROPERTY;
        wp_data->error_code = ERROR_CODE_VALUE_OUT_OF_RANGE;
        return false;
    }
    if(!(pObject = Binary_Value_Object(wp_data->object_instance))) {
#if (!BINARY_VALUE_INTRINSIC_REPORTING)
        (void) pObject;
#endif
        return BACNET_STATUS_ERROR;
    }
    /* Only array properties can have array options. */
    if ((wp_data->object_property != PROP_PRIORITY_ARRAY) &&
        (wp_data->array_index != BACNET_ARRAY_ALL)) {
        wp_data->error_class = ERROR_CLASS_PROPERTY;
        wp_data->error_code = ERROR_CODE_PROPERTY_IS_NOT_AN_ARRAY;
        return false;
    }
    switch (wp_data->object_property) {
        case PROP_PRESENT_VALUE:
<<<<<<< HEAD
            status = write_property_type_valid(
                wp_data, &value, BACNET_APPLICATION_TAG_ENUMERATED);
            if (status) {
                status =
                    Binary_Value_Present_Value_Write(wp_data->object_instance,
                        value.type.Enumerated,
                        &wp_data->error_class, &wp_data->error_code);
=======
            status = write_property_type_valid(
                wp_data, &value, BACNET_APPLICATION_TAG_ENUMERATED);
            if (status) {
                status = Binary_Value_Present_Value_Write(
                    wp_data->object_instance, value.type.Enumerated,
                    &wp_data->error_class, &wp_data->error_code);
            }
            break;
        case PROP_OUT_OF_SERVICE:
            status = write_property_type_valid(
                wp_data, &value, BACNET_APPLICATION_TAG_BOOLEAN);
            if (status) {
                Binary_Value_Out_Of_Service_Set(
                    wp_data->object_instance, value.type.Boolean);
            }
            break;
        case PROP_POLARITY:
            status = write_property_type_valid(
                wp_data, &value, BACNET_APPLICATION_TAG_ENUMERATED);
            if (status) {
                if (value.type.Enumerated < MAX_POLARITY) {
                    Binary_Value_Polarity_Set(
                        wp_data->object_instance,
                        (BACNET_POLARITY)value.type.Enumerated);
                } else {
                    status = false;
                    wp_data->error_class = ERROR_CLASS_PROPERTY;
                    wp_data->error_code = ERROR_CODE_VALUE_OUT_OF_RANGE;
                }
            }
            break;
#if defined(INTRINSIC_REPORTING) && (BINARY_VALUE_INTRINSIC_REPORTING)
        case PROP_TIME_DELAY:
            status = write_property_type_valid(
                wp_data, &value, BACNET_APPLICATION_TAG_UNSIGNED_INT);
            if (status) {
                pObject->Time_Delay = value.type.Unsigned_Int;
                pObject->Remaining_Time_Delay = pObject->Time_Delay;
            }
            break;

        case PROP_NOTIFICATION_CLASS:
            status = write_property_type_valid(
                wp_data, &value, BACNET_APPLICATION_TAG_UNSIGNED_INT);
            if (status) {
                pObject->Notification_Class = value.type.Unsigned_Int;
            }
            break;

        case PROP_ALARM_VALUE:
            status = write_property_type_valid(
                wp_data, &value, BACNET_APPLICATION_TAG_ENUMERATED);
            if (status) {
                if (value.type.Enumerated <= MAX_BINARY_PV) {
                    Binary_Value_Alarm_Value_Set(wp_data->object_instance,
                        (BACNET_BINARY_PV) value.type.Enumerated);
                } else {
                    status = false;
                    wp_data->error_class = ERROR_CLASS_PROPERTY;
                    wp_data->error_code = ERROR_CODE_VALUE_OUT_OF_RANGE;
                }
            }
            break;

        case PROP_EVENT_ENABLE:
            status = write_property_type_valid(
                wp_data, &value, BACNET_APPLICATION_TAG_BIT_STRING);
            if (status) {
                if (value.type.Bit_String.bits_used == 3) {
                    pObject->Event_Enable = value.type.Bit_String.value[0];
                } else {
                    wp_data->error_class = ERROR_CLASS_PROPERTY;
                    wp_data->error_code = ERROR_CODE_VALUE_OUT_OF_RANGE;
                    status = false;
                }
            }
            break;

        case PROP_NOTIFY_TYPE:
            status = write_property_type_valid(
                wp_data, &value, BACNET_APPLICATION_TAG_ENUMERATED);
            if (status) {
                switch ((BACNET_NOTIFY_TYPE)value.type.Enumerated) {
                    case NOTIFY_EVENT:
                        pObject->Notify_Type = 1;
                        break;
                    case NOTIFY_ALARM:
                        pObject->Notify_Type = 0;
                        break;
                    default:
                        wp_data->error_class = ERROR_CLASS_PROPERTY;
                        wp_data->error_code = ERROR_CODE_VALUE_OUT_OF_RANGE;
                        status = false;
                        break;
                }
>>>>>>> ebfaa5eb
            }
            break;
#endif
        default:
            if (property_lists_member(
                    Binary_Value_Properties_Required,
                    Binary_Value_Properties_Optional,
                    Binary_Value_Properties_Proprietary,
                    wp_data->object_property)) {
                wp_data->error_class = ERROR_CLASS_PROPERTY;
                wp_data->error_code = ERROR_CODE_WRITE_ACCESS_DENIED;
            } else {
                wp_data->error_class = ERROR_CLASS_PROPERTY;
                wp_data->error_code = ERROR_CODE_UNKNOWN_PROPERTY;
            }
            break;
<<<<<<< HEAD
        case PROP_POLARITY:
            status = write_property_type_valid(
                wp_data, &value, BACNET_APPLICATION_TAG_ENUMERATED);
            if (status) {
                if (value.type.Enumerated < MAX_POLARITY) {
                    Binary_Value_Polarity_Set(wp_data->object_instance,
                        (BACNET_POLARITY)value.type.Enumerated);
                } else {
                    status = false;
                    wp_data->error_class = ERROR_CLASS_PROPERTY;
                    wp_data->error_code = ERROR_CODE_VALUE_OUT_OF_RANGE;
                }
            }
            break;
        default:
            if (property_lists_member(Binary_Value_Properties_Required,
                    Binary_Value_Properties_Optional,
                    Binary_Value_Properties_Proprietary,
                    wp_data->object_property)) {
                wp_data->error_class = ERROR_CLASS_PROPERTY;
                wp_data->error_code = ERROR_CODE_WRITE_ACCESS_DENIED;
            } else {
                wp_data->error_class = ERROR_CLASS_PROPERTY;
                wp_data->error_code = ERROR_CODE_UNKNOWN_PROPERTY;
=======
    }

    return status;
}

/**
 * @brief Sets a callback used when present-value is written from BACnet
 * @param cb - callback used to provide indications
 */
void Binary_Value_Write_Present_Value_Callback_Set(
    binary_value_write_present_value_callback cb)
{
    Binary_Value_Write_Present_Value_Callback = cb;
}

/**
 * @brief Determines a object write-enabled flag state
 * @param object_instance - object-instance number of the object
 * @return  write-enabled status flag
 */
bool Binary_Value_Write_Enabled(uint32_t object_instance)
{
    bool value = false;
    struct object_data *pObject;

    pObject = Binary_Value_Object(object_instance);
    if (pObject) {
        value = pObject->Write_Enabled;
    }

    return value;
}

/**
 * @brief For a given object instance-number, sets the write-enabled flag
 * @param object_instance - object-instance number of the object
 */
void Binary_Value_Write_Enable(uint32_t object_instance)
{
    struct object_data *pObject;

    pObject = Binary_Value_Object(object_instance);
    if (pObject) {
        pObject->Write_Enabled = true;
    }
}

/**
 * @brief For a given object instance-number, clears the write-enabled flag
 * @param object_instance - object-instance number of the object
 */
void Binary_Value_Write_Disable(uint32_t object_instance)
{
    struct object_data *pObject;

    pObject = Binary_Value_Object(object_instance);
    if (pObject) {
        pObject->Write_Enabled = false;
    }
}

/**
 * @brief Creates a Binary Output object
 * @param object_instance - object-instance number of the object
 * @return the object-instance that was created, or BACNET_MAX_INSTANCE
 */
uint32_t Binary_Value_Create(uint32_t object_instance)
{
    struct object_data *pObject = NULL;
    int index = 0;

    if (object_instance > BACNET_MAX_INSTANCE) {
        return BACNET_MAX_INSTANCE;
    } else if (object_instance == BACNET_MAX_INSTANCE) {
        /* wildcard instance */
        /* the Object_Identifier property of the newly created object
            shall be initialized to a value that is unique within the
            responding BACnet-user device. The method used to generate
            the object identifier is a local matter.*/
        object_instance = Keylist_Next_Empty_Key(Object_List, 1);
    }
    pObject = Keylist_Data(Object_List, object_instance);
    if (!pObject) {
        pObject = calloc(1, sizeof(struct object_data));
        if (pObject) {
#if defined(INTRINSIC_REPORTING) && (BINARY_VALUE_INTRINSIC_REPORTING)
            unsigned j;
#endif
            pObject->Object_Name = NULL;
            pObject->Description = NULL;
            pObject->Reliability = RELIABILITY_NO_FAULT_DETECTED;
            pObject->Present_Value = false;
            pObject->Out_Of_Service = false;
            pObject->Active_Text = Default_Active_Text;
            pObject->Inactive_Text = Default_Inactive_Text;
            pObject->Change_Of_Value = false;
            pObject->Write_Enabled = false;
            pObject->Polarity = false;
#if defined(INTRINSIC_REPORTING) && (BINARY_VALUE_INTRINSIC_REPORTING)
            pObject->Event_State = EVENT_STATE_NORMAL;
            pObject->Event_Detection_Enable = true;
            /* notification class not connected */
            pObject->Notification_Class = BACNET_MAX_INSTANCE;
            /* initialize Event time stamps using wildcards and set Acked_transitions */
            for (j = 0; j < MAX_BACNET_EVENT_TRANSITION; j++) {
                datetime_wildcard_set(&pObject->Event_Time_Stamps[j]);
                pObject->Acked_Transitions[j].bIsAcked = true;
            }

            /* Set handler for GetEventInformation function */
            handler_get_event_information_set(
                    Object_Type, Binary_Value_Event_Information);
            /* Set handler for AcknowledgeAlarm function */
            handler_alarm_ack_set(Object_Type, Binary_Value_Alarm_Ack);
            /* Set handler for GetAlarmSummary Service */
            handler_get_alarm_summary_set(
                    Object_Type, Binary_Value_Alarm_Summary);
#endif
            /* add to list */
            index = Keylist_Data_Add(Object_List, object_instance, pObject);
            if (index < 0) {
                free(pObject);
                return BACNET_MAX_INSTANCE;
            }
        } else {
            return BACNET_MAX_INSTANCE;
        }
    }

    return object_instance;
}

/**
 * Initializes the Binary Input object data
 */
void Binary_Value_Cleanup(void)
{
    struct object_data *pObject;

    if (Object_List) {
        do {
            pObject = Keylist_Data_Pop(Object_List);
            if (pObject) {
                free(pObject);
            }
        } while (pObject);
        Keylist_Delete(Object_List);
        Object_List = NULL;
    }
}

/**
 * Creates a Binary Input object
 */
bool Binary_Value_Delete(uint32_t object_instance)
{
    bool status = false;
    struct object_data *pObject;

    pObject = Keylist_Data_Delete(Object_List, object_instance);
    if (pObject) {
        free(pObject);
        status = true;
    }

    return status;
}

/**
 * Initializes the Binary Input object data
 */
void Binary_Value_Init(void)
{
    if (!Object_List) {
        Object_List = Keylist_Create();
    }
}

/**
 * For a given object instance-number, gets the event-state property value
 *
 * @param  object_instance - object-instance number of the object
 *
 * @return  event-state property value
 */
unsigned Binary_Value_Event_State(uint32_t object_instance)
{
    unsigned state = EVENT_STATE_NORMAL;
#if !defined(INTRINSIC_REPORTING) && (BINARY_VALUE_INTRINSIC_REPORTING)
  (void) object_instance;
#else
    struct object_data *pObject = Binary_Value_Object(object_instance);

    if (pObject) {
        state = pObject->Event_State;
    }
#endif

    return state;
}

#if defined(INTRINSIC_REPORTING) && (BINARY_VALUE_INTRINSIC_REPORTING)
/**
 * For a given object instance-number, gets the event-detection-enable property value
 *
 * @param  object_instance - object-instance number of the object
 *
 * @return  event-detection-enable property value
 */
bool Binary_Value_Event_Detection_Enable(uint32_t object_instance)
{
    bool retval = false;
#if !(defined(INTRINSIC_REPORTING) && (BINARY_VALUE_INTRINSIC_REPORTING))
    (void) object_instance;
#else
    struct object_data *pObject = Binary_Value_Object(object_instance);

    if (pObject) {
        retval = pObject->Event_Detection_Enable;
    }
#endif

    return retval;
}

/**
 * For a given object instance-number, sets the event-detection-enable property value
 *
 * @param  object_instance - object-instance number of the object
 *
 * @return  event-detection-enable property value
 */
bool Binary_Value_Event_Detection_Enable_Set(uint32_t object_instance, bool value)
{
    bool retval = false;
#if !(defined(INTRINSIC_REPORTING) && (BINARY_VALUE_INTRINSIC_REPORTING))
    (void) object_instance;
    (void) value;
#else
    struct object_data *pObject = Binary_Value_Object(object_instance);

    if (pObject) {
        pObject->Event_Detection_Enable = value;
        retval = true;
    }
#endif

    return retval;
}

#if defined(INTRINSIC_REPORTING) && (BINARY_VALUE_INTRINSIC_REPORTING)
/**
 * @brief Gets an object from the list using its index in the list
 * @param index - index of the object in the list
 * @return object found in the list, or NULL if not found
 */
static struct object_data *Binary_Value_Object_Index(int index)
{
    return Keylist_Data_Index(Object_List, index);
}
#endif

int Binary_Value_Event_Information(
    unsigned index, BACNET_GET_EVENT_INFORMATION_DATA *getevent_data)
{
    struct object_data *pObject = Binary_Value_Object_Index(index);

    bool IsNotAckedTransitions;
    bool IsActiveEvent;
    int i;

    /* check index */
    if (pObject) {
        /* Event_State not equal to NORMAL */
        IsActiveEvent = (pObject->Event_State != EVENT_STATE_NORMAL);

        /* Acked_Transitions property, which has at least one of the bits
           (TO-OFFNORMAL, TO-FAULT, TONORMAL) set to FALSE. */
        IsNotAckedTransitions =
            (pObject->Acked_Transitions[TRANSITION_TO_OFFNORMAL].bIsAcked ==
                false) |
            (pObject->Acked_Transitions[TRANSITION_TO_FAULT].bIsAcked ==
                false) |
            (pObject->Acked_Transitions[TRANSITION_TO_NORMAL].bIsAcked ==
                false);
    } else
        return -1; /* end of list  */

    if ((IsActiveEvent) || (IsNotAckedTransitions)) {
        /* Object Identifier */
        getevent_data->objectIdentifier.type = Object_Type;
        getevent_data->objectIdentifier.instance =
            Binary_Value_Index_To_Instance(index);
        /* Event State */
        getevent_data->eventState = pObject->Event_State;
        /* Acknowledged Transitions */
        bitstring_init(&getevent_data->acknowledgedTransitions);
        bitstring_set_bit(&getevent_data->acknowledgedTransitions,
            TRANSITION_TO_OFFNORMAL,
            pObject->Acked_Transitions[TRANSITION_TO_OFFNORMAL].bIsAcked);
        bitstring_set_bit(&getevent_data->acknowledgedTransitions,
            TRANSITION_TO_FAULT,
            pObject->Acked_Transitions[TRANSITION_TO_FAULT].bIsAcked);
        bitstring_set_bit(&getevent_data->acknowledgedTransitions,
            TRANSITION_TO_NORMAL,
            pObject->Acked_Transitions[TRANSITION_TO_NORMAL].bIsAcked);
        /* Event Time Stamps */
        for (i = 0; i < 3; i++) {
            getevent_data->eventTimeStamps[i].tag = TIME_STAMP_DATETIME;
            getevent_data->eventTimeStamps[i].value.dateTime =
                pObject->Event_Time_Stamps[i];
        }
        /* Notify Type */
        getevent_data->notifyType = pObject->Notify_Type;
        /* Event Enable */
        bitstring_init(&getevent_data->eventEnable);
        bitstring_set_bit(&getevent_data->eventEnable, TRANSITION_TO_OFFNORMAL,
            (pObject->Event_Enable & EVENT_ENABLE_TO_OFFNORMAL) ? true : false);
        bitstring_set_bit(&getevent_data->eventEnable, TRANSITION_TO_FAULT,
            (pObject->Event_Enable & EVENT_ENABLE_TO_FAULT) ? true : false);
        bitstring_set_bit(&getevent_data->eventEnable, TRANSITION_TO_NORMAL,
            (pObject->Event_Enable & EVENT_ENABLE_TO_NORMAL) ? true : false);
        /* Event Priorities */
        Notification_Class_Get_Priorities(
            pObject->Notification_Class, getevent_data->eventPriorities);

        return 1; /* active event */
    } else
        return 0; /* no active event at this index */
}

int Binary_Value_Alarm_Ack(
    BACNET_ALARM_ACK_DATA *alarmack_data, BACNET_ERROR_CODE *error_code)
{
    struct object_data *pObject = NULL;

    if (!alarmack_data) {
        return -1;
    }
    pObject = Binary_Value_Object(alarmack_data->eventObjectIdentifier.instance);

    if (!pObject) {
        *error_code = ERROR_CODE_UNKNOWN_OBJECT;
        return -1;
    }

    switch (alarmack_data->eventStateAcked) {
        case EVENT_STATE_OFFNORMAL:
            if (pObject->Acked_Transitions[TRANSITION_TO_OFFNORMAL]
                    .bIsAcked == false) {
                if (alarmack_data->eventTimeStamp.tag != TIME_STAMP_DATETIME) {
                    *error_code = ERROR_CODE_INVALID_TIME_STAMP;
                    return -1;
                }
                if (datetime_compare(
                        &pObject->Acked_Transitions[TRANSITION_TO_OFFNORMAL]
                             .Time_Stamp,
                        &alarmack_data->eventTimeStamp.value.dateTime) > 0) {
                    *error_code = ERROR_CODE_INVALID_TIME_STAMP;
                    return -1;
                }
                /* Send ack notification */
                pObject->Acked_Transitions[TRANSITION_TO_OFFNORMAL].bIsAcked =
                    true;
            } else if (alarmack_data->eventStateAcked ==
                pObject->Event_State) {
                /* Send ack notification */
            } else {
                *error_code = ERROR_CODE_INVALID_EVENT_STATE;
                return -1;
            }
            break;

        case EVENT_STATE_FAULT:
            if (pObject->Acked_Transitions[TRANSITION_TO_FAULT].bIsAcked ==
                false) {
                if (alarmack_data->eventTimeStamp.tag != TIME_STAMP_DATETIME) {
                    *error_code = ERROR_CODE_INVALID_TIME_STAMP;
                    return -1;
                }
                if (datetime_compare(
                        &pObject->Acked_Transitions[TRANSITION_TO_FAULT]
                             .Time_Stamp,
                        &alarmack_data->eventTimeStamp.value.dateTime) > 0) {
                    *error_code = ERROR_CODE_INVALID_TIME_STAMP;
                    return -1;
                }
                /* Send ack notification */
                pObject->Acked_Transitions[TRANSITION_TO_FAULT].bIsAcked =
                    true;
            } else if (alarmack_data->eventStateAcked ==
                pObject->Event_State) {
                /* Send ack notification */
            } else {
                *error_code = ERROR_CODE_INVALID_EVENT_STATE;
                return -1;
>>>>>>> ebfaa5eb
            }
            break;

        case EVENT_STATE_NORMAL:
            if (pObject->Acked_Transitions[TRANSITION_TO_NORMAL].bIsAcked ==
                false) {
                if (alarmack_data->eventTimeStamp.tag != TIME_STAMP_DATETIME) {
                    *error_code = ERROR_CODE_INVALID_TIME_STAMP;
                    return -1;
                }
                if (datetime_compare(
                        &pObject->Acked_Transitions[TRANSITION_TO_NORMAL]
                             .Time_Stamp,
                        &alarmack_data->eventTimeStamp.value.dateTime) > 0) {
                    *error_code = ERROR_CODE_INVALID_TIME_STAMP;
                    return -1;
                }
                /* Send ack notification */
                pObject->Acked_Transitions[TRANSITION_TO_NORMAL].bIsAcked =
                    true;
            } else if (alarmack_data->eventStateAcked ==
                pObject->Event_State) {
                /* Send ack notification */
            } else {
                *error_code = ERROR_CODE_INVALID_EVENT_STATE;
                return -1;
            }
            break;

        default:
            return -2;
    }
    pObject->Ack_notify_data.bSendAckNotify = true;
    pObject->Ack_notify_data.EventState = alarmack_data->eventStateAcked;

    return 1;
}


int Binary_Value_Alarm_Summary(
    unsigned index, BACNET_GET_ALARM_SUMMARY_DATA *getalarm_data)
{
    struct object_data *pObject = Binary_Value_Object_Index(index);

    if(getalarm_data == NULL) {
      PRINT("[%s %d]: NULL pointer parameter! getalarm_data = %p\r\n", __FILE__, __LINE__, (void *) getalarm_data);
      return -2;
    }

    /* check index */
    if (pObject) {
        /* Event_State is not equal to NORMAL  and
           Notify_Type property value is ALARM */
        if ((pObject->Event_State != EVENT_STATE_NORMAL) &&
            (pObject->Notify_Type == NOTIFY_ALARM)) {
            /* Object Identifier */
            getalarm_data->objectIdentifier.type = Object_Type;
            getalarm_data->objectIdentifier.instance =
                Binary_Value_Index_To_Instance(index);
            /* Alarm State */
            getalarm_data->alarmState = pObject->Event_State;
            /* Acknowledged Transitions */
            bitstring_init(&getalarm_data->acknowledgedTransitions);
            bitstring_set_bit(&getalarm_data->acknowledgedTransitions,
                TRANSITION_TO_OFFNORMAL,
                pObject->Acked_Transitions[TRANSITION_TO_OFFNORMAL].bIsAcked);
            bitstring_set_bit(&getalarm_data->acknowledgedTransitions,
                TRANSITION_TO_FAULT,
                pObject->Acked_Transitions[TRANSITION_TO_FAULT].bIsAcked);
            bitstring_set_bit(&getalarm_data->acknowledgedTransitions,
                TRANSITION_TO_NORMAL,
                pObject->Acked_Transitions[TRANSITION_TO_NORMAL].bIsAcked);
            return 1; /* active alarm */
        } else
            return 0; /* no active alarm at this index */
    } else
        return -1; /* end of list  */
}

bool Binary_Value_Alarm_Value_Set(
    uint32_t object_instance, BACNET_BINARY_PV value)
{
    bool status = false;
    struct object_data *pObject = Binary_Value_Object(object_instance);

    if (pObject) {
        if (pObject->Polarity != POLARITY_NORMAL) {
          value = (value == BINARY_INACTIVE) ? BINARY_ACTIVE : BINARY_INACTIVE;
        }
        pObject->Alarm_Value = value;
        status = true;
    }

    return status;
}
<<<<<<< HEAD

/**
 * @brief Sets a callback used when present-value is written from BACnet
 * @param cb - callback used to provide indications
 */
void Binary_Value_Write_Present_Value_Callback_Set(
    binary_value_write_present_value_callback cb)
{
    Binary_Value_Write_Present_Value_Callback = cb;
}

/**
 * @brief Determines a object write-enabled flag state
 * @param object_instance - object-instance number of the object
 * @return  write-enabled status flag
 */
bool Binary_Value_Write_Enabled(uint32_t object_instance)
{
    bool value = false;
    struct object_data *pObject;

    pObject = Binary_Value_Object(object_instance);
    if (pObject) {
        value = pObject->Write_Enabled;
    }

    return value;
}

/**
 * @brief For a given object instance-number, sets the write-enabled flag
 * @param object_instance - object-instance number of the object
 */
void Binary_Value_Write_Enable(uint32_t object_instance)
{
    struct object_data *pObject;

    pObject = Binary_Value_Object(object_instance);
    if (pObject) {
        pObject->Write_Enabled = true;
    }
}

/**
 * @brief For a given object instance-number, clears the write-enabled flag
 * @param object_instance - object-instance number of the object
 */
void Binary_Value_Write_Disable(uint32_t object_instance)
{
    struct object_data *pObject;

    pObject = Binary_Value_Object(object_instance);
    if (pObject) {
        pObject->Write_Enabled = false;
    }
}

/**
 * @brief Creates a Binary Output object
 * @param object_instance - object-instance number of the object
 * @return the object-instance that was created, or BACNET_MAX_INSTANCE
 */
uint32_t Binary_Value_Create(uint32_t object_instance)
{
    struct object_data *pObject = NULL;
    int index = 0;

    if (object_instance > BACNET_MAX_INSTANCE) {
        return BACNET_MAX_INSTANCE;
    } else if (object_instance == BACNET_MAX_INSTANCE) {
        /* wildcard instance */
        /* the Object_Identifier property of the newly created object
            shall be initialized to a value that is unique within the
            responding BACnet-user device. The method used to generate
            the object identifier is a local matter.*/
        object_instance = Keylist_Next_Empty_Key(Object_List, 1);
    }
    pObject = Keylist_Data(Object_List, object_instance);
    if (!pObject) {
        pObject = calloc(1, sizeof(struct object_data));
        if (pObject) {
            pObject->Object_Name = NULL;
            pObject->Description = NULL;
            pObject->Reliability = RELIABILITY_NO_FAULT_DETECTED;
            pObject->Present_Value = false;
            pObject->Out_Of_Service = false;
            pObject->Active_Text = Default_Active_Text;
            pObject->Inactive_Text = Default_Inactive_Text;
            pObject->Change_Of_Value = false;
            pObject->Write_Enabled = false;
            pObject->Polarity = false;
            /* add to list */
            index = Keylist_Data_Add(Object_List, object_instance, pObject);
            if (index < 0) {
                free(pObject);
                return BACNET_MAX_INSTANCE;
            }
        } else {
            return BACNET_MAX_INSTANCE;
        }
    }

    return object_instance;
}

/**
 * Initializes the Binary Input object data
 */
void Binary_Value_Cleanup(void)
{
    struct object_data *pObject;

    if (Object_List) {
        do {
            pObject = Keylist_Data_Pop(Object_List);
            if (pObject) {
                free(pObject);
            }
        } while (pObject);
        Keylist_Delete(Object_List);
        Object_List = NULL;
    }
}

/**
 * Creates a Binary Input object
 */
bool Binary_Value_Delete(uint32_t object_instance)
{
    bool status = false;
    struct object_data *pObject;

    pObject = Keylist_Data_Delete(Object_List, object_instance);
    if (pObject) {
        free(pObject);
        status = true;
    }

    return status;
}

/**
 * Initializes the Binary Input object data
 */
void Binary_Value_Init(void)
{
    Object_List = Keylist_Create();
}
=======
#endif /* (INTRINSIC_REPORTING) */

void Binary_Value_Intrinsic_Reporting(uint32_t object_instance)
{
#if !(defined(INTRINSIC_REPORTING) && (BINARY_VALUE_INTRINSIC_REPORTING))
  (void) object_instance;
#else
    BACNET_EVENT_NOTIFICATION_DATA event_data = { 0 };
    BACNET_CHARACTER_STRING msgText = { 0 };
    uint8_t FromState = 0;
    uint8_t ToState = 0;
    BACNET_BINARY_PV PresentVal  = BINARY_INACTIVE;
    bool SendNotify = false;
    struct object_data *pObject = Binary_Value_Object(object_instance);

    if (!pObject) {
        return;
    }

    /* check whether Intrinsic reporting is enabled */
    if (!pObject->Event_Detection_Enable) {
        return; /* limits are not configured */
    }

    if (pObject->Ack_notify_data.bSendAckNotify) {
        /* clean bSendAckNotify flag */
        pObject->Ack_notify_data.bSendAckNotify = false;
        /* copy toState */
        ToState = pObject->Ack_notify_data.EventState;
        PRINT("Binary-Input[%d]: Send AckNotification.\n", object_instance);
        characterstring_init_ansi(&msgText, "AckNotification");

        /* Notify Type */
        event_data.notifyType = NOTIFY_ACK_NOTIFICATION;

        /* Send EventNotification. */
        SendNotify = true;
    } else {
        /* actual Present_Value */
        PresentVal = Binary_Value_Present_Value(object_instance);
        FromState = pObject->Event_State;
        switch (pObject->Event_State) {
            case EVENT_STATE_NORMAL:
                /* (a) If pCurrentState is NORMAL, and pMonitoredValue is equal to any of the values contained in pAlarmValues for
                       pTimeDelay, then indicate a transition to the OFFNORMAL event state.
                */
                if ((PresentVal == pObject->Alarm_Value) &&
                    ((pObject->Event_Enable & EVENT_ENABLE_TO_OFFNORMAL) ==
                        EVENT_ENABLE_TO_OFFNORMAL)) {
                    if (!pObject->Remaining_Time_Delay)
                        pObject->Event_State = EVENT_STATE_OFFNORMAL;
                    else
                        pObject->Remaining_Time_Delay--;
                    break;
                }

                /* value of the object is still in the same event state */
                pObject->Remaining_Time_Delay = pObject->Time_Delay;
                break;

            case EVENT_STATE_OFFNORMAL:
                /* (b) If pCurrentState is OFFNORMAL, and pMonitoredValue is not equal to any of the values contained in pAlarmValues
                       for pTimeDelayNormal, then indicate a transition to the NORMAL event state.
                */
                if ((PresentVal != pObject->Alarm_Value) &&
                    ((pObject->Event_Enable & EVENT_ENABLE_TO_NORMAL) ==
                        EVENT_ENABLE_TO_NORMAL)) {
                    if (!pObject->Remaining_Time_Delay)
                        pObject->Event_State = EVENT_STATE_NORMAL;
                    else
                        pObject->Remaining_Time_Delay--;
                    break;
                }

                /* value of the object is still in the same event state */
                pObject->Remaining_Time_Delay = pObject->Time_Delay;
                break;

            default:
                return; /* shouldn't happen */
        } /* switch (FromState) */

        ToState = pObject->Event_State;

        if (FromState != ToState) {
            /* Event_State has changed.
               Need to fill only the basic parameters of this type of event.
               Other parameters will be filled in common function. */

            switch (ToState) {
                case EVENT_STATE_NORMAL:
                    characterstring_init_ansi( &msgText, "Back to normal state from off-normal");
                    break;

                case EVENT_STATE_OFFNORMAL:
                    characterstring_init_ansi( &msgText, "Back to off-normal state from normal");
                    break;

                default:
                    break;
            } /* switch (ToState) */
            PRINT("Binary-Input[%d]: Event_State goes from %.128s to %.128s.\n",
                object_instance, bactext_event_state_name(FromState),
                bactext_event_state_name(ToState));
            /* Notify Type */
            event_data.notifyType = pObject->Notify_Type;

            /* Send EventNotification. */
            SendNotify = true;
        }
    }

    if (SendNotify) {
        /* Event Object Identifier */
        event_data.eventObjectIdentifier.type = Object_Type;
        event_data.eventObjectIdentifier.instance = object_instance;

        /* Time Stamp */
        event_data.timeStamp.tag = TIME_STAMP_DATETIME;
        if (event_data.notifyType != NOTIFY_ACK_NOTIFICATION) {
            datetime_local(
                &event_data.timeStamp.value.dateTime.date,
                &event_data.timeStamp.value.dateTime.time, NULL, NULL);
            /* fill Event_Time_Stamps */
            switch (ToState) {
                case EVENT_STATE_OFFNORMAL:
                    datetime_copy(
                        &pObject->Event_Time_Stamps[TRANSITION_TO_OFFNORMAL],
                        &event_data.timeStamp.value.dateTime);
                    break;
                case EVENT_STATE_FAULT:
                    datetime_copy(
                        &pObject->Event_Time_Stamps[TRANSITION_TO_FAULT],
                        &event_data.timeStamp.value.dateTime);
                    break;
                case EVENT_STATE_NORMAL:
                    datetime_copy(
                        &pObject->Event_Time_Stamps[TRANSITION_TO_NORMAL],
                        &event_data.timeStamp.value.dateTime);
                    break;
                default:
                    break;
            }
        } else {
            /* fill event_data timeStamp */
            switch (ToState) {
                case EVENT_STATE_FAULT:
                    datetime_copy(&event_data.timeStamp.value.dateTime,
                        &pObject->Event_Time_Stamps[TRANSITION_TO_FAULT]);
                    break;
                case EVENT_STATE_NORMAL:
                    datetime_copy(&event_data.timeStamp.value.dateTime,
                        &pObject->Event_Time_Stamps[TRANSITION_TO_NORMAL]);
                    break;
                case EVENT_STATE_OFFNORMAL:
                    datetime_copy(&event_data.timeStamp.value.dateTime,
                        &pObject->Event_Time_Stamps[TRANSITION_TO_OFFNORMAL]);
                    break;
                default:
                    break;
            }
        }

        /* Notification Class */
        event_data.notificationClass = pObject->Notification_Class;

        /* Event Type */
        event_data.eventType = EVENT_CHANGE_OF_STATE;

        /* Message Text */
        event_data.messageText = &msgText;

        /* Notify Type */
        /* filled before */

        /* From State */
        if (event_data.notifyType != NOTIFY_ACK_NOTIFICATION)
            event_data.fromState = FromState;

        /* To State */
        event_data.toState = pObject->Event_State;

        /* Event Values */
        if (event_data.notifyType != NOTIFY_ACK_NOTIFICATION) {
            /* Value that exceeded a limit. */
            event_data.notificationParams.changeOfState.newState =
                (BACNET_PROPERTY_STATE) { .tag = PROP_STATE_BINARY_VALUE, .state = { .binaryValue = pObject->Present_Value } };
            /* Status_Flags of the referenced object. */
            bitstring_init(
                &event_data.notificationParams.changeOfState.statusFlags);
            bitstring_set_bit(
                &event_data.notificationParams.changeOfState.statusFlags,
                STATUS_FLAG_IN_ALARM,
                pObject->Event_State != EVENT_STATE_NORMAL);
            bitstring_set_bit(
                &event_data.notificationParams.changeOfState.statusFlags,
                STATUS_FLAG_FAULT, false);
            bitstring_set_bit(
                &event_data.notificationParams.changeOfState.statusFlags,
                STATUS_FLAG_OVERRIDDEN, false);
            bitstring_set_bit(
                &event_data.notificationParams.changeOfState.statusFlags,
                STATUS_FLAG_OUT_OF_SERVICE, pObject->Out_Of_Service);
        }

        /* add data from notification class */
        PRINT("Binary-Value[%d]: Notification Class[%d]-%s "
               "%u/%u/%u-%u:%u:%u.%u!\n",
            object_instance, event_data.notificationClass,
            bactext_event_type_name(event_data.eventType),
            (unsigned)event_data.timeStamp.value.dateTime.date.year,
            (unsigned)event_data.timeStamp.value.dateTime.date.month,
            (unsigned)event_data.timeStamp.value.dateTime.date.day,
            (unsigned)event_data.timeStamp.value.dateTime.time.hour,
            (unsigned)event_data.timeStamp.value.dateTime.time.min,
            (unsigned)event_data.timeStamp.value.dateTime.time.sec,
            (unsigned)event_data.timeStamp.value.dateTime.time.hundredths);
        Notification_Class_common_reporting_function(&event_data);

        /* Ack required */
        if ((event_data.notifyType != NOTIFY_ACK_NOTIFICATION) &&
            (event_data.ackRequired == true)) {
            PRINT("Binary-Value[%d]: Ack Required!\n", object_instance);
            switch (event_data.toState) {
                case EVENT_STATE_OFFNORMAL:
                    pObject->Acked_Transitions[TRANSITION_TO_OFFNORMAL]
                        .bIsAcked = false;
                    pObject->Acked_Transitions[TRANSITION_TO_OFFNORMAL]
                        .Time_Stamp = event_data.timeStamp.value.dateTime;
                    break;

                case EVENT_STATE_FAULT:
                    pObject->Acked_Transitions[TRANSITION_TO_FAULT].bIsAcked =
                        false;
                    pObject->Acked_Transitions[TRANSITION_TO_FAULT]
                        .Time_Stamp = event_data.timeStamp.value.dateTime;
                    break;

                case EVENT_STATE_NORMAL:
                    pObject->Acked_Transitions[TRANSITION_TO_NORMAL]
                        .bIsAcked = false;
                    pObject->Acked_Transitions[TRANSITION_TO_NORMAL]
                        .Time_Stamp = event_data.timeStamp.value.dateTime;
                    break;

                default: /* shouldn't happen */
                    break;
            }
        }
    }
#endif /* defined(INTRINSIC_REPORTING) && (BINARY_VALUE_INTRINSIC_REPORTING) */
}
>>>>>>> ebfaa5eb
<|MERGE_RESOLUTION|>--- conflicted
+++ resolved
@@ -1,21 +1,11 @@
 /**
  * @file
-<<<<<<< HEAD
- * @author Steve Karg
- * @date 2006
- * @brief Binary Value object is an input object with a present-value that
- * uses an enumerated two state active/inactive data type.
- * @section LICENSE
- * Copyright (C) 2006 Steve Karg <skarg@users.sourceforge.net>
- * SPDX-License-Identifier: MIT
-=======
  * @author Steve Karg <skarg@users.sourceforge.net>
  * @date 2006
  * @brief A basic BACnet Binary Value object implementation.
  * Binary Value objects are I/O objects with a present-value that
  * uses an enumerated two state active/inactive data type.
  * @copyright SPDX-License-Identifier: MIT
->>>>>>> ebfaa5eb
  */
 #include <stdbool.h>
 #include <stdint.h>
@@ -30,25 +20,18 @@
 #include "bacnet/bacapp.h"
 #include "bacnet/wp.h"
 #include "bacnet/rp.h"
-<<<<<<< HEAD
-#include "bacnet/basic/services.h"
-=======
 #include "bacnet/cov.h"
 #include "bacnet/basic/services.h"
 #include "bacnet/basic/object/device.h"
->>>>>>> ebfaa5eb
 #include "bacnet/basic/sys/keylist.h"
 /* me! */
 #include "bacnet/basic/object/bv.h"
 
-<<<<<<< HEAD
-=======
 #include "bacnet/basic/sys/debug.h"
 #if !defined(PRINT)
 #define PRINT debug_perror
 #endif
 
->>>>>>> ebfaa5eb
 static const char *Default_Active_Text = "Active";
 static const char *Default_Inactive_Text = "Inactive";
 struct object_data {
@@ -57,17 +40,12 @@
     bool Present_Value : 1;
     bool Write_Enabled : 1;
     bool Polarity : 1;
-<<<<<<< HEAD
-=======
     unsigned Event_State:3;
->>>>>>> ebfaa5eb
     uint8_t Reliability;
     const char *Object_Name;
     const char *Active_Text;
     const char *Inactive_Text;
     const char *Description;
-<<<<<<< HEAD
-=======
 #if defined(INTRINSIC_REPORTING) && (BINARY_VALUE_INTRINSIC_REPORTING)
     uint32_t Time_Delay;
     uint32_t Notification_Class;
@@ -82,7 +60,6 @@
     ACK_NOTIFICATION Ack_notify_data;
     BACNET_BINARY_PV Alarm_Value;
 #endif
->>>>>>> ebfaa5eb
 };
 /* Key List for storing the object data sorted by instance number  */
 static OS_Keylist Object_List;
@@ -100,10 +77,6 @@
     PROP_OUT_OF_SERVICE,    -1
 };
 
-<<<<<<< HEAD
-static const int Binary_Value_Properties_Optional[] = { PROP_DESCRIPTION,
-    PROP_RELIABILITY, PROP_ACTIVE_TEXT, PROP_INACTIVE_TEXT, -1 };
-=======
 static const int Binary_Value_Properties_Optional[] = {
     PROP_DESCRIPTION, PROP_RELIABILITY, PROP_ACTIVE_TEXT, PROP_INACTIVE_TEXT,
 #if defined(INTRINSIC_REPORTING) && (BINARY_VALUE_INTRINSIC_REPORTING)
@@ -115,7 +88,6 @@
 #endif
     -1
 };
->>>>>>> ebfaa5eb
 
 static const int Binary_Value_Properties_Proprietary[] = { -1 };
 
@@ -182,14 +154,6 @@
 /**
  * @brief Determines the object instance-number for a given 0..N index
  * of objects where N is the count.
-<<<<<<< HEAD
- * @param  index - 0..count value
- * @return  object instance-number for the given index
- */
-uint32_t Binary_Value_Index_To_Instance(unsigned index)
-{
-    return Keylist_Key(Object_List, index);
-=======
  * @param  index - 0..N value
  * @return  object instance-number for a valid given index, or UINT32_MAX
  */
@@ -200,7 +164,6 @@
     (void)Keylist_Index_Key(Object_List, index, &instance);
 
     return instance;
->>>>>>> ebfaa5eb
 }
 
 /**
@@ -212,8 +175,6 @@
 unsigned Binary_Value_Instance_To_Index(uint32_t object_instance)
 {
     return Keylist_Index(Object_List, object_instance);
-<<<<<<< HEAD
-=======
 }
 
 /**
@@ -278,7 +239,6 @@
     }
 
     return boolean_value;
->>>>>>> ebfaa5eb
 }
 
 /**
@@ -295,13 +255,8 @@
 
     pObject = Binary_Value_Object(object_instance);
     if (pObject) {
-<<<<<<< HEAD
-        value = pObject->Present_Value;
-        if (pObject->Polarity != POLARITY_NORMAL) {
-=======
         value = Binary_Present_Value(pObject->Present_Value);
         if (Binary_Polarity(pObject->Polarity) != POLARITY_NORMAL) {
->>>>>>> ebfaa5eb
             if (value == BINARY_INACTIVE) {
                 value = BINARY_ACTIVE;
             } else {
@@ -317,13 +272,12 @@
  * @brief For a given object instance-number, checks the present-value for COV
  * @param  pObject - specific object with valid data
  * @param  value - floating point analog value
-<<<<<<< HEAD
  */
 static void Binary_Value_Present_Value_COV_Detect(
     struct object_data *pObject, BACNET_BINARY_PV value)
 {
     if (pObject) {
-        if (pObject->Present_Value != value) {
+        if (Binary_Present_Value(pObject->Present_Value) != value) {
             pObject->Change_Of_Value = true;
         }
     }
@@ -340,30 +294,6 @@
     bool value = false;
     struct object_data *pObject;
 
-=======
- */
-static void Binary_Value_Present_Value_COV_Detect(
-    struct object_data *pObject, BACNET_BINARY_PV value)
-{
-    if (pObject) {
-        if (Binary_Present_Value(pObject->Present_Value) != value) {
-            pObject->Change_Of_Value = true;
-        }
-    }
-}
-
-/**
- * @brief For a given object instance-number, returns the out-of-service
- * property value
- * @param object_instance - object-instance number of the object
- * @return out-of-service property value
- */
-bool Binary_Value_Out_Of_Service(uint32_t object_instance)
-{
-    bool value = false;
-    struct object_data *pObject;
-
->>>>>>> ebfaa5eb
     pObject = Binary_Value_Object(object_instance);
     if (pObject) {
         value = pObject->Out_Of_Service;
@@ -392,16 +322,15 @@
     }
 
     return;
-<<<<<<< HEAD
-}
-
-/**
- * @brief For a given object instance-number, returns the reliability property value
+}
+
+/**
+ * @brief For a given object instance-number, returns the reliability property
+ * value
  * @param object_instance - object-instance number of the object
  * @return reliability property value
  */
-BACNET_RELIABILITY Binary_Value_Reliability(
-    uint32_t object_instance)
+BACNET_RELIABILITY Binary_Value_Reliability(uint32_t object_instance)
 {
     BACNET_RELIABILITY value = RELIABILITY_NO_FAULT_DETECTED;
     struct object_data *pObject;
@@ -501,24 +430,10 @@
  */
 void Binary_Value_Change_Of_Value_Clear(uint32_t object_instance)
 {
-=======
-}
-
-/**
- * @brief For a given object instance-number, returns the reliability property
- * value
- * @param object_instance - object-instance number of the object
- * @return reliability property value
- */
-BACNET_RELIABILITY Binary_Value_Reliability(uint32_t object_instance)
-{
-    BACNET_RELIABILITY value = RELIABILITY_NO_FAULT_DETECTED;
->>>>>>> ebfaa5eb
-    struct object_data *pObject;
-
-    pObject = Binary_Value_Object(object_instance);
-    if (pObject) {
-<<<<<<< HEAD
+    struct object_data *pObject;
+
+    pObject = Binary_Value_Object(object_instance);
+    if (pObject) {
         pObject->Change_Of_Value = false;
     }
 
@@ -535,531 +450,6 @@
 bool Binary_Value_Encode_Value_List(
     uint32_t object_instance, BACNET_PROPERTY_VALUE *value_list)
 {
-    bool status = false;
-    const bool in_alarm = false;
-    bool out_of_service = false;
-    bool fault = false;
-    const bool overridden = false;
-    BACNET_BINARY_PV present_value = BINARY_INACTIVE;
-    struct object_data *pObject;
-
-    pObject = Binary_Value_Object(object_instance);
-=======
-        value = pObject->Reliability;
-    }
-
-    return value;
-}
-
-/**
- * @brief For a given object, gets the Fault status flag
- * @param  object_instance - object-instance number of the object
- * @return  true the status flag is in Fault
- */
-static bool Binary_Value_Object_Fault(struct object_data *pObject)
-{
-    bool fault = false;
-
->>>>>>> ebfaa5eb
-    if (pObject) {
-        if (pObject->Reliability != RELIABILITY_NO_FAULT_DETECTED) {
-            fault = true;
-        }
-<<<<<<< HEAD
-        out_of_service = pObject->Out_Of_Service;
-        if (pObject->Present_Value) {
-            present_value = BINARY_ACTIVE;
-        }
-        status = cov_value_list_encode_enumerated(value_list, present_value,
-            in_alarm, fault, overridden, out_of_service);
-    }
-
-    return status;
-}
-
-/**
- * @brief For a given object instance-number, sets the present-value
- * @param  object_instance - object-instance number of the object
- * @param  value - enumerated binary present-value
- * @return  true if values are within range and present-value is set.
- */
-bool Binary_Value_Present_Value_Set(
-    uint32_t object_instance, BACNET_BINARY_PV value)
-{
-    bool status = false;
-    struct object_data *pObject;
-
-    pObject = Binary_Value_Object(object_instance);
-    if (pObject) {
-        if (value <= MAX_BINARY_PV) {
-            if (pObject->Polarity != POLARITY_NORMAL) {
-                if (value == BINARY_INACTIVE) {
-                    value = BINARY_ACTIVE;
-                } else {
-                    value = BINARY_INACTIVE;
-                }
-            }
-            Binary_Value_Present_Value_COV_Detect(pObject, value);
-            pObject->Present_Value = true;
-            status = true;
-        }
-    }
-
-    return status;
-}
-
-/**
- * For a given object instance-number, sets the present-value
- *
- * @param  object_instance - object-instance number of the object
- * @param  value - floating point analog value
- * @param  error_class - the BACnet error class
- * @param  error_code - BACnet Error code
- *
- * @return  true if values are within range and present-value is set.
- */
-static bool Binary_Value_Present_Value_Write(uint32_t object_instance,
-    BACNET_BINARY_PV value,
-    BACNET_ERROR_CLASS *error_class,
-    BACNET_ERROR_CODE *error_code)
-{
-    bool status = false;
-    struct object_data *pObject;
-    BACNET_BINARY_PV old_value = BINARY_INACTIVE;
-
-    pObject = Binary_Value_Object(object_instance);
-    if (pObject) {
-        if (value <= MAX_BINARY_PV) {
-            if (pObject->Write_Enabled) {
-                old_value = pObject->Present_Value;
-                Binary_Value_Present_Value_COV_Detect(pObject, value);
-                pObject->Present_Value = value;
-                if (pObject->Out_Of_Service) {
-                    /* The physical point that the object represents
-                        is not in service. This means that changes to the
-                        Present_Value property are decoupled from the
-                        physical point when the value of Out_Of_Service
-                        is true. */
-                } else if (Binary_Value_Write_Present_Value_Callback) {
-                    Binary_Value_Write_Present_Value_Callback(
-                        object_instance, old_value, value);
-                }
-                status = true;
-            } else {
-                *error_class = ERROR_CLASS_PROPERTY;
-                *error_code = ERROR_CODE_WRITE_ACCESS_DENIED;
-            }
-        } else {
-            *error_class = ERROR_CLASS_PROPERTY;
-            *error_code = ERROR_CODE_VALUE_OUT_OF_RANGE;
-        }
-    } else {
-        *error_class = ERROR_CLASS_OBJECT;
-        *error_code = ERROR_CODE_UNKNOWN_OBJECT;
-    }
-
-    return status;
-}
-
-/**
- * @brief Get the object name
- * @param  object_instance - object-instance number of the object
- * @param  object_name - holds the object-name to be retrieved
- * @return  true if object-name was retrieved
-=======
-    }
-
-    return fault;
-}
-
-/**
- * For a given object instance-number, sets the reliability
- *
- * @param  object_instance - object-instance number of the object
- * @param  value - reliability enumerated value
- *
- * @return  true if values are within range and property is set.
->>>>>>> ebfaa5eb
- */
-bool Binary_Value_Reliability_Set(
-    uint32_t object_instance, BACNET_RELIABILITY value)
-{
-    struct object_data *pObject;
-    bool status = false;
-<<<<<<< HEAD
-    struct object_data *pObject;
-
-    pObject = Binary_Value_Object(object_instance);
-    if (pObject) {
-        if (pObject->Object_Name == NULL) {
-            sprintf(text_string, "BINARY INPUT %lu",
-                (unsigned long)object_instance);
-            status = characterstring_init_ansi(object_name, text_string);
-        } else {
-            status =
-                characterstring_init_ansi(object_name, pObject->Object_Name);
-        }
-    }
-
-    return status;
-}
-
-/**
- * @brief For a given object instance-number, sets the object-name
- * @param  object_instance - object-instance number of the object
- * @param  new_name - holds the object-name to be set
- * @return  true if object-name was set
- */
-bool Binary_Value_Name_Set(uint32_t object_instance, char *new_name)
-{
-    bool status = false;
-    struct object_data *pObject;
-
-    pObject = Binary_Value_Object(object_instance);
-    if (pObject) {
-        if (new_name) {
-            status = true;
-            pObject->Object_Name = new_name;
-        }
-    }
-
-    return status;
-}
-
-/**
- * @brief For a given object instance-number, returns the polarity property.
- * @param  object_instance - object-instance number of the object
- * @return  the polarity property of the object.
- */
-BACNET_POLARITY Binary_Value_Polarity(uint32_t object_instance)
-{
-    BACNET_POLARITY polarity = POLARITY_NORMAL;
-    struct object_data *pObject;
-
-    pObject = Binary_Value_Object(object_instance);
-    if (pObject) {
-        polarity = pObject->Polarity;
-    }
-
-    return polarity;
-}
-
-/**
- * @brief For a given object instance-number, sets the polarity property
- * @param  object_instance - object-instance number of the object
- * @param  polarity - polarity property value
- * @return  true if polarity was set
- */
-bool Binary_Value_Polarity_Set(
-    uint32_t object_instance, BACNET_POLARITY polarity)
-{
-    bool status = false;
-    struct object_data *pObject;
-
-    pObject = Binary_Value_Object(object_instance);
-    if (pObject) {
-        pObject->Polarity = polarity;
-=======
-    bool fault = false;
-
-    pObject = Keylist_Data(Object_List, object_instance);
-    if (pObject) {
-        if (value <= 255) {
-            fault = Binary_Value_Object_Fault(pObject);
-            pObject->Reliability = value;
-            if (fault != Binary_Value_Object_Fault(pObject)) {
-                pObject->Change_Of_Value = true;
-            }
-            status = true;
-        }
->>>>>>> ebfaa5eb
-    }
-
-    return status;
-}
-
-/**
-<<<<<<< HEAD
- * @brief For a given object instance-number, returns the description
- * @param  object_instance - object-instance number of the object
- * @return description text or NULL if not found
- */
-char *Binary_Value_Description(uint32_t object_instance)
-{
-    char *name = NULL;
-    struct object_data *pObject;
-
-    pObject = Binary_Value_Object(object_instance);
-    if (pObject) {
-        if (pObject->Description == NULL) {
-            name = "";
-        } else {
-            name = (char *)pObject->Description;
-        }
-    }
-
-    return name;
-}
-
-/**
- * @brief For a given object instance-number, sets the description
- * @param  object_instance - object-instance number of the object
- * @param  new_name - holds the description to be set
- * @return  true if object-name was set
- */
-bool Binary_Value_Description_Set(uint32_t object_instance, char *new_name)
-{
-    bool status = false; /* return value */
-    struct object_data *pObject;
-
-    pObject = Binary_Value_Object(object_instance);
-    if (pObject) {
-        status = true;
-        pObject->Description = new_name;
-    }
-
-    return status;
-}
-
-/**
- * For a given object instance-number, returns the active text value
- *
- * @param  object_instance - object-instance number of the object
- *
- * @return active text or NULL if not found
- */
-char *Binary_Value_Active_Text(uint32_t object_instance)
-{
-    char *name = NULL;
-=======
- * @brief For a given object instance-number, gets the Fault status flag
- * @param  object_instance - object-instance number of the object
- * @return  true the status flag is in Fault
- */
-static bool Binary_Value_Fault(uint32_t object_instance)
-{
-    struct object_data *pObject;
-
-    pObject = Binary_Value_Object(object_instance);
-
-    return Binary_Value_Object_Fault(pObject);
-}
-
-/**
- * @brief For a given object instance-number, determines if the COV flag
- *  has been triggered.
- * @param  object_instance - object-instance number of the object
- * @return  true if the COV flag is set
- */
-bool Binary_Value_Change_Of_Value(uint32_t object_instance)
-{
-    bool status = false;
->>>>>>> ebfaa5eb
-    struct object_data *pObject;
-
-    pObject = Binary_Value_Object(object_instance);
-    if (pObject) {
-<<<<<<< HEAD
-        name = (char *)pObject->Active_Text;
-    }
-
-    return name;
-}
-
-/**
- * For a given object instance-number, sets the description
- *
- * @param  object_instance - object-instance number of the object
- * @param  new_name - holds the description to be set
- *
- * @return  true if object-name was set
- */
-bool Binary_Value_Active_Text_Set(uint32_t object_instance, char *new_name)
-{
-    bool status = false; /* return value */
-=======
-        status = pObject->Change_Of_Value;
-    }
-
-    return status;
-}
-
-/**
- * @brief For a given object instance-number, clears the COV flag
- * @param  object_instance - object-instance number of the object
- */
-void Binary_Value_Change_Of_Value_Clear(uint32_t object_instance)
-{
->>>>>>> ebfaa5eb
-    struct object_data *pObject;
-
-    pObject = Binary_Value_Object(object_instance);
-    if (pObject) {
-<<<<<<< HEAD
-        status = true;
-        pObject->Active_Text = new_name;
-    }
-
-    return status;
-}
-
-/**
- * For a given object instance-number, returns the active text value
- *
- * @param  object_instance - object-instance number of the object
- *
- * @return active text or NULL if not found
- */
-char *Binary_Value_Inactive_Text(uint32_t object_instance)
-{
-    char *name = NULL;
-    struct object_data *pObject;
-
-    pObject = Binary_Value_Object(object_instance);
-    if (pObject) {
-        name = (char *)pObject->Inactive_Text;
-    }
-
-    return name;
-}
-
-/**
- * For a given object instance-number, sets the description
- *
- * @param  object_instance - object-instance number of the object
- * @param  new_name - holds the description to be set
- *
- * @return  true if object-name was set
- */
-bool Binary_Value_Inactive_Text_Set(uint32_t object_instance, char *new_name)
-{
-    bool status = false; /* return value */
-    struct object_data *pObject;
-
-    pObject = Binary_Value_Object(object_instance);
-    if (pObject) {
-        status = true;
-        pObject->Inactive_Text = new_name;
-    }
-
-    return status;
-}
-
-/**
- * ReadProperty handler for this object.  For the given ReadProperty
- * data, the application_data is loaded or the error flags are set.
- *
- * @param  rpdata - BACNET_READ_PROPERTY_DATA data, including
- * requested data and space for the reply, or error response.
- *
- * @return number of APDU bytes in the response, or
- * BACNET_STATUS_ERROR on error.
-=======
-        pObject->Change_Of_Value = false;
-    }
-
-    return;
-}
-
-/**
- * @brief For a given object instance-number, loads the value_list with the COV
- * data.
- * @param  object_instance - object-instance number of the object
- * @param  value_list - list of COV data
- * @return  true if the value list is encoded
->>>>>>> ebfaa5eb
- */
-bool Binary_Value_Encode_Value_List(
-    uint32_t object_instance, BACNET_PROPERTY_VALUE *value_list)
-{
-<<<<<<< HEAD
-    int apdu_len = 0; /* return value */
-    BACNET_BIT_STRING bit_string;
-    BACNET_CHARACTER_STRING char_string;
-    uint8_t *apdu = NULL;
-    bool state = false;
-
-    if ((rpdata == NULL) || (rpdata->application_data == NULL) ||
-        (rpdata->application_data_len == 0)) {
-        return 0;
-    }
-    apdu = rpdata->application_data;
-    switch (rpdata->object_property) {
-        case PROP_OBJECT_IDENTIFIER:
-            apdu_len = encode_application_object_id(
-                &apdu[0], Object_Type, rpdata->object_instance);
-            break;
-        case PROP_OBJECT_NAME:
-            /* note: object name must be unique in our device */
-            Binary_Value_Object_Name(rpdata->object_instance, &char_string);
-            apdu_len =
-                encode_application_character_string(&apdu[0], &char_string);
-            break;
-        case PROP_OBJECT_TYPE:
-            apdu_len = encode_application_enumerated(&apdu[0], Object_Type);
-            break;
-        case PROP_PRESENT_VALUE:
-            apdu_len = encode_application_enumerated(
-                &apdu[0], Binary_Value_Present_Value(rpdata->object_instance));
-            break;
-        case PROP_STATUS_FLAGS:
-            /* note: see the details in the standard on how to use these */
-            bitstring_init(&bit_string);
-            bitstring_set_bit(&bit_string, STATUS_FLAG_IN_ALARM, false);
-            state = Binary_Value_Fault(rpdata->object_instance);
-            bitstring_set_bit(&bit_string, STATUS_FLAG_FAULT, state);
-            bitstring_set_bit(&bit_string, STATUS_FLAG_OVERRIDDEN, false);
-            state = Binary_Value_Out_Of_Service(rpdata->object_instance);
-            bitstring_set_bit(&bit_string, STATUS_FLAG_OUT_OF_SERVICE, state);
-            apdu_len = encode_application_bitstring(&apdu[0], &bit_string);
-            break;
-        case PROP_EVENT_STATE:
-            apdu_len =
-                encode_application_enumerated(&apdu[0], EVENT_STATE_NORMAL);
-            break;
-        case PROP_OUT_OF_SERVICE:
-            state = Binary_Value_Out_Of_Service(rpdata->object_instance);
-            apdu_len = encode_application_boolean(&apdu[0], state);
-            break;
-        case PROP_POLARITY:
-            apdu_len = encode_application_enumerated(
-                &apdu[0], Binary_Value_Polarity(rpdata->object_instance));
-            break;
-        case PROP_RELIABILITY:
-            apdu_len = encode_application_enumerated(
-                &apdu[0], Binary_Value_Reliability(rpdata->object_instance));
-            break;
-        case PROP_DESCRIPTION:
-            characterstring_init_ansi(&char_string,
-                Binary_Value_Description(rpdata->object_instance));
-            apdu_len =
-                encode_application_character_string(&apdu[0], &char_string);
-            break;
-        case PROP_ACTIVE_TEXT:
-            characterstring_init_ansi(&char_string,
-                Binary_Value_Active_Text(rpdata->object_instance));
-            apdu_len =
-                encode_application_character_string(&apdu[0], &char_string);
-            break;
-        case PROP_INACTIVE_TEXT:
-            characterstring_init_ansi(&char_string,
-                Binary_Value_Inactive_Text(rpdata->object_instance));
-            apdu_len =
-                encode_application_character_string(&apdu[0], &char_string);
-            break;
-        default:
-            rpdata->error_class = ERROR_CLASS_PROPERTY;
-            rpdata->error_code = ERROR_CODE_UNKNOWN_PROPERTY;
-            apdu_len = BACNET_STATUS_ERROR;
-            break;
-    }
-    /* Only array properties can have array options. */
-    if ((apdu_len >= 0) && (rpdata->object_property != PROP_PRIORITY_ARRAY) &&
-        (rpdata->array_index != BACNET_ARRAY_ALL)) {
-        rpdata->error_class = ERROR_CLASS_PROPERTY;
-        rpdata->error_code = ERROR_CODE_PROPERTY_IS_NOT_AN_ARRAY;
-        apdu_len = BACNET_STATUS_ERROR;
-=======
     bool status = false;
     const bool in_alarm = false;
     bool out_of_service = false;
@@ -1112,7 +502,6 @@
             pObject->Present_Value = Binary_Present_Value_Boolean(value);
             status = true;
         }
->>>>>>> ebfaa5eb
     }
 
     return status;
@@ -1134,15 +523,9 @@
     BACNET_ERROR_CLASS *error_class,
     BACNET_ERROR_CODE *error_code)
 {
-<<<<<<< HEAD
-    bool status = false; /* return value */
-    int len = 0;
-    BACNET_APPLICATION_DATA_VALUE value;
-=======
     bool status = false;
     struct object_data *pObject;
     BACNET_BINARY_PV old_value = BINARY_INACTIVE;
->>>>>>> ebfaa5eb
 
     pObject = Binary_Value_Object(object_instance);
     if (pObject) {
@@ -1673,15 +1056,6 @@
     }
     switch (wp_data->object_property) {
         case PROP_PRESENT_VALUE:
-<<<<<<< HEAD
-            status = write_property_type_valid(
-                wp_data, &value, BACNET_APPLICATION_TAG_ENUMERATED);
-            if (status) {
-                status =
-                    Binary_Value_Present_Value_Write(wp_data->object_instance,
-                        value.type.Enumerated,
-                        &wp_data->error_class, &wp_data->error_code);
-=======
             status = write_property_type_valid(
                 wp_data, &value, BACNET_APPLICATION_TAG_ENUMERATED);
             if (status) {
@@ -1777,7 +1151,6 @@
                         status = false;
                         break;
                 }
->>>>>>> ebfaa5eb
             }
             break;
 #endif
@@ -1794,32 +1167,6 @@
                 wp_data->error_code = ERROR_CODE_UNKNOWN_PROPERTY;
             }
             break;
-<<<<<<< HEAD
-        case PROP_POLARITY:
-            status = write_property_type_valid(
-                wp_data, &value, BACNET_APPLICATION_TAG_ENUMERATED);
-            if (status) {
-                if (value.type.Enumerated < MAX_POLARITY) {
-                    Binary_Value_Polarity_Set(wp_data->object_instance,
-                        (BACNET_POLARITY)value.type.Enumerated);
-                } else {
-                    status = false;
-                    wp_data->error_class = ERROR_CLASS_PROPERTY;
-                    wp_data->error_code = ERROR_CODE_VALUE_OUT_OF_RANGE;
-                }
-            }
-            break;
-        default:
-            if (property_lists_member(Binary_Value_Properties_Required,
-                    Binary_Value_Properties_Optional,
-                    Binary_Value_Properties_Proprietary,
-                    wp_data->object_property)) {
-                wp_data->error_class = ERROR_CLASS_PROPERTY;
-                wp_data->error_code = ERROR_CODE_WRITE_ACCESS_DENIED;
-            } else {
-                wp_data->error_class = ERROR_CLASS_PROPERTY;
-                wp_data->error_code = ERROR_CODE_UNKNOWN_PROPERTY;
-=======
     }
 
     return status;
@@ -2216,7 +1563,6 @@
             } else {
                 *error_code = ERROR_CODE_INVALID_EVENT_STATE;
                 return -1;
->>>>>>> ebfaa5eb
             }
             break;
 
@@ -2312,156 +1658,6 @@
 
     return status;
 }
-<<<<<<< HEAD
-
-/**
- * @brief Sets a callback used when present-value is written from BACnet
- * @param cb - callback used to provide indications
- */
-void Binary_Value_Write_Present_Value_Callback_Set(
-    binary_value_write_present_value_callback cb)
-{
-    Binary_Value_Write_Present_Value_Callback = cb;
-}
-
-/**
- * @brief Determines a object write-enabled flag state
- * @param object_instance - object-instance number of the object
- * @return  write-enabled status flag
- */
-bool Binary_Value_Write_Enabled(uint32_t object_instance)
-{
-    bool value = false;
-    struct object_data *pObject;
-
-    pObject = Binary_Value_Object(object_instance);
-    if (pObject) {
-        value = pObject->Write_Enabled;
-    }
-
-    return value;
-}
-
-/**
- * @brief For a given object instance-number, sets the write-enabled flag
- * @param object_instance - object-instance number of the object
- */
-void Binary_Value_Write_Enable(uint32_t object_instance)
-{
-    struct object_data *pObject;
-
-    pObject = Binary_Value_Object(object_instance);
-    if (pObject) {
-        pObject->Write_Enabled = true;
-    }
-}
-
-/**
- * @brief For a given object instance-number, clears the write-enabled flag
- * @param object_instance - object-instance number of the object
- */
-void Binary_Value_Write_Disable(uint32_t object_instance)
-{
-    struct object_data *pObject;
-
-    pObject = Binary_Value_Object(object_instance);
-    if (pObject) {
-        pObject->Write_Enabled = false;
-    }
-}
-
-/**
- * @brief Creates a Binary Output object
- * @param object_instance - object-instance number of the object
- * @return the object-instance that was created, or BACNET_MAX_INSTANCE
- */
-uint32_t Binary_Value_Create(uint32_t object_instance)
-{
-    struct object_data *pObject = NULL;
-    int index = 0;
-
-    if (object_instance > BACNET_MAX_INSTANCE) {
-        return BACNET_MAX_INSTANCE;
-    } else if (object_instance == BACNET_MAX_INSTANCE) {
-        /* wildcard instance */
-        /* the Object_Identifier property of the newly created object
-            shall be initialized to a value that is unique within the
-            responding BACnet-user device. The method used to generate
-            the object identifier is a local matter.*/
-        object_instance = Keylist_Next_Empty_Key(Object_List, 1);
-    }
-    pObject = Keylist_Data(Object_List, object_instance);
-    if (!pObject) {
-        pObject = calloc(1, sizeof(struct object_data));
-        if (pObject) {
-            pObject->Object_Name = NULL;
-            pObject->Description = NULL;
-            pObject->Reliability = RELIABILITY_NO_FAULT_DETECTED;
-            pObject->Present_Value = false;
-            pObject->Out_Of_Service = false;
-            pObject->Active_Text = Default_Active_Text;
-            pObject->Inactive_Text = Default_Inactive_Text;
-            pObject->Change_Of_Value = false;
-            pObject->Write_Enabled = false;
-            pObject->Polarity = false;
-            /* add to list */
-            index = Keylist_Data_Add(Object_List, object_instance, pObject);
-            if (index < 0) {
-                free(pObject);
-                return BACNET_MAX_INSTANCE;
-            }
-        } else {
-            return BACNET_MAX_INSTANCE;
-        }
-    }
-
-    return object_instance;
-}
-
-/**
- * Initializes the Binary Input object data
- */
-void Binary_Value_Cleanup(void)
-{
-    struct object_data *pObject;
-
-    if (Object_List) {
-        do {
-            pObject = Keylist_Data_Pop(Object_List);
-            if (pObject) {
-                free(pObject);
-            }
-        } while (pObject);
-        Keylist_Delete(Object_List);
-        Object_List = NULL;
-    }
-}
-
-/**
- * Creates a Binary Input object
- */
-bool Binary_Value_Delete(uint32_t object_instance)
-{
-    bool status = false;
-    struct object_data *pObject;
-
-    pObject = Keylist_Data_Delete(Object_List, object_instance);
-    if (pObject) {
-        free(pObject);
-        status = true;
-    }
-
-    return status;
-}
-
-/**
- * Initializes the Binary Input object data
- */
-void Binary_Value_Init(void)
-{
-    Object_List = Keylist_Create();
-}
-=======
 #endif /* (INTRINSIC_REPORTING) */
 
 void Binary_Value_Intrinsic_Reporting(uint32_t object_instance)
@@ -2714,4 +1910,3 @@
     }
 #endif /* defined(INTRINSIC_REPORTING) && (BINARY_VALUE_INTRINSIC_REPORTING) */
 }
->>>>>>> ebfaa5eb
