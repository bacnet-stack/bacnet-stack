/**
 * @file
 * @author Steve Karg <skarg@users.sourceforge.net>
 * @date 2006
 * @brief A basic BACnet Binary Value object implementation.
 * Binary Value objects are I/O objects with a present-value that
 * uses an enumerated two state active/inactive data type.
 * @copyright SPDX-License-Identifier: MIT
 */
#include <stdbool.h>
#include <stdint.h>
#include <stdio.h>
#include <stdlib.h>
/* BACnet Stack defines - first */
#include "bacnet/bacdef.h"
/* BACnet Stack API */
#include "bacnet/bacdcode.h"
#include "bacnet/bacenum.h"
#include "bacnet/bactext.h"
#include "bacnet/bacapp.h"
#include "bacnet/wp.h"
#include "bacnet/rp.h"
#include "bacnet/cov.h"
#include "bacnet/proplist.h"
/* basic objects and services */
#include "bacnet/basic/services.h"
#include "bacnet/basic/object/device.h"
#include "bacnet/basic/sys/keylist.h"
#include "bacnet/basic/sys/debug.h"
/* me! */
#include "bacnet/basic/object/bv.h"

static const char *Default_Active_Text = "Active";
static const char *Default_Inactive_Text = "Inactive";
struct object_data {
    bool Out_Of_Service : 1;
    bool Change_Of_Value : 1;
    bool Present_Value : 1;
    bool Present_Value_Backup : 1;
    bool Write_Enabled : 1;
    unsigned Event_State : 3;
    uint8_t Reliability;
    BACNET_CHARACTER_STRING Object_Name;
    const char *Active_Text;
    const char *Inactive_Text;
    BACNET_CHARACTER_STRING Description;
#if defined(INTRINSIC_REPORTING) && (BINARY_VALUE_INTRINSIC_REPORTING)
    uint32_t Time_Delay;
    uint32_t Notification_Class;
    unsigned Event_Enable : 3;
    unsigned Event_Detection_Enable : 1;
    unsigned Notify_Type : 1;
    ACKED_INFO Acked_Transitions[MAX_BACNET_EVENT_TRANSITION];
    BACNET_DATE_TIME Event_Time_Stamps[MAX_BACNET_EVENT_TRANSITION];
    /* time to generate event notification */
    uint32_t Remaining_Time_Delay;
    /* AckNotification information */
    ACK_NOTIFICATION Ack_notify_data;
    BACNET_BINARY_PV Alarm_Value;
#endif
};
/* Key List for storing the object data sorted by instance number  */
static OS_Keylist Object_List;
/* common object type */
static const BACNET_OBJECT_TYPE Object_Type = OBJECT_BINARY_VALUE;
/* callback for present value writes */
static binary_value_write_present_value_callback
    Binary_Value_Write_Present_Value_Callback;

/* clang-format off */
/* These three arrays are used by the ReadPropertyMultiple handler */
static const int Binary_Value_Properties_Required[] = {
    PROP_OBJECT_IDENTIFIER,
    PROP_OBJECT_NAME,
    PROP_OBJECT_TYPE,
    PROP_PRESENT_VALUE,
    PROP_STATUS_FLAGS,
    PROP_EVENT_STATE,
    PROP_OUT_OF_SERVICE,
    -1
};

static const int Binary_Value_Properties_Optional[] = {
    PROP_DESCRIPTION,
    PROP_RELIABILITY,
    PROP_ACTIVE_TEXT,
    PROP_INACTIVE_TEXT,
#if defined(INTRINSIC_REPORTING) && (BINARY_VALUE_INTRINSIC_REPORTING)
    PROP_TIME_DELAY,
    PROP_NOTIFICATION_CLASS,
    PROP_ALARM_VALUE,
    PROP_EVENT_ENABLE,
    PROP_ACKED_TRANSITIONS,
    PROP_NOTIFY_TYPE,
    PROP_EVENT_TIME_STAMPS,
    PROP_EVENT_DETECTION_ENABLE,
#endif
    -1
};

static const int Binary_Value_Properties_Proprietary[] = {
    -1
};
/* clang-format on */

/**
 * Initialize the pointers for the required, the optional and the properitary
 * value properties.
 *
 * @param pRequired - Pointer to the pointer of required values.
 * @param pOptional - Pointer to the pointer of optional values.
 * @param pProprietary - Pointer to the pointer of properitary values.
 */
void Binary_Value_Property_Lists(
    const int **pRequired, const int **pOptional, const int **pProprietary)
{
    if (pRequired) {
        *pRequired = Binary_Value_Properties_Required;
    }
    if (pOptional) {
        *pOptional = Binary_Value_Properties_Optional;
    }
    if (pProprietary) {
        *pProprietary = Binary_Value_Properties_Proprietary;
    }

    return;
}

/**
 * @brief Gets an object from the list using an instance number as the key
 * @param  object_instance - object-instance number of the object
 * @return object found in the list, or NULL if not found
 */
static struct object_data *Binary_Value_Object(uint32_t object_instance)
{
    return Keylist_Data(Object_List, object_instance);
}

/**
 * @brief Determines if a given object instance is valid
 * @param  object_instance - object-instance number of the object
 * @return  true if the instance is valid, and false if not
 */
bool Binary_Value_Valid_Instance(uint32_t object_instance)
{
    struct object_data *pObject;

    pObject = Binary_Value_Object(object_instance);
    if (pObject) {
        return true;
    }

    return false;
}

/**
 * @brief Determines the number of objects
 * @return  Number of objects
 */
unsigned Binary_Value_Count(void)
{
    return Keylist_Count(Object_List);
}

/**
 * @brief Determines the object instance-number for a given 0..N index
 * of objects where N is the count.
 * @param  index - 0..N value
 * @return  object instance-number for a valid given index, or UINT32_MAX
 */
uint32_t Binary_Value_Index_To_Instance(unsigned index)
{
    uint32_t instance = UINT32_MAX;

    (void)Keylist_Index_Key(Object_List, index, &instance);

    return instance;
}

/**
 * @brief For a given object instance-number, determines a 0..N index
 * of objects where N is the count.
 * @param  object_instance - object-instance number of the object
 * @return  index for the given instance-number, or count if not valid.
 */
unsigned Binary_Value_Instance_To_Index(uint32_t object_instance)
{
    return Keylist_Index(Object_List, object_instance);
}

/**
 * @brief Convert from boolean to BACNET_BINARY_PV enumeration
 * @param  value - boolean value
 * @return  BACNET_BINARY_PV enumeration
 */
static BACNET_BINARY_PV Binary_Present_Value(bool value)
{
    BACNET_BINARY_PV binary_value = BINARY_INACTIVE;

    if (value) {
        binary_value = BINARY_ACTIVE;
    }

    return binary_value;
}

/**
 * @brief Convert from BACNET_BINARY_PV enumeration to boolean
 * @param binary_value BACNET_BINARY_PV enumeration
 * @return boolean value
 */
static bool Binary_Present_Value_Boolean(BACNET_BINARY_PV binary_value)
{
    bool boolean_value = false;

    if (binary_value == BINARY_ACTIVE) {
        boolean_value = true;
    }

    return boolean_value;
}

/**
<<<<<<< HEAD
 * @brief Convert from boolean to BACNET_POLARITY enumeration
 * @param  value - boolean value
 * @return  BACNET_POLARITY enumeration
 */
static BACNET_POLARITY Binary_Polarity(bool value)
{
    BACNET_POLARITY polarity = POLARITY_NORMAL;

    if (value) {
        polarity = POLARITY_REVERSE;
    }

    return polarity;
}

/**
 * @brief Convert from BACNET_POLARITY enumeration to boolean
 * @param binary_value BACNET_POLARITY enumeration
 * @return boolean value
 */
bool Binary_Polarity_Boolean(BACNET_POLARITY polarity)
{
    bool boolean_value = false;

    if (polarity == POLARITY_REVERSE) {
        boolean_value = true;
    }

    return boolean_value;
}

/**
=======
>>>>>>> bdfa46ff
 * For a given object instance-number, return the present value.
 *
 * @param  object_instance - object-instance number of the object
 *
 * @return  Present value
 */
BACNET_BINARY_PV Binary_Value_Present_Value(uint32_t object_instance)
{
    BACNET_BINARY_PV value = BINARY_INACTIVE;
    struct object_data *pObject;

    pObject = Binary_Value_Object(object_instance);
    if (pObject) {
        value = Binary_Present_Value(pObject->Present_Value);
    }

    return value;
}

/**
 * @brief For a given object instance-number, checks the present-value for COV
 * @param  pObject - specific object with valid data
 * @param  value - binary value
 */
static void Binary_Value_Present_Value_COV_Detect(
    struct object_data *pObject, BACNET_BINARY_PV value)
{
    if (pObject) {
        if (Binary_Present_Value(pObject->Present_Value) != value) {
            pObject->Change_Of_Value = true;
        }
    }
}

/**
 * @brief For a given object instance-number, returns the out-of-service
 * property value
 * @param object_instance - object-instance number of the object
 * @return out-of-service property value
 */
bool Binary_Value_Out_Of_Service(uint32_t object_instance)
{
    bool value = false;
    struct object_data *pObject;

    pObject = Binary_Value_Object(object_instance);
    if (pObject) {
        value = pObject->Out_Of_Service;
    }

    return value;
}

/**
 * @brief For a given object instance-number, sets the out-of-service
 *  property value
 * @param object_instance - object-instance number of the object
 * @param value - boolean out-of-service value
 * @return true if the out-of-service property value was set
 */
void Binary_Value_Out_Of_Service_Set(uint32_t object_instance, bool value)
{
    struct object_data *pObject;

    pObject = Binary_Value_Object(object_instance);
    if (pObject) {
        if (pObject->Out_Of_Service != value) {
<<<<<<< HEAD
            /* Lets backup Present_Value when going Out_Of_Service  or restore
             * when going out of Out_Of_Service */
            if ((pObject->Out_Of_Service = value)) {
                pObject->Present_Value_Backup = pObject->Present_Value;
                pObject->Write_Enabled = true;
            } else {
                pObject->Present_Value = pObject->Present_Value_Backup;
                pObject->Write_Enabled = false;
            }
=======
>>>>>>> bdfa46ff
            pObject->Change_Of_Value = true;
        }
        pObject->Out_Of_Service = value;
    }

    return;
}

/**
 * @brief For a given object instance-number, returns the reliability property
 * value
 * @param object_instance - object-instance number of the object
 * @return reliability property value
 */
BACNET_RELIABILITY Binary_Value_Reliability(uint32_t object_instance)
{
    BACNET_RELIABILITY value = RELIABILITY_NO_FAULT_DETECTED;
    struct object_data *pObject;

    pObject = Binary_Value_Object(object_instance);
    if (pObject) {
        value = pObject->Reliability;
    }

    return value;
}

/**
 * @brief For a given object, gets the Fault status flag
 * @param  object_instance - object-instance number of the object
 * @return  true the status flag is in Fault
 */
static bool Binary_Value_Object_Fault(const struct object_data *pObject)
{
    bool fault = false;

    if (pObject) {
        if (pObject->Reliability != RELIABILITY_NO_FAULT_DETECTED) {
            fault = true;
        }
    }

    return fault;
}

/**
 * For a given object instance-number, sets the reliability
 *
 * @param  object_instance - object-instance number of the object
 * @param  value - reliability enumerated value
 *
 * @return  true if values are within range and property is set.
 */
bool Binary_Value_Reliability_Set(
    uint32_t object_instance, BACNET_RELIABILITY value)
{
    struct object_data *pObject;
    bool status = false;
    bool fault = false;

    pObject = Keylist_Data(Object_List, object_instance);
    if (pObject) {
        if (value <= 255) {
            fault = Binary_Value_Object_Fault(pObject);
            pObject->Reliability = value;
            if (fault != Binary_Value_Object_Fault(pObject)) {
                pObject->Change_Of_Value = true;
            }
            status = true;
        }
    }

    return status;
}

/**
 * @brief For a given object instance-number, gets the Fault status flag
 * @param  object_instance - object-instance number of the object
 * @return  true the status flag is in Fault
 */
static bool Binary_Value_Fault(uint32_t object_instance)
{
    struct object_data *pObject;

    pObject = Binary_Value_Object(object_instance);

    return Binary_Value_Object_Fault(pObject);
}

/**
 * @brief For a given object instance-number, determines if the COV flag
 *  has been triggered.
 * @param  object_instance - object-instance number of the object
 * @return  true if the COV flag is set
 */
bool Binary_Value_Change_Of_Value(uint32_t object_instance)
{
    bool status = false;
    struct object_data *pObject;

    pObject = Binary_Value_Object(object_instance);
    if (pObject) {
        status = pObject->Change_Of_Value;
    }

    return status;
}

/**
 * @brief For a given object instance-number, clears the COV flag
 * @param  object_instance - object-instance number of the object
 */
void Binary_Value_Change_Of_Value_Clear(uint32_t object_instance)
{
    struct object_data *pObject;

    pObject = Binary_Value_Object(object_instance);
    if (pObject) {
        pObject->Change_Of_Value = false;
    }

    return;
}

/**
 * @brief For a given object instance-number, loads the value_list with the COV
 * data.
 * @param  object_instance - object-instance number of the object
 * @param  value_list - list of COV data
 * @return  true if the value list is encoded
 */
bool Binary_Value_Encode_Value_List(
    uint32_t object_instance, BACNET_PROPERTY_VALUE *value_list)
{
    bool status = false;
    const bool in_alarm = false;
    bool out_of_service = false;
    bool fault = false;
    const bool overridden = false;
    BACNET_BINARY_PV present_value = BINARY_INACTIVE;
    struct object_data *pObject;

    pObject = Binary_Value_Object(object_instance);
    if (pObject) {
        if (pObject->Reliability != RELIABILITY_NO_FAULT_DETECTED) {
            fault = true;
        }
        out_of_service = pObject->Out_Of_Service;
        if (pObject->Present_Value) {
            present_value = BINARY_ACTIVE;
        }
        status = cov_value_list_encode_enumerated(
            value_list, present_value, in_alarm, fault, overridden,
            out_of_service);
    }

    return status;
}

/**
 * @brief For a given object instance-number, sets the present-value
 * @param  object_instance - object-instance number of the object
 * @param  value - enumerated binary present-value
 * @return  true if values are within range and present-value is set.
 */
bool Binary_Value_Present_Value_Set(
    uint32_t object_instance, BACNET_BINARY_PV value)
{
    bool status = false;
    struct object_data *pObject;

    pObject = Binary_Value_Object(object_instance);
    if (pObject) {
        if (value <= MAX_BINARY_PV) {
            Binary_Value_Present_Value_COV_Detect(pObject, value);
            pObject->Present_Value = Binary_Present_Value_Boolean(value);
            status = true;
        }
    }

    return status;
}

/**
 * @brief For a given object instance-number, sets the backed up present-value
 * @param  object_instance - object-instance number of the object
 * @param  value - enumerated binary present-value
 * @return  true if values are within range and present-value is set.
 */
bool Binary_Value_Present_Value_Backup_Set(
    uint32_t object_instance, BACNET_BINARY_PV value)
{
    bool status = false;
    struct object_data *const pObject = Binary_Value_Object(object_instance);
    if (pObject) {
        if (value <= MAX_BINARY_PV) {
            if (pObject->Polarity != POLARITY_NORMAL) {
                if (value == BINARY_INACTIVE) {
                    value = BINARY_ACTIVE;
                } else {
                    value = BINARY_INACTIVE;
                }
            }
            pObject->Present_Value_Backup = Binary_Present_Value_Boolean(value);
            status = true;
        }
    }

    return status;
}

/**
 * For a given object instance-number, sets the present-value
 *
 * @param  object_instance - object-instance number of the object
 * @param  value - binary value
 * @param  error_class - the BACnet error class
 * @param  error_code - BACnet Error code
 *
 * @return  true if values are within range and present-value is set.
 */
static bool Binary_Value_Present_Value_Write(
    uint32_t object_instance,
    BACNET_BINARY_PV value,
    BACNET_ERROR_CLASS *error_class,
    BACNET_ERROR_CODE *error_code)
{
    bool status = false;
    struct object_data *pObject;
    BACNET_BINARY_PV old_value = BINARY_INACTIVE;

    pObject = Binary_Value_Object(object_instance);
    if (pObject) {
        if (value <= MAX_BINARY_PV) {
            if (pObject->Write_Enabled) {
                old_value = Binary_Present_Value(pObject->Present_Value);
                Binary_Value_Present_Value_COV_Detect(pObject, value);
                pObject->Present_Value = Binary_Present_Value_Boolean(value);
                if (pObject->Out_Of_Service) {
                    /* The physical point that the object represents
                        is not in service. This means that changes to the
                        Present_Value property are decoupled from the
                        physical point when the value of Out_Of_Service
                        is true. */
                } else if (Binary_Value_Write_Present_Value_Callback) {
                    Binary_Value_Write_Present_Value_Callback(
                        object_instance, old_value, value);
                }
                status = true;
            } else {
                *error_class = ERROR_CLASS_PROPERTY;
                *error_code = ERROR_CODE_WRITE_ACCESS_DENIED;
            }
        } else {
            *error_class = ERROR_CLASS_PROPERTY;
            *error_code = ERROR_CODE_VALUE_OUT_OF_RANGE;
        }
    } else {
        *error_class = ERROR_CLASS_OBJECT;
        *error_code = ERROR_CODE_UNKNOWN_OBJECT;
    }

    return status;
}

/**
 * For a given object instance-number, sets the out-of-service flag if writable
 *
 * @param  object_instance - object-instance number of the object
 * @param  value - binary value
 * @param  error_class - the BACnet error class
 * @param  error_code - BACnet Error code
 *
 * @return  true if flag is set, false if errors occurred
 */
static bool Binary_Value_Out_Of_Service_Write(
    uint32_t object_instance,
    bool value,
    BACNET_ERROR_CLASS *error_class,
    BACNET_ERROR_CODE *error_code)
{
    bool status = false;
    struct object_data *pObject;

    pObject = Binary_Value_Object(object_instance);
    if (pObject) {
        if (pObject->Write_Enabled) {
            Binary_Value_Out_Of_Service_Set(object_instance, value);
            status = true;
        } else {
            *error_class = ERROR_CLASS_PROPERTY;
            *error_code = ERROR_CODE_WRITE_ACCESS_DENIED;
        }
    } else {
        *error_class = ERROR_CLASS_OBJECT;
        *error_code = ERROR_CODE_UNKNOWN_OBJECT;
    }

    return status;
}

/**
 * @brief Get the object name
 * @param  object_instance - object-instance number of the object
 * @param  object_name - holds the object-name to be retrieved
 * @return  true if object-name was retrieved
 */
bool Binary_Value_Object_Name(
    uint32_t object_instance, BACNET_CHARACTER_STRING *object_name)
{
    bool status = false;
    struct object_data *pObject = Binary_Value_Object(object_instance);

    if (pObject) {
<<<<<<< HEAD
        if (characterstring_length(&pObject->Object_Name) > 0) {
            *object_name = pObject->Object_Name;
            status = true;
=======
        if (pObject->Object_Name == NULL) {
            snprintf(
                text, sizeof(text), "BINARY VALUE %lu",
                (unsigned long)object_instance);
            status = characterstring_init_ansi(object_name, text);
>>>>>>> bdfa46ff
        } else {
            char text_string[32] = "";

            snprintf(
                text_string, sizeof(text_string), "BINARY VALUE %u",
                object_instance);
            status = characterstring_init_ansi(object_name, text_string);
        }
    }

    return status;
}

/**
 * @brief For a given object instance-number, sets the object-name
 * @param  object_instance - object-instance number of the object
 * @param  new_name - holds the object-name to be set
 * @return  true if object-name was set
 */
bool Binary_Value_Name_Set(uint32_t object_instance, const char *new_name)
{
    bool status = false;
    struct object_data *pObject = Binary_Value_Object(object_instance);

    if (pObject) {
        status = characterstring_init_ansi(&pObject->Object_Name, new_name);
    }

    return status;
}

/**
 * @brief Return the object name C string
 * @param object_instance [in] BACnet object instance number
 * @return object name or NULL if not found
 */
const char *Binary_Value_Name_ASCII(uint32_t object_instance)
{
    const char *name = NULL;
    struct object_data *pObject;

    pObject = Binary_Value_Object(object_instance);
    if (pObject) {
        name = pObject->Object_Name.value;
    }

    return name;
}

#if 0
/**
<<<<<<< HEAD
 * @brief For a given object instance-number, returns the polarity property.
 * @param  object_instance - object-instance number of the object
 * @return  the polarity property of the object.
 */
BACNET_POLARITY Binary_Value_Polarity(uint32_t object_instance)
{
    BACNET_POLARITY polarity = POLARITY_NORMAL;
    struct object_data *pObject;

    pObject = Binary_Value_Object(object_instance);
    if (pObject) {
        polarity = Binary_Polarity(pObject->Polarity);
    }

    return polarity;
}

/**
 * @brief For a given object instance-number, sets the polarity property
 * @param  object_instance - object-instance number of the object
 * @param  polarity - polarity property value
 * @return  true if polarity was set
 */
bool Binary_Value_Polarity_Set(
    uint32_t object_instance, BACNET_POLARITY polarity)
{
    bool status = false;
    struct object_data *pObject;

    pObject = Binary_Value_Object(object_instance);
    if (pObject) {
        pObject->Polarity = Binary_Polarity_Boolean(polarity);
    }

    return status;
}
#endif

/**
=======
>>>>>>> bdfa46ff
 * @brief For a given object instance-number, returns the description
 * @param  object_instance - object-instance number of the object
 * @return description text or NULL if not found
 */
BACNET_CHARACTER_STRING *Binary_Value_Description(uint32_t object_instance)
{
    BACNET_CHARACTER_STRING *name = NULL;
    struct object_data *pObject = Binary_Value_Object(object_instance);

    if (pObject) {
        name = &pObject->Description;
    }

    return name;
}

/**
 * @brief For a given object instance-number, sets the description
 * @param  object_instance - object-instance number of the object
 * @param  new_name - holds the description to be set
 * @return  true if object-name was set
 */
bool Binary_Value_Description_Set(
    uint32_t object_instance, const char *new_name)
{
    bool status = false; /* return value */
    struct object_data *pObject = Binary_Value_Object(object_instance);

    if (pObject) {
        status = characterstring_init_ansi(&pObject->Description, new_name);
    }

    return status;
}

/**
 * For a given object instance-number, returns the active text value
 *
 * @param  object_instance - object-instance number of the object
 *
 * @return active text or NULL if not found
 */
const char *Binary_Value_Active_Text(uint32_t object_instance)
{
    const char *name = NULL;
    const struct object_data *pObject;

    pObject = Binary_Value_Object(object_instance);
    if (pObject) {
        name = pObject->Active_Text;
    }

    return name;
}

/**
 * For a given object instance-number, sets the description
 *
 * @param  object_instance - object-instance number of the object
 * @param  new_name - holds the description to be set
 *
 * @return  true if object-name was set
 */
bool Binary_Value_Active_Text_Set(
    uint32_t object_instance, const char *new_name)
{
    bool status = false; /* return value */
    struct object_data *pObject;

    pObject = Binary_Value_Object(object_instance);
    if (pObject) {
        status = true;
        pObject->Active_Text = new_name;
    }

    return status;
}

/**
 * For a given object instance-number, returns the active text value
 *
 * @param  object_instance - object-instance number of the object
 *
 * @return active text or NULL if not found
 */
const char *Binary_Value_Inactive_Text(uint32_t object_instance)
{
    const char *name = NULL;
    const struct object_data *pObject;

    pObject = Binary_Value_Object(object_instance);
    if (pObject) {
        name = pObject->Inactive_Text;
    }

    return name;
}

/**
 * For a given object instance-number, sets the description
 *
 * @param  object_instance - object-instance number of the object
 * @param  new_name - holds the description to be set
 *
 * @return  true if object-name was set
 */
bool Binary_Value_Inactive_Text_Set(
    uint32_t object_instance, const char *new_name)
{
    bool status = false; /* return value */
    struct object_data *pObject;

    pObject = Binary_Value_Object(object_instance);
    if (pObject) {
        status = true;
        pObject->Inactive_Text = new_name;
    }

    return status;
}

#if defined(INTRINSIC_REPORTING) && (BINARY_VALUE_INTRINSIC_REPORTING)
/**
 * @brief Encode a EventTimeStamps property element
 * @param object_instance [in] BACnet network port object instance number
 * @param index [in] array index requested:
 *    0 to N for individual array members
 * @param apdu [out] Buffer in which the APDU contents are built, or NULL to
 * return the length of buffer if it had been built
 * @return The length of the apdu encoded or
 *   BACNET_STATUS_ERROR for ERROR_CODE_INVALID_ARRAY_INDEX
 */
static int Binary_Value_Event_Time_Stamps_Encode(
    uint32_t object_instance, BACNET_ARRAY_INDEX index, uint8_t *apdu)
{
    int apdu_len = 0, len = 0;
    struct object_data *pObject = Binary_Value_Object(object_instance);

    if (pObject) {
        if (index < MAX_BACNET_EVENT_TRANSITION) {
            len = encode_opening_tag(apdu, TIME_STAMP_DATETIME);
            apdu_len += len;
            if (apdu) {
                apdu += len;
            }
            len = encode_application_date(
                apdu, &pObject->Event_Time_Stamps[index].date);
            apdu_len += len;
            if (apdu) {
                apdu += len;
            }
            len = encode_application_time(
                apdu, &pObject->Event_Time_Stamps[index].time);
            apdu_len += len;
            if (apdu) {
                apdu += len;
            }
            len = encode_closing_tag(apdu, TIME_STAMP_DATETIME);
            apdu_len += len;
        } else {
            apdu_len = BACNET_STATUS_ERROR;
        }
    } else {
        apdu_len = BACNET_STATUS_ERROR;
    }

    return apdu_len;
}
#endif

/**
 * ReadProperty handler for this object.  For the given ReadProperty
 * data, the application_data is loaded or the error flags are set.
 *
 * @param  rpdata - BACNET_READ_PROPERTY_DATA data, including
 * requested data and space for the reply, or error response.
 *
 * @return number of APDU bytes in the response, or
 * BACNET_STATUS_ERROR on error.
 */
int Binary_Value_Read_Property(BACNET_READ_PROPERTY_DATA *rpdata)
{
    int apdu_len = 0; /* return value */
    BACNET_BIT_STRING bit_string;
    BACNET_CHARACTER_STRING char_string;
    uint8_t *apdu = NULL;
    bool state = false;
    struct object_data *pObject;
#if defined(INTRINSIC_REPORTING) && (BINARY_VALUE_INTRINSIC_REPORTING)
    int apdu_size = 0;
#endif

    if ((rpdata == NULL) || (rpdata->application_data == NULL) ||
        (rpdata->application_data_len == 0)) {
        return 0;
    }
    if (!(pObject = Binary_Value_Object(rpdata->object_instance))) {
#if !(defined(INTRINSIC_REPORTING) && (BINARY_VALUE_INTRINSIC_REPORTING))
        (void)pObject;
#endif
        return BACNET_STATUS_ERROR;
    }
    apdu = rpdata->application_data;
#if defined(INTRINSIC_REPORTING) && (BINARY_VALUE_INTRINSIC_REPORTING)
    apdu_size = rpdata->application_data_len;
#endif
    switch (rpdata->object_property) {
        case PROP_OBJECT_IDENTIFIER:
            apdu_len = encode_application_object_id(
                &apdu[0], Object_Type, rpdata->object_instance);
            break;
        case PROP_OBJECT_NAME:
            /* note: object name must be unique in our device */
            Binary_Value_Object_Name(rpdata->object_instance, &char_string);
            apdu_len =
                encode_application_character_string(&apdu[0], &char_string);
            break;
        case PROP_OBJECT_TYPE:
            apdu_len = encode_application_enumerated(&apdu[0], Object_Type);
            break;
        case PROP_PRESENT_VALUE:
            apdu_len = encode_application_enumerated(
                &apdu[0], Binary_Value_Present_Value(rpdata->object_instance));
            break;
        case PROP_STATUS_FLAGS:
            /* note: see the details in the standard on how to use these */
            bitstring_init(&bit_string);
            bitstring_set_bit(
                &bit_string, STATUS_FLAG_IN_ALARM,
                pObject->Event_State != EVENT_STATE_NORMAL);
            state = Binary_Value_Fault(rpdata->object_instance);
            bitstring_set_bit(&bit_string, STATUS_FLAG_FAULT, state);
            bitstring_set_bit(&bit_string, STATUS_FLAG_OVERRIDDEN, false);
            state = Binary_Value_Out_Of_Service(rpdata->object_instance);
            bitstring_set_bit(&bit_string, STATUS_FLAG_OUT_OF_SERVICE, state);
            apdu_len = encode_application_bitstring(&apdu[0], &bit_string);
            break;
        case PROP_EVENT_STATE:
            apdu_len = encode_application_enumerated(
                &apdu[0], Binary_Value_Event_State(rpdata->object_instance));
            break;
        case PROP_OUT_OF_SERVICE:
            state = Binary_Value_Out_Of_Service(rpdata->object_instance);
            apdu_len = encode_application_boolean(&apdu[0], state);
            break;
<<<<<<< HEAD
#if 0
        case PROP_POLARITY:
            apdu_len = encode_application_enumerated(
                &apdu[0], Binary_Value_Polarity(rpdata->object_instance));
            break;
#endif
=======
>>>>>>> bdfa46ff
        case PROP_RELIABILITY:
            apdu_len = encode_application_enumerated(
                &apdu[0], Binary_Value_Reliability(rpdata->object_instance));
            break;
        case PROP_DESCRIPTION:
            characterstring_copy(
                &char_string,
                Binary_Value_Description(rpdata->object_instance));
            apdu_len =
                encode_application_character_string(&apdu[0], &char_string);
            break;
        case PROP_ACTIVE_TEXT:
            characterstring_init_ansi(
                &char_string,
                Binary_Value_Active_Text(rpdata->object_instance));
            apdu_len =
                encode_application_character_string(&apdu[0], &char_string);
            break;
        case PROP_INACTIVE_TEXT:
            characterstring_init_ansi(
                &char_string,
                Binary_Value_Inactive_Text(rpdata->object_instance));
            apdu_len =
                encode_application_character_string(&apdu[0], &char_string);
            break;
#if defined(INTRINSIC_REPORTING) && (BINARY_VALUE_INTRINSIC_REPORTING)
        case PROP_ALARM_VALUE:
            /* note: you need to look up the actual value */
            apdu_len =
                encode_application_enumerated(&apdu[0], pObject->Alarm_Value);
            break;
        case PROP_TIME_DELAY:
            apdu_len =
                encode_application_unsigned(&apdu[0], pObject->Time_Delay);
            break;

        case PROP_NOTIFICATION_CLASS:
            apdu_len = encode_application_unsigned(
                &apdu[0], pObject->Notification_Class);
            break;

        case PROP_EVENT_ENABLE:
            bitstring_init(&bit_string);
            bitstring_set_bit(
                &bit_string, TRANSITION_TO_OFFNORMAL,
                (pObject->Event_Enable & EVENT_ENABLE_TO_OFFNORMAL) ? true
                                                                    : false);
            bitstring_set_bit(
                &bit_string, TRANSITION_TO_FAULT,
                (pObject->Event_Enable & EVENT_ENABLE_TO_FAULT) ? true : false);
            bitstring_set_bit(
                &bit_string, TRANSITION_TO_NORMAL,
                (pObject->Event_Enable & EVENT_ENABLE_TO_NORMAL) ? true
                                                                 : false);
            apdu_len = encode_application_bitstring(&apdu[0], &bit_string);
            break;

        case PROP_EVENT_DETECTION_ENABLE:
            apdu_len = encode_application_boolean(
                &apdu[0], pObject->Event_Detection_Enable);
            break;

        case PROP_ACKED_TRANSITIONS:
            bitstring_init(&bit_string);
            bitstring_set_bit(
                &bit_string, TRANSITION_TO_OFFNORMAL,
                pObject->Acked_Transitions[TRANSITION_TO_OFFNORMAL].bIsAcked);
            bitstring_set_bit(
                &bit_string, TRANSITION_TO_FAULT,
                pObject->Acked_Transitions[TRANSITION_TO_FAULT].bIsAcked);
            bitstring_set_bit(
                &bit_string, TRANSITION_TO_NORMAL,
                pObject->Acked_Transitions[TRANSITION_TO_NORMAL].bIsAcked);

            apdu_len = encode_application_bitstring(&apdu[0], &bit_string);
            break;

        case PROP_NOTIFY_TYPE:
            apdu_len = encode_application_enumerated(
                &apdu[0], pObject->Notify_Type ? NOTIFY_EVENT : NOTIFY_ALARM);
            break;

        case PROP_EVENT_TIME_STAMPS:
            apdu_len = bacnet_array_encode(
                rpdata->object_instance, rpdata->array_index,
                Binary_Value_Event_Time_Stamps_Encode,
                MAX_BACNET_EVENT_TRANSITION, apdu, apdu_size);
            if (apdu_len == BACNET_STATUS_ABORT) {
                rpdata->error_code =
                    ERROR_CODE_ABORT_SEGMENTATION_NOT_SUPPORTED;
            } else if (apdu_len == BACNET_STATUS_ERROR) {
                rpdata->error_class = ERROR_CLASS_PROPERTY;
                rpdata->error_code = ERROR_CODE_INVALID_ARRAY_INDEX;
            }
            break;
#endif
        default:
            rpdata->error_class = ERROR_CLASS_PROPERTY;
            rpdata->error_code = ERROR_CODE_UNKNOWN_PROPERTY;
            apdu_len = BACNET_STATUS_ERROR;
            break;
    }

    return apdu_len;
}

/**
 * Set the requested property of the binary value.
 *
 * @param wp_data  Property requested, see for BACNET_WRITE_PROPERTY_DATA
 * details.
 *
 * @return true if successful
 */
bool Binary_Value_Write_Property(BACNET_WRITE_PROPERTY_DATA *wp_data)
{
    bool status = false; /* return value */
    int len = 0;
    BACNET_APPLICATION_DATA_VALUE value = { 0 };
    struct object_data *pObject;

    /* Valid data? */
    if (wp_data == NULL) {
        return false;
    }
    if (wp_data->application_data_len == 0) {
        return false;
    }
    /* Decode the some of the request. */
#if defined(BACAPP_COMPLEX_TYPES)
    len = bacapp_decode_known_property(
        wp_data->application_data, wp_data->application_data_len, &value,
        wp_data->object_type, wp_data->object_property);
#else
    len = bacapp_decode_application_data(
        wp_data->application_data, wp_data->application_data_len, &value);
#endif
    /* FIXME: len < application_data_len: more data? */
    if (len < 0) {
        /* error while decoding - a value larger than we can handle */
        wp_data->error_class = ERROR_CLASS_PROPERTY;
        wp_data->error_code = ERROR_CODE_VALUE_OUT_OF_RANGE;
        return false;
    }
    if (!(pObject = Binary_Value_Object(wp_data->object_instance))) {
#if (!BINARY_VALUE_INTRINSIC_REPORTING)
        (void)pObject;
#endif
        return BACNET_STATUS_ERROR;
    }
    switch (wp_data->object_property) {
        case PROP_PRESENT_VALUE:
            status = write_property_type_valid(
                wp_data, &value, BACNET_APPLICATION_TAG_ENUMERATED);
            if (status) {
                status = Binary_Value_Present_Value_Write(
                    wp_data->object_instance, value.type.Enumerated,
                    &wp_data->error_class, &wp_data->error_code);
            }
            break;
        case PROP_OUT_OF_SERVICE:
            status = write_property_type_valid(
                wp_data, &value, BACNET_APPLICATION_TAG_BOOLEAN);
            if (status) {
<<<<<<< HEAD
                Binary_Value_Out_Of_Service_Set(
                    wp_data->object_instance, value.type.Boolean);
            }
            break;
#if 0
        case PROP_POLARITY:
            status = write_property_type_valid(
                wp_data, &value, BACNET_APPLICATION_TAG_ENUMERATED);
            if (status) {
                if (value.type.Enumerated < MAX_POLARITY) {
                    Binary_Value_Polarity_Set(
                        wp_data->object_instance,
                        (BACNET_POLARITY)value.type.Enumerated);
                } else {
                    status = false;
                    wp_data->error_class = ERROR_CLASS_PROPERTY;
                    wp_data->error_code = ERROR_CODE_VALUE_OUT_OF_RANGE;
                }
=======
                status = Binary_Value_Out_Of_Service_Write(
                    wp_data->object_instance, value.type.Boolean,
                    &wp_data->error_class, &wp_data->error_code);
>>>>>>> bdfa46ff
            }
            break;
#endif
#if defined(INTRINSIC_REPORTING) && (BINARY_VALUE_INTRINSIC_REPORTING)
        case PROP_TIME_DELAY:
            status = write_property_type_valid(
                wp_data, &value, BACNET_APPLICATION_TAG_UNSIGNED_INT);
            if (status) {
                pObject->Time_Delay = value.type.Unsigned_Int;
                pObject->Remaining_Time_Delay = pObject->Time_Delay;
            }
            break;

        case PROP_NOTIFICATION_CLASS:
            status = write_property_type_valid(
                wp_data, &value, BACNET_APPLICATION_TAG_UNSIGNED_INT);
            if (status) {
                pObject->Notification_Class = value.type.Unsigned_Int;
            }
            break;

        case PROP_ALARM_VALUE:
            status = write_property_type_valid(
                wp_data, &value, BACNET_APPLICATION_TAG_ENUMERATED);
            if (status) {
                if (value.type.Enumerated <= MAX_BINARY_PV) {
                    Binary_Value_Alarm_Value_Set(
                        wp_data->object_instance,
                        (BACNET_BINARY_PV)value.type.Enumerated);
                } else {
                    status = false;
                    wp_data->error_class = ERROR_CLASS_PROPERTY;
                    wp_data->error_code = ERROR_CODE_VALUE_OUT_OF_RANGE;
                }
            }
            break;

        case PROP_EVENT_ENABLE:
            status = write_property_type_valid(
                wp_data, &value, BACNET_APPLICATION_TAG_BIT_STRING);
            if (status) {
                if (value.type.Bit_String.bits_used == 3) {
                    pObject->Event_Enable = value.type.Bit_String.value[0];
                } else {
                    wp_data->error_class = ERROR_CLASS_PROPERTY;
                    wp_data->error_code = ERROR_CODE_VALUE_OUT_OF_RANGE;
                    status = false;
                }
            }
            break;

        case PROP_NOTIFY_TYPE:
            status = write_property_type_valid(
                wp_data, &value, BACNET_APPLICATION_TAG_ENUMERATED);
            if (status) {
                switch ((BACNET_NOTIFY_TYPE)value.type.Enumerated) {
                    case NOTIFY_EVENT:
                        pObject->Notify_Type = 1;
                        break;
                    case NOTIFY_ALARM:
                        pObject->Notify_Type = 0;
                        break;
                    default:
                        wp_data->error_class = ERROR_CLASS_PROPERTY;
                        wp_data->error_code = ERROR_CODE_VALUE_OUT_OF_RANGE;
                        status = false;
                        break;
                }
            }
            break;
#endif
        default:
            if (property_lists_member(
                    Binary_Value_Properties_Required,
                    Binary_Value_Properties_Optional,
                    Binary_Value_Properties_Proprietary,
                    wp_data->object_property)) {
                wp_data->error_class = ERROR_CLASS_PROPERTY;
                wp_data->error_code = ERROR_CODE_WRITE_ACCESS_DENIED;
            } else {
                wp_data->error_class = ERROR_CLASS_PROPERTY;
                wp_data->error_code = ERROR_CODE_UNKNOWN_PROPERTY;
            }
            break;
    }

    return status;
}

/**
 * @brief Sets a callback used when present-value is written from BACnet
 * @param cb - callback used to provide indications
 */
void Binary_Value_Write_Present_Value_Callback_Set(
    binary_value_write_present_value_callback cb)
{
    Binary_Value_Write_Present_Value_Callback = cb;
}

/**
 * @brief Determines a object write-enabled flag state
 * @param object_instance - object-instance number of the object
 * @return  write-enabled status flag
 */
bool Binary_Value_Write_Enabled(uint32_t object_instance)
{
    bool value = false;
    struct object_data *pObject;

    pObject = Binary_Value_Object(object_instance);
    if (pObject) {
        value = pObject->Write_Enabled;
    }

    return value;
}

/**
 * @brief For a given object instance-number, sets the write-enabled flag
 * @param object_instance - object-instance number of the object
 */
void Binary_Value_Write_Enable(uint32_t object_instance)
{
    struct object_data *pObject;

    pObject = Binary_Value_Object(object_instance);
    if (pObject) {
        pObject->Write_Enabled = true;
    }
}

/**
 * @brief For a given object instance-number, clears the write-enabled flag
 * @param object_instance - object-instance number of the object
 */
void Binary_Value_Write_Disable(uint32_t object_instance)
{
    struct object_data *pObject;

    pObject = Binary_Value_Object(object_instance);
    if (pObject) {
        pObject->Write_Enabled = false;
    }
}

/**
 * @brief Creates a Binary Value object
 * @param object_instance - object-instance number of the object
 * @return the object-instance that was created, or BACNET_MAX_INSTANCE
 */
uint32_t Binary_Value_Create(uint32_t object_instance)
{
    struct object_data *pObject = NULL;
    int index = 0;

    if (object_instance > BACNET_MAX_INSTANCE) {
        return BACNET_MAX_INSTANCE;
    } else if (object_instance == BACNET_MAX_INSTANCE) {
        /* wildcard instance */
        /* the Object_Identifier property of the newly created object
            shall be initialized to a value that is unique within the
            responding BACnet-user device. The method used to generate
            the object identifier is a local matter.*/
        object_instance = Keylist_Next_Empty_Key(Object_List, 1);
    }
    pObject = Keylist_Data(Object_List, object_instance);
    if (!pObject) {
        pObject = calloc(1, sizeof(struct object_data));
        if (pObject) {
#if defined(INTRINSIC_REPORTING) && (BINARY_VALUE_INTRINSIC_REPORTING)
            unsigned j;
#endif
            characterstring_init_ansi(&pObject->Object_Name, "");
            characterstring_init_ansi(&pObject->Description, "");
            pObject->Reliability = RELIABILITY_NO_FAULT_DETECTED;
            pObject->Present_Value = false;
            pObject->Out_Of_Service = false;
            pObject->Active_Text = Default_Active_Text;
            pObject->Inactive_Text = Default_Inactive_Text;
            pObject->Change_Of_Value = false;
            pObject->Write_Enabled = false;
#if defined(INTRINSIC_REPORTING) && (BINARY_VALUE_INTRINSIC_REPORTING)
            pObject->Event_State = EVENT_STATE_NORMAL;
            pObject->Event_Detection_Enable = true;
            /* notification class not connected */
            pObject->Notification_Class = BACNET_MAX_INSTANCE;
            /* initialize Event time stamps using wildcards and set
             * Acked_transitions */
            for (j = 0; j < MAX_BACNET_EVENT_TRANSITION; j++) {
                datetime_wildcard_set(&pObject->Event_Time_Stamps[j]);
                pObject->Acked_Transitions[j].bIsAcked = true;
            }

            /* Set handler for GetEventInformation function */
            handler_get_event_information_set(
                Object_Type, Binary_Value_Event_Information);
            /* Set handler for AcknowledgeAlarm function */
            handler_alarm_ack_set(Object_Type, Binary_Value_Alarm_Ack);
            /* Set handler for GetAlarmSummary Service */
            handler_get_alarm_summary_set(
                Object_Type, Binary_Value_Alarm_Summary);
#endif
            /* add to list */
            index = Keylist_Data_Add(Object_List, object_instance, pObject);
            if (index < 0) {
                free(pObject);
                return BACNET_MAX_INSTANCE;
            }
        } else {
            return BACNET_MAX_INSTANCE;
        }
    }

    return object_instance;
}

/**
 * Deletes the Binary Value object data
 */
void Binary_Value_Cleanup(void)
{
    struct object_data *pObject;

    if (Object_List) {
        do {
            pObject = Keylist_Data_Pop(Object_List);
            if (pObject) {
                free(pObject);
            }
        } while (pObject);
        Keylist_Delete(Object_List);
        Object_List = NULL;
    }
}

/**
 * Deletes a Binary Value object
 */
bool Binary_Value_Delete(uint32_t object_instance)
{
    bool status = false;
    struct object_data *pObject;

    pObject = Keylist_Data_Delete(Object_List, object_instance);
    if (pObject) {
        free(pObject);
        status = true;
    }

    return status;
}

/**
 * Initializes the Binary Value object data
 */
void Binary_Value_Init(void)
{
    if (!Object_List) {
        Object_List = Keylist_Create();
    }
}

/**
 * For a given object instance-number, gets the event-state property value
 *
 * @param  object_instance - object-instance number of the object
 *
 * @return  event-state property value
 */
unsigned Binary_Value_Event_State(uint32_t object_instance)
{
    unsigned state = EVENT_STATE_NORMAL;
#if !defined(INTRINSIC_REPORTING) && (BINARY_VALUE_INTRINSIC_REPORTING)
    (void)object_instance;
#else
    struct object_data *pObject = Binary_Value_Object(object_instance);

    if (pObject) {
        state = pObject->Event_State;
    }
#endif

    return state;
}

#if defined(INTRINSIC_REPORTING) && (BINARY_VALUE_INTRINSIC_REPORTING)
/**
 * For a given object instance-number, gets the event-detection-enable property
 * value
 *
 * @param  object_instance - object-instance number of the object
 *
 * @return  event-detection-enable property value
 */
bool Binary_Value_Event_Detection_Enable(uint32_t object_instance)
{
    bool retval = false;
#if !(defined(INTRINSIC_REPORTING) && (BINARY_VALUE_INTRINSIC_REPORTING))
    (void)object_instance;
#else
    struct object_data *pObject = Binary_Value_Object(object_instance);

    if (pObject) {
        retval = pObject->Event_Detection_Enable;
    }
#endif

    return retval;
}

/**
 * For a given object instance-number, sets the event-detection-enable property
 * value
 *
 * @param  object_instance - object-instance number of the object
 *
 * @return  event-detection-enable property value
 */
bool Binary_Value_Event_Detection_Enable_Set(
    uint32_t object_instance, bool value)
{
    bool retval = false;
#if !(defined(INTRINSIC_REPORTING) && (BINARY_VALUE_INTRINSIC_REPORTING))
    (void)object_instance;
    (void)value;
#else
    struct object_data *pObject = Binary_Value_Object(object_instance);

    if (pObject) {
        pObject->Event_Detection_Enable = value;
        retval = true;
    }
#endif

    return retval;
}

#if defined(INTRINSIC_REPORTING) && (BINARY_VALUE_INTRINSIC_REPORTING)
/**
 * @brief Gets an object from the list using its index in the list
 * @param index - index of the object in the list
 * @return object found in the list, or NULL if not found
 */
static struct object_data *Binary_Value_Object_Index(int index)
{
    return Keylist_Data_Index(Object_List, index);
}

/**
 * For a given object instance-number, returns the event_enable property value
 *
 * @param  object_instance - object-instance number of the object
 *
 * @return  event_enable property value
 */
uint32_t Binary_Value_Event_Enable(uint32_t object_instance)
{
    uint32_t event_enable = 0;
    struct object_data *pObject = Binary_Value_Object(object_instance);

    if (pObject) {
        event_enable = pObject->Event_Enable;
    }

    return event_enable;
}

/**
 * For a given object instance-number, sets the event_enable property value
 *
 * @param object_instance - object-instance number of the object
 * @param event_enable - event_enable property value - the combination of bits:
 *                       EVENT_ENABLE_TO_OFFNORMAL, EVENT_ENABLE_TO_FAULT,
 * EVENT_ENABLE_TO_NORMAL
 * @return true if the event_enable property value was set
 */
bool Binary_Value_Event_Enable_Set(
    uint32_t object_instance, uint32_t event_enable)
{
    bool status = false;
    struct object_data *pObject = Binary_Value_Object(object_instance);

    if (pObject) {
        if (!(event_enable &
              ~(EVENT_ENABLE_TO_OFFNORMAL | EVENT_ENABLE_TO_FAULT |
                EVENT_ENABLE_TO_NORMAL))) {
            pObject->Event_Enable = event_enable;
            status = true;
        }
    }

    return status;
}

/**
 * For a given object instance-number, returns the notify_type property value
 *
 * @param  object_instance - object-instance number of the object
 *
 * @return  notify_type property value
 */
BACNET_NOTIFY_TYPE Binary_Value_Notify_Type(uint32_t object_instance)
{
    BACNET_NOTIFY_TYPE notify_type = NOTIFY_EVENT;
    struct object_data *pObject = Binary_Value_Object(object_instance);

    if (pObject) {
        notify_type = pObject->Notify_Type;
    }

    return notify_type;
}

/**
 * For a given object instance-number, sets the notify_type property value
 *
 * @param object_instance - object-instance number of the object
 * @param notify_type - notify_type property value from the set <NOTIFY_EVENT,
 * NOTIFY_ALARM>
 *
 * @return true if the notify_type property value was set
 */
bool Binary_Value_Notify_Type_Set(
    uint32_t object_instance, BACNET_NOTIFY_TYPE notify_type)
{
    bool status = false;
    struct object_data *pObject = Binary_Value_Object(object_instance);

    if (pObject) {
        if ((notify_type == NOTIFY_EVENT) || (notify_type == NOTIFY_ALARM)) {
            pObject->Notify_Type = notify_type;
            status = true;
        }
    }

    return status;
}
#endif

int Binary_Value_Event_Information(
    unsigned index, BACNET_GET_EVENT_INFORMATION_DATA *getevent_data)
{
    struct object_data *pObject = Binary_Value_Object_Index(index);

    bool IsNotAckedTransitions;
    bool IsActiveEvent;
    int i;

    /* check index */
    if (pObject) {
        /* Event_State not equal to NORMAL */
        IsActiveEvent = (pObject->Event_State != EVENT_STATE_NORMAL);

        /* Acked_Transitions property, which has at least one of the bits
           (TO-OFFNORMAL, TO-FAULT, TONORMAL) set to FALSE. */
        IsNotAckedTransitions =
            (pObject->Acked_Transitions[TRANSITION_TO_OFFNORMAL].bIsAcked ==
             false) |
            (pObject->Acked_Transitions[TRANSITION_TO_FAULT].bIsAcked ==
             false) |
            (pObject->Acked_Transitions[TRANSITION_TO_NORMAL].bIsAcked ==
             false);
    } else {
        return -1; /* end of list  */
    }

    if ((IsActiveEvent) || (IsNotAckedTransitions)) {
        /* Object Identifier */
        getevent_data->objectIdentifier.type = Object_Type;
        getevent_data->objectIdentifier.instance =
            Binary_Value_Index_To_Instance(index);
        /* Event State */
        getevent_data->eventState = pObject->Event_State;
        /* Acknowledged Transitions */
        bitstring_init(&getevent_data->acknowledgedTransitions);
        bitstring_set_bit(
            &getevent_data->acknowledgedTransitions, TRANSITION_TO_OFFNORMAL,
            pObject->Acked_Transitions[TRANSITION_TO_OFFNORMAL].bIsAcked);
        bitstring_set_bit(
            &getevent_data->acknowledgedTransitions, TRANSITION_TO_FAULT,
            pObject->Acked_Transitions[TRANSITION_TO_FAULT].bIsAcked);
        bitstring_set_bit(
            &getevent_data->acknowledgedTransitions, TRANSITION_TO_NORMAL,
            pObject->Acked_Transitions[TRANSITION_TO_NORMAL].bIsAcked);
        /* Event Time Stamps */
        for (i = 0; i < 3; i++) {
            getevent_data->eventTimeStamps[i].tag = TIME_STAMP_DATETIME;
            getevent_data->eventTimeStamps[i].value.dateTime =
                pObject->Event_Time_Stamps[i];
        }
        /* Notify Type */
        getevent_data->notifyType = pObject->Notify_Type;
        /* Event Enable */
        bitstring_init(&getevent_data->eventEnable);
        bitstring_set_bit(
            &getevent_data->eventEnable, TRANSITION_TO_OFFNORMAL,
            (pObject->Event_Enable & EVENT_ENABLE_TO_OFFNORMAL) ? true : false);
        bitstring_set_bit(
            &getevent_data->eventEnable, TRANSITION_TO_FAULT,
            (pObject->Event_Enable & EVENT_ENABLE_TO_FAULT) ? true : false);
        bitstring_set_bit(
            &getevent_data->eventEnable, TRANSITION_TO_NORMAL,
            (pObject->Event_Enable & EVENT_ENABLE_TO_NORMAL) ? true : false);
        /* Event Priorities */
        Notification_Class_Get_Priorities(
            pObject->Notification_Class, getevent_data->eventPriorities);

        return 1; /* active event */
    } else {
        return 0; /* no active event at this index */
    }
}

int Binary_Value_Alarm_Ack(
    BACNET_ALARM_ACK_DATA *alarmack_data, BACNET_ERROR_CODE *error_code)
{
    struct object_data *pObject = NULL;

    if (!alarmack_data) {
        return -1;
    }
    pObject =
        Binary_Value_Object(alarmack_data->eventObjectIdentifier.instance);

    if (!pObject) {
        *error_code = ERROR_CODE_UNKNOWN_OBJECT;
        return -1;
    }

    switch (alarmack_data->eventStateAcked) {
        case EVENT_STATE_OFFNORMAL:
            if (pObject->Acked_Transitions[TRANSITION_TO_OFFNORMAL].bIsAcked ==
                false) {
                if (alarmack_data->eventTimeStamp.tag != TIME_STAMP_DATETIME) {
                    *error_code = ERROR_CODE_INVALID_TIME_STAMP;
                    return -1;
                }
                if (datetime_compare(
                        &pObject->Acked_Transitions[TRANSITION_TO_OFFNORMAL]
                             .Time_Stamp,
                        &alarmack_data->eventTimeStamp.value.dateTime) > 0) {
                    *error_code = ERROR_CODE_INVALID_TIME_STAMP;
                    return -1;
                }
                /* Send ack notification */
                pObject->Acked_Transitions[TRANSITION_TO_OFFNORMAL].bIsAcked =
                    true;
            } else if (alarmack_data->eventStateAcked == pObject->Event_State) {
                /* Send ack notification */
            } else {
                *error_code = ERROR_CODE_INVALID_EVENT_STATE;
                return -1;
            }
            break;

        case EVENT_STATE_FAULT:
            if (pObject->Acked_Transitions[TRANSITION_TO_FAULT].bIsAcked ==
                false) {
                if (alarmack_data->eventTimeStamp.tag != TIME_STAMP_DATETIME) {
                    *error_code = ERROR_CODE_INVALID_TIME_STAMP;
                    return -1;
                }
                if (datetime_compare(
                        &pObject->Acked_Transitions[TRANSITION_TO_FAULT]
                             .Time_Stamp,
                        &alarmack_data->eventTimeStamp.value.dateTime) > 0) {
                    *error_code = ERROR_CODE_INVALID_TIME_STAMP;
                    return -1;
                }
                /* Send ack notification */
                pObject->Acked_Transitions[TRANSITION_TO_FAULT].bIsAcked = true;
            } else if (alarmack_data->eventStateAcked == pObject->Event_State) {
                /* Send ack notification */
            } else {
                *error_code = ERROR_CODE_INVALID_EVENT_STATE;
                return -1;
            }
            break;

        case EVENT_STATE_NORMAL:
            if (pObject->Acked_Transitions[TRANSITION_TO_NORMAL].bIsAcked ==
                false) {
                if (alarmack_data->eventTimeStamp.tag != TIME_STAMP_DATETIME) {
                    *error_code = ERROR_CODE_INVALID_TIME_STAMP;
                    return -1;
                }
                if (datetime_compare(
                        &pObject->Acked_Transitions[TRANSITION_TO_NORMAL]
                             .Time_Stamp,
                        &alarmack_data->eventTimeStamp.value.dateTime) > 0) {
                    *error_code = ERROR_CODE_INVALID_TIME_STAMP;
                    return -1;
                }
                /* Send ack notification */
                pObject->Acked_Transitions[TRANSITION_TO_NORMAL].bIsAcked =
                    true;
            } else if (alarmack_data->eventStateAcked == pObject->Event_State) {
                /* Send ack notification */
            } else {
                *error_code = ERROR_CODE_INVALID_EVENT_STATE;
                return -1;
            }
            break;

        default:
            return -2;
    }
    pObject->Ack_notify_data.bSendAckNotify = true;
    pObject->Ack_notify_data.EventState = alarmack_data->eventStateAcked;

    return 1;
}

int Binary_Value_Alarm_Summary(
    unsigned index, BACNET_GET_ALARM_SUMMARY_DATA *getalarm_data)
{
    struct object_data *pObject = Binary_Value_Object_Index(index);

    if (getalarm_data == NULL) {
        debug_printf(
            "[%s %d]: NULL pointer parameter! getalarm_data = %p\r\n", __FILE__,
            __LINE__, (void *)getalarm_data);
        return -2;
    }

    /* check index */
    if (pObject) {
        /* Event_State is not equal to NORMAL  and
           Notify_Type property value is ALARM */
        if ((pObject->Event_State != EVENT_STATE_NORMAL) &&
            (pObject->Notify_Type == NOTIFY_ALARM)) {
            /* Object Identifier */
            getalarm_data->objectIdentifier.type = Object_Type;
            getalarm_data->objectIdentifier.instance =
                Binary_Value_Index_To_Instance(index);
            /* Alarm State */
            getalarm_data->alarmState = pObject->Event_State;
            /* Acknowledged Transitions */
            bitstring_init(&getalarm_data->acknowledgedTransitions);
            bitstring_set_bit(
                &getalarm_data->acknowledgedTransitions,
                TRANSITION_TO_OFFNORMAL,
                pObject->Acked_Transitions[TRANSITION_TO_OFFNORMAL].bIsAcked);
            bitstring_set_bit(
                &getalarm_data->acknowledgedTransitions, TRANSITION_TO_FAULT,
                pObject->Acked_Transitions[TRANSITION_TO_FAULT].bIsAcked);
            bitstring_set_bit(
                &getalarm_data->acknowledgedTransitions, TRANSITION_TO_NORMAL,
                pObject->Acked_Transitions[TRANSITION_TO_NORMAL].bIsAcked);
            return 1; /* active alarm */
        } else {
            return 0; /* no active alarm at this index */
        }
    } else {
        return -1; /* end of list  */
    }
}

/**
 * For a given object instance-number, returns the time_delay property value
 *
 * @param  object_instance - object-instance number of the object
 *
 * @return  time_delay property value
 */
uint32_t Binary_Value_Time_Delay(uint32_t object_instance)
{
    uint32_t time_delay = 0;
    struct object_data *pObject = Binary_Value_Object(object_instance);

    if (pObject) {
        time_delay = pObject->Time_Delay;
    }

    return time_delay;
}

/**
 * For a given object instance-number, sets the time_delay property value
 *
 * @param object_instance - object-instance number of the object
 * @param time_delay - time_delay property value
 *
 * @return true if the time_delay property value was set
 */
bool Binary_Value_Time_Delay_Set(uint32_t object_instance, uint32_t time_delay)
{
    bool status = false;
    struct object_data *pObject = Binary_Value_Object(object_instance);

    if (pObject) {
        pObject->Time_Delay = time_delay;
        status = true;
    }

    return status;
}

/**
 * For a given object instance-number, returns the notification_class property
 * value
 *
 * @param  object_instance - object-instance number of the object
 *
 * @return  notification_class property value
 */
uint32_t Binary_Value_Notification_Class(uint32_t object_instance)
{
    uint32_t notification_class = BACNET_MAX_INSTANCE;
    struct object_data *pObject = Binary_Value_Object(object_instance);

    if (pObject) {
        notification_class = pObject->Notification_Class;
    }

    return notification_class;
}

/**
 * For a given object instance-number, sets the notification_class property
 * value
 *
 * @param object_instance - object-instance number of the object
 * @param notification_class - notification_class property value
 *
 * @return true if the notification_class property value was set
 */
bool Binary_Value_Notification_Class_Set(
    uint32_t object_instance, uint32_t notification_class)
{
    bool status = false;
    struct object_data *pObject = Binary_Value_Object(object_instance);

    if (pObject) {
        pObject->Notification_Class = notification_class;
        status = true;
    }

    return status;
}

/**
 * For a given object instance-number, returns the alarm_value property value
 *
 * @param  object_instance - object-instance number of the object
 *
 * @return  alarm_value property value
 */
BACNET_BINARY_PV Binary_Value_Alarm_Value(uint32_t object_instance)
{
    BACNET_BINARY_PV alarm_value = BINARY_NULL;
    struct object_data *pObject = Binary_Value_Object(object_instance);

    if (pObject) {
        alarm_value = pObject->Alarm_Value;
    }

    return alarm_value;
}

/**
 * For a given object instance-number, sets the alarm_value property value
 *
 * @param object_instance - object-instance number of the object
 * @param Alarm_Value - alarm_value property value
 *
 * @return true if the alarm_value property value was set
 */
bool Binary_Value_Alarm_Value_Set(
    uint32_t object_instance, BACNET_BINARY_PV value)
{
    bool status = false;
    struct object_data *pObject = Binary_Value_Object(object_instance);

    if (pObject) {
        pObject->Alarm_Value = value;
        status = true;
    }

    return status;
}
#endif /* (INTRINSIC_REPORTING) */

void Binary_Value_Intrinsic_Reporting(uint32_t object_instance)
{
#if !(defined(INTRINSIC_REPORTING) && (BINARY_VALUE_INTRINSIC_REPORTING))
    (void)object_instance;
#else
    BACNET_EVENT_NOTIFICATION_DATA event_data = { 0 };
    BACNET_CHARACTER_STRING msgText = { 0 };
    uint8_t FromState = 0;
    uint8_t ToState = 0;
    BACNET_BINARY_PV PresentVal = BINARY_INACTIVE;
    bool SendNotify = false;
    struct object_data *pObject = Binary_Value_Object(object_instance);

    if (!pObject) {
        return;
    }

    /* check whether Intrinsic reporting is enabled */
    if (!pObject->Event_Detection_Enable) {
        return; /* limits are not configured */
    }

    if (pObject->Ack_notify_data.bSendAckNotify) {
        /* clean bSendAckNotify flag */
        pObject->Ack_notify_data.bSendAckNotify = false;
        /* copy toState */
        ToState = pObject->Ack_notify_data.EventState;
        debug_printf(
            "Binary-Value[%d]: Send AckNotification.\n", object_instance);
        characterstring_init_ansi(&msgText, "AckNotification");

        /* Notify Type */
        event_data.notifyType = NOTIFY_ACK_NOTIFICATION;

        /* Send EventNotification. */
        SendNotify = true;
    } else {
        /* actual Present_Value */
        PresentVal = Binary_Value_Present_Value(object_instance);
        FromState = pObject->Event_State;
        switch (pObject->Event_State) {
            case EVENT_STATE_NORMAL:
                /* (a) If pCurrentState is NORMAL, and pMonitoredValue is equal
                   to any of the values contained in pAlarmValues for
                       pTimeDelay, then indicate a transition to the OFFNORMAL
                   event state.
                */
                if ((PresentVal == pObject->Alarm_Value) &&
                    ((pObject->Event_Enable & EVENT_ENABLE_TO_OFFNORMAL) ==
                     EVENT_ENABLE_TO_OFFNORMAL)) {
                    if (!pObject->Remaining_Time_Delay) {
                        pObject->Event_State = EVENT_STATE_OFFNORMAL;
                    } else {
                        pObject->Remaining_Time_Delay--;
                    }
                    break;
                }

                /* value of the object is still in the same event state */
                pObject->Remaining_Time_Delay = pObject->Time_Delay;
                break;

            case EVENT_STATE_OFFNORMAL:
                /* (b) If pCurrentState is OFFNORMAL, and pMonitoredValue is not
                   equal to any of the values contained in pAlarmValues for
                   pTimeDelayNormal, then indicate a transition to the NORMAL
                   event state.
                */
                if ((PresentVal != pObject->Alarm_Value) &&
                    ((pObject->Event_Enable & EVENT_ENABLE_TO_NORMAL) ==
                     EVENT_ENABLE_TO_NORMAL)) {
                    if (!pObject->Remaining_Time_Delay) {
                        pObject->Event_State = EVENT_STATE_NORMAL;
                    } else {
                        pObject->Remaining_Time_Delay--;
                    }
                    break;
                }

                /* value of the object is still in the same event state */
                pObject->Remaining_Time_Delay = pObject->Time_Delay;
                break;

            default:
                return; /* shouldn't happen */
        } /* switch (FromState) */

        ToState = pObject->Event_State;

        if (FromState != ToState) {
            /* Event_State has changed.
               Need to fill only the basic parameters of this type of event.
               Other parameters will be filled in common function. */

            switch (ToState) {
                case EVENT_STATE_NORMAL:
                    characterstring_init_ansi(
                        &msgText, "Back to normal state from off-normal");
                    break;

                case EVENT_STATE_OFFNORMAL:
                    characterstring_init_ansi(
                        &msgText, "Back to off-normal state from normal");
                    break;

                default:
                    break;
            } /* switch (ToState) */
            debug_printf(
                "Binary-Value[%d]: Event_State goes from %.128s to %.128s.\n",
                object_instance, bactext_event_state_name(FromState),
                bactext_event_state_name(ToState));
            /* Notify Type */
            event_data.notifyType = pObject->Notify_Type;

            /* Send EventNotification. */
            SendNotify = true;
        }
    }

    if (SendNotify) {
        /* Event Object Identifier */
        event_data.eventObjectIdentifier.type = Object_Type;
        event_data.eventObjectIdentifier.instance = object_instance;

        /* Time Stamp */
        event_data.timeStamp.tag = TIME_STAMP_DATETIME;
        if (event_data.notifyType != NOTIFY_ACK_NOTIFICATION) {
            datetime_local(
                &event_data.timeStamp.value.dateTime.date,
                &event_data.timeStamp.value.dateTime.time, NULL, NULL);
            /* fill Event_Time_Stamps */
            switch (ToState) {
                case EVENT_STATE_OFFNORMAL:
                    datetime_copy(
                        &pObject->Event_Time_Stamps[TRANSITION_TO_OFFNORMAL],
                        &event_data.timeStamp.value.dateTime);
                    break;
                case EVENT_STATE_FAULT:
                    datetime_copy(
                        &pObject->Event_Time_Stamps[TRANSITION_TO_FAULT],
                        &event_data.timeStamp.value.dateTime);
                    break;
                case EVENT_STATE_NORMAL:
                    datetime_copy(
                        &pObject->Event_Time_Stamps[TRANSITION_TO_NORMAL],
                        &event_data.timeStamp.value.dateTime);
                    break;
                default:
                    break;
            }
        } else {
            /* fill event_data timeStamp */
            switch (ToState) {
                case EVENT_STATE_FAULT:
                    datetime_copy(
                        &event_data.timeStamp.value.dateTime,
                        &pObject->Event_Time_Stamps[TRANSITION_TO_FAULT]);
                    break;
                case EVENT_STATE_NORMAL:
                    datetime_copy(
                        &event_data.timeStamp.value.dateTime,
                        &pObject->Event_Time_Stamps[TRANSITION_TO_NORMAL]);
                    break;
                case EVENT_STATE_OFFNORMAL:
                    datetime_copy(
                        &event_data.timeStamp.value.dateTime,
                        &pObject->Event_Time_Stamps[TRANSITION_TO_OFFNORMAL]);
                    break;
                default:
                    break;
            }
        }

        /* Notification Class */
        event_data.notificationClass = pObject->Notification_Class;

        /* Event Type */
        event_data.eventType = EVENT_CHANGE_OF_STATE;

        /* Message Text */
        event_data.messageText = &msgText;

        /* Notify Type */
        /* filled before */

        /* From State */
        if (event_data.notifyType != NOTIFY_ACK_NOTIFICATION) {
            event_data.fromState = FromState;
        }

        /* To State */
        event_data.toState = pObject->Event_State;

        /* Event Values */
        if (event_data.notifyType != NOTIFY_ACK_NOTIFICATION) {
            /* Value that exceeded a limit. */
#if (__STDC__) && (__STDC_VERSION__ >= 199901L)
            event_data.notificationParams.changeOfState.newState =
                (BACNET_PROPERTY_STATE) {
                    .tag = PROP_STATE_BINARY_VALUE,
                    .state = { .binaryValue = pObject->Present_Value }
                };
#else
            {
                BACNET_PROPERTY_STATE ns = {
                    0,
                };
                ns.tag = PROP_STATE_BINARY_VALUE;
                ns.state.binaryValue = pObject->Present_Value;

                event_data.notificationParams.changeOfState.newState = ns;
            }
#endif
            /* Status_Flags of the referenced object. */
            bitstring_init(
                &event_data.notificationParams.changeOfState.statusFlags);
            bitstring_set_bit(
                &event_data.notificationParams.changeOfState.statusFlags,
                STATUS_FLAG_IN_ALARM,
                pObject->Event_State != EVENT_STATE_NORMAL);
            bitstring_set_bit(
                &event_data.notificationParams.changeOfState.statusFlags,
                STATUS_FLAG_FAULT, false);
            bitstring_set_bit(
                &event_data.notificationParams.changeOfState.statusFlags,
                STATUS_FLAG_OVERRIDDEN, false);
            bitstring_set_bit(
                &event_data.notificationParams.changeOfState.statusFlags,
                STATUS_FLAG_OUT_OF_SERVICE, pObject->Out_Of_Service);
        }

        /* add data from notification class */
        debug_printf(
            "Binary-Value[%d]: Notification Class[%d]-%s "
            "%u/%u/%u-%u:%u:%u.%u!\n",
            object_instance, event_data.notificationClass,
            bactext_event_type_name(event_data.eventType),
            (unsigned)event_data.timeStamp.value.dateTime.date.year,
            (unsigned)event_data.timeStamp.value.dateTime.date.month,
            (unsigned)event_data.timeStamp.value.dateTime.date.day,
            (unsigned)event_data.timeStamp.value.dateTime.time.hour,
            (unsigned)event_data.timeStamp.value.dateTime.time.min,
            (unsigned)event_data.timeStamp.value.dateTime.time.sec,
            (unsigned)event_data.timeStamp.value.dateTime.time.hundredths);
        Notification_Class_common_reporting_function(&event_data);

        /* Ack required */
        if ((event_data.notifyType != NOTIFY_ACK_NOTIFICATION) &&
            (event_data.ackRequired == true)) {
            debug_printf("Binary-Value[%d]: Ack Required!\n", object_instance);
            switch (event_data.toState) {
                case EVENT_STATE_OFFNORMAL:
                    pObject->Acked_Transitions[TRANSITION_TO_OFFNORMAL]
                        .bIsAcked = false;
                    pObject->Acked_Transitions[TRANSITION_TO_OFFNORMAL]
                        .Time_Stamp = event_data.timeStamp.value.dateTime;
                    break;

                case EVENT_STATE_FAULT:
                    pObject->Acked_Transitions[TRANSITION_TO_FAULT].bIsAcked =
                        false;
                    pObject->Acked_Transitions[TRANSITION_TO_FAULT].Time_Stamp =
                        event_data.timeStamp.value.dateTime;
                    break;

                case EVENT_STATE_NORMAL:
                    pObject->Acked_Transitions[TRANSITION_TO_NORMAL].bIsAcked =
                        false;
                    pObject->Acked_Transitions[TRANSITION_TO_NORMAL]
                        .Time_Stamp = event_data.timeStamp.value.dateTime;
                    break;

                default: /* shouldn't happen */
                    break;
            }
        }
    }
#endif /* defined(INTRINSIC_REPORTING) && (BINARY_VALUE_INTRINSIC_REPORTING) \
        */
}<|MERGE_RESOLUTION|>--- conflicted
+++ resolved
@@ -222,41 +222,6 @@
 }
 
 /**
-<<<<<<< HEAD
- * @brief Convert from boolean to BACNET_POLARITY enumeration
- * @param  value - boolean value
- * @return  BACNET_POLARITY enumeration
- */
-static BACNET_POLARITY Binary_Polarity(bool value)
-{
-    BACNET_POLARITY polarity = POLARITY_NORMAL;
-
-    if (value) {
-        polarity = POLARITY_REVERSE;
-    }
-
-    return polarity;
-}
-
-/**
- * @brief Convert from BACNET_POLARITY enumeration to boolean
- * @param binary_value BACNET_POLARITY enumeration
- * @return boolean value
- */
-bool Binary_Polarity_Boolean(BACNET_POLARITY polarity)
-{
-    bool boolean_value = false;
-
-    if (polarity == POLARITY_REVERSE) {
-        boolean_value = true;
-    }
-
-    return boolean_value;
-}
-
-/**
-=======
->>>>>>> bdfa46ff
  * For a given object instance-number, return the present value.
  *
  * @param  object_instance - object-instance number of the object
@@ -324,7 +289,6 @@
     pObject = Binary_Value_Object(object_instance);
     if (pObject) {
         if (pObject->Out_Of_Service != value) {
-<<<<<<< HEAD
             /* Lets backup Present_Value when going Out_Of_Service  or restore
              * when going out of Out_Of_Service */
             if ((pObject->Out_Of_Service = value)) {
@@ -334,8 +298,6 @@
                 pObject->Present_Value = pObject->Present_Value_Backup;
                 pObject->Write_Enabled = false;
             }
-=======
->>>>>>> bdfa46ff
             pObject->Change_Of_Value = true;
         }
         pObject->Out_Of_Service = value;
@@ -650,17 +612,9 @@
     struct object_data *pObject = Binary_Value_Object(object_instance);
 
     if (pObject) {
-<<<<<<< HEAD
         if (characterstring_length(&pObject->Object_Name) > 0) {
             *object_name = pObject->Object_Name;
             status = true;
-=======
-        if (pObject->Object_Name == NULL) {
-            snprintf(
-                text, sizeof(text), "BINARY VALUE %lu",
-                (unsigned long)object_instance);
-            status = characterstring_init_ansi(object_name, text);
->>>>>>> bdfa46ff
         } else {
             char text_string[32] = "";
 
@@ -710,50 +664,7 @@
     return name;
 }
 
-#if 0
-/**
-<<<<<<< HEAD
- * @brief For a given object instance-number, returns the polarity property.
- * @param  object_instance - object-instance number of the object
- * @return  the polarity property of the object.
- */
-BACNET_POLARITY Binary_Value_Polarity(uint32_t object_instance)
-{
-    BACNET_POLARITY polarity = POLARITY_NORMAL;
-    struct object_data *pObject;
-
-    pObject = Binary_Value_Object(object_instance);
-    if (pObject) {
-        polarity = Binary_Polarity(pObject->Polarity);
-    }
-
-    return polarity;
-}
-
-/**
- * @brief For a given object instance-number, sets the polarity property
- * @param  object_instance - object-instance number of the object
- * @param  polarity - polarity property value
- * @return  true if polarity was set
- */
-bool Binary_Value_Polarity_Set(
-    uint32_t object_instance, BACNET_POLARITY polarity)
-{
-    bool status = false;
-    struct object_data *pObject;
-
-    pObject = Binary_Value_Object(object_instance);
-    if (pObject) {
-        pObject->Polarity = Binary_Polarity_Boolean(polarity);
-    }
-
-    return status;
-}
-#endif
-
-/**
-=======
->>>>>>> bdfa46ff
+/**
  * @brief For a given object instance-number, returns the description
  * @param  object_instance - object-instance number of the object
  * @return description text or NULL if not found
@@ -999,15 +910,6 @@
             state = Binary_Value_Out_Of_Service(rpdata->object_instance);
             apdu_len = encode_application_boolean(&apdu[0], state);
             break;
-<<<<<<< HEAD
-#if 0
-        case PROP_POLARITY:
-            apdu_len = encode_application_enumerated(
-                &apdu[0], Binary_Value_Polarity(rpdata->object_instance));
-            break;
-#endif
-=======
->>>>>>> bdfa46ff
         case PROP_RELIABILITY:
             apdu_len = encode_application_enumerated(
                 &apdu[0], Binary_Value_Reliability(rpdata->object_instance));
@@ -1172,33 +1074,11 @@
             status = write_property_type_valid(
                 wp_data, &value, BACNET_APPLICATION_TAG_BOOLEAN);
             if (status) {
-<<<<<<< HEAD
-                Binary_Value_Out_Of_Service_Set(
-                    wp_data->object_instance, value.type.Boolean);
-            }
-            break;
-#if 0
-        case PROP_POLARITY:
-            status = write_property_type_valid(
-                wp_data, &value, BACNET_APPLICATION_TAG_ENUMERATED);
-            if (status) {
-                if (value.type.Enumerated < MAX_POLARITY) {
-                    Binary_Value_Polarity_Set(
-                        wp_data->object_instance,
-                        (BACNET_POLARITY)value.type.Enumerated);
-                } else {
-                    status = false;
-                    wp_data->error_class = ERROR_CLASS_PROPERTY;
-                    wp_data->error_code = ERROR_CODE_VALUE_OUT_OF_RANGE;
-                }
-=======
                 status = Binary_Value_Out_Of_Service_Write(
                     wp_data->object_instance, value.type.Boolean,
                     &wp_data->error_class, &wp_data->error_code);
->>>>>>> bdfa46ff
-            }
-            break;
-#endif
+            }
+            break;
 #if defined(INTRINSIC_REPORTING) && (BINARY_VALUE_INTRINSIC_REPORTING)
         case PROP_TIME_DELAY:
             status = write_property_type_valid(
