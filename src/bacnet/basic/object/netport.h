--- conflicted
+++ resolved
@@ -14,6 +14,7 @@
 /* BACnet Stack API */
 #include "bacnet/apdu.h"
 #include "bacnet/readrange.h"
+#include "bacnet/readrange.h"
 #include "bacnet/rp.h"
 #include "bacnet/wp.h"
 
@@ -21,395 +22,9 @@
 extern "C" {
 #endif /* __cplusplus */
 
-<<<<<<< HEAD
     BACNET_STACK_EXPORT
     unsigned Network_Port_Object_Number(void);
 
-    BACNET_STACK_EXPORT
-    void Network_Port_Property_Lists(
-        const int **pRequired,
-        const int **pOptional,
-        const int **pProprietary);
-    BACNET_STACK_EXPORT
-    void Network_Port_Property_List(
-        uint32_t object_instance,
-        const int **pRequired,
-        const int **pOptional,
-        const int **pProprietary);
-
-    BACNET_STACK_EXPORT
-    bool Network_Port_Object_Name(
-        uint32_t object_instance,
-        BACNET_CHARACTER_STRING * object_name);
-    BACNET_STACK_EXPORT
-    const char *Network_Port_Object_Name_char(
-        uint32_t object_instance);
-    BACNET_STACK_EXPORT
-    bool Network_Port_Name_Set(
-        uint32_t object_instance,
-        char *new_name);
-
-    BACNET_STACK_EXPORT
-    char *Network_Port_Description(
-        uint32_t instance);
-    BACNET_STACK_EXPORT
-    bool Network_Port_Description_Set(
-        uint32_t instance,
-        char *new_name);
-
-    BACNET_STACK_EXPORT
-    BACNET_RELIABILITY Network_Port_Reliability(
-        uint32_t object_instance);
-    BACNET_STACK_EXPORT
-    bool Network_Port_Reliability_Set(
-        uint32_t object_instance,
-        BACNET_RELIABILITY value);
-
-    BACNET_STACK_EXPORT
-    bool Network_Port_Out_Of_Service(
-        uint32_t instance);
-    BACNET_STACK_EXPORT
-    bool Network_Port_Out_Of_Service_Set(
-        uint32_t instance,
-        bool oos_flag);
-
-    BACNET_STACK_EXPORT
-    uint8_t Network_Port_Type(
-        uint32_t object_instance);
-    BACNET_STACK_EXPORT
-    bool Network_Port_Type_Set(
-        uint32_t object_instance,
-        uint8_t value);
-
-    BACNET_STACK_EXPORT
-    uint16_t Network_Port_Network_Number(
-        uint32_t object_instance);
-    BACNET_STACK_EXPORT
-    bool Network_Port_Network_Number_Set(
-        uint32_t object_instance,
-        uint16_t value);
-
-    BACNET_STACK_EXPORT
-    BACNET_PORT_QUALITY Network_Port_Quality(
-        uint32_t object_instance);
-    BACNET_STACK_EXPORT
-    bool Network_Port_Quality_Set(
-        uint32_t object_instance,
-        BACNET_PORT_QUALITY value);
-
-    BACNET_STACK_EXPORT
-    bool Network_Port_MAC_Address(
-        uint32_t object_instance,
-        BACNET_OCTET_STRING *mac_address);
-    BACNET_STACK_EXPORT
-    uint8_t *Network_Port_MAC_Address_pointer(
-        uint32_t object_instance);
-    BACNET_STACK_EXPORT
-    bool Network_Port_MAC_Address_Set(
-        uint32_t object_instance,
-        uint8_t *mac_src,
-        uint8_t mac_len);
-
-    BACNET_STACK_EXPORT
-    uint16_t Network_Port_APDU_Length(
-        uint32_t object_instance);
-    BACNET_STACK_EXPORT
-    bool Network_Port_APDU_Length_Set(
-        uint32_t object_instance,
-        uint16_t value);
-
-    BACNET_STACK_EXPORT
-    uint8_t Network_Port_MSTP_Max_Master(
-        uint32_t object_instance);
-    BACNET_STACK_EXPORT
-    bool Network_Port_MSTP_Max_Master_Set(
-        uint32_t object_instance,
-        uint8_t value);
-
-    BACNET_STACK_EXPORT
-    uint8_t Network_Port_MSTP_Max_Info_Frames(
-        uint32_t object_instance);
-    BACNET_STACK_EXPORT
-    bool Network_Port_MSTP_Max_Info_Frames_Set(
-        uint32_t object_instance,
-        uint8_t value);
-
-    BACNET_STACK_EXPORT
-    float Network_Port_Link_Speed(
-        uint32_t object_instance);
-    BACNET_STACK_EXPORT
-    bool Network_Port_Link_Speed_Set(
-        uint32_t object_instance,
-        float value);
-
-    BACNET_STACK_EXPORT
-    bool Network_Port_IP_Address(
-        uint32_t object_instance,
-        BACNET_OCTET_STRING *ip_address);
-    BACNET_STACK_EXPORT
-    bool Network_Port_IP_Address_Get(
-        uint32_t object_instance,
-        uint8_t *a, uint8_t *b, uint8_t *c, uint8_t *d);
-    BACNET_STACK_EXPORT
-    bool Network_Port_IP_Address_Set(
-        uint32_t object_instance,
-        uint8_t a, uint8_t b, uint8_t c, uint8_t d);
-
-    BACNET_STACK_EXPORT
-    uint8_t Network_Port_IP_Subnet_Prefix(
-        uint32_t object_instance);
-    BACNET_STACK_EXPORT
-    bool Network_Port_IP_Subnet_Prefix_Set(
-        uint32_t object_instance,
-        uint8_t value);
-
-    BACNET_STACK_EXPORT
-    bool Network_Port_IP_Subnet(
-        uint32_t object_instance,
-        BACNET_OCTET_STRING *subnet_mask);
-    BACNET_STACK_EXPORT
-    bool Network_Port_IP_Subnet_Get(
-        uint32_t object_instance,
-        uint8_t *a, uint8_t *b, uint8_t *c, uint8_t *d);
-    BACNET_STACK_EXPORT
-    bool Network_Port_IP_Subnet_Set(
-        uint32_t object_instance,
-        uint8_t a, uint8_t b, uint8_t c, uint8_t d);
-
-    BACNET_STACK_EXPORT
-    bool Network_Port_IP_Gateway(
-        uint32_t object_instance,
-        BACNET_OCTET_STRING *subnet_mask);
-    BACNET_STACK_EXPORT
-    bool Network_Port_IP_Gateway_Get(
-        uint32_t object_instance,
-        uint8_t *a, uint8_t *b, uint8_t *c, uint8_t *d);
-    BACNET_STACK_EXPORT
-    bool Network_Port_IP_Gateway_Set(
-        uint32_t object_instance,
-        uint8_t a, uint8_t b, uint8_t c, uint8_t d);
-
-    BACNET_STACK_EXPORT
-    bool Network_Port_IP_DNS_Server(
-        uint32_t object_instance,
-        unsigned index,
-        BACNET_OCTET_STRING *subnet_mask);
-    BACNET_STACK_EXPORT
-    bool Network_Port_IP_DNS_Server_Get(
-        uint32_t object_instance,
-        unsigned index,
-        uint8_t *a, uint8_t *b, uint8_t *c, uint8_t *d);
-    BACNET_STACK_EXPORT
-    bool Network_Port_IP_DNS_Server_Set(
-        uint32_t object_instance,
-        unsigned index,
-        uint8_t a, uint8_t b, uint8_t c, uint8_t d);
-
-    BACNET_STACK_EXPORT
-    uint16_t Network_Port_BIP_Port(
-        uint32_t object_instance);
-    BACNET_STACK_EXPORT
-    bool Network_Port_BIP_Port_Set(
-        uint32_t object_instance,
-        uint16_t value);
-
-    BACNET_STACK_EXPORT
-    BACNET_IP_MODE Network_Port_BIP_Mode(
-        uint32_t object_instance);
-    BACNET_STACK_EXPORT
-    bool Network_Port_BIP_Mode_Set(
-        uint32_t object_instance,
-        BACNET_IP_MODE value);
-
-    BACNET_STACK_EXPORT
-    bool Network_Port_BBMD_Accept_FD_Registrations(
-        uint32_t object_instance);
-    BACNET_STACK_EXPORT
-    bool Network_Port_BBMD_Accept_FD_Registrations_Set(
-        uint32_t object_instance,
-        bool value);
-
-    BACNET_STACK_EXPORT
-    void *Network_Port_BBMD_BD_Table(uint32_t object_instance);
-    BACNET_STACK_EXPORT
-    bool Network_Port_BBMD_BD_Table_Set(
-        uint32_t object_instance,
-        void *bdt_head);
-    BACNET_STACK_EXPORT
-    void *Network_Port_BBMD_FD_Table(uint32_t object_instance);
-    BACNET_STACK_EXPORT
-    bool Network_Port_BBMD_FD_Table_Set(
-        uint32_t object_instance,
-        void *fdt_head);
-
-    BACNET_STACK_EXPORT
-    bool Network_Port_Remote_BBMD_IP_Address(
-        uint32_t object_instance,
-        uint8_t *a, uint8_t *b, uint8_t *c, uint8_t *d);
-    BACNET_STACK_EXPORT
-    bool Network_Port_Remote_BBMD_IP_Address_Set(
-        uint32_t object_instance,
-        uint8_t a, uint8_t b, uint8_t c, uint8_t d);
-    BACNET_STACK_EXPORT
-    uint16_t Network_Port_Remote_BBMD_BIP_Port(
-        uint32_t object_instance);
-    BACNET_STACK_EXPORT
-    bool Network_Port_Remote_BBMD_BIP_Port_Set(
-        uint32_t object_instance,
-        uint16_t value);
-    BACNET_STACK_EXPORT
-    uint16_t Network_Port_Remote_BBMD_BIP_Lifetime(
-        uint32_t object_instance);
-    BACNET_STACK_EXPORT
-    bool Network_Port_Remote_BBMD_BIP_Lifetime_Set(
-        uint32_t object_instance,
-        uint16_t value);
-
-    BACNET_STACK_EXPORT
-    BACNET_IP_MODE Network_Port_BIP6_Mode(
-        uint32_t object_instance);
-    BACNET_STACK_EXPORT
-    bool Network_Port_BIP6_Mode_Set(
-        uint32_t object_instance,
-        BACNET_IP_MODE value);
-
-    BACNET_STACK_EXPORT
-    bool Network_Port_IPv6_Address(
-        uint32_t object_instance,
-        BACNET_OCTET_STRING *ip_address);
-    BACNET_STACK_EXPORT
-    bool Network_Port_IPv6_Address_Set(
-        uint32_t object_instance,
-        uint8_t *ip_address);
-
-    BACNET_STACK_EXPORT
-    bool Network_Port_IPv6_Multicast_Address(
-        uint32_t object_instance,
-        BACNET_OCTET_STRING *ip_address);
-    BACNET_STACK_EXPORT
-    bool Network_Port_IPv6_Multicast_Address_Set(
-        uint32_t object_instance,
-        uint8_t *ip_address);
-
-    BACNET_STACK_EXPORT
-    uint8_t Network_Port_IPv6_Subnet_Prefix(
-        uint32_t object_instance);
-    BACNET_STACK_EXPORT
-    bool Network_Port_IPv6_Subnet_Prefix_Set(
-        uint32_t object_instance,
-        uint8_t value);
-
-    BACNET_STACK_EXPORT
-    bool Network_Port_IPv6_Gateway(
-        uint32_t object_instance,
-        BACNET_OCTET_STRING *ip_address);
-    BACNET_STACK_EXPORT
-    bool Network_Port_IPv6_Gateway_Set(
-        uint32_t object_instance,
-        uint8_t *ip_address);
-
-    BACNET_STACK_EXPORT
-    bool Network_Port_IPv6_DNS_Server(
-        uint32_t object_instance,
-        unsigned dns_index,
-        BACNET_OCTET_STRING *ip_address);
-    BACNET_STACK_EXPORT
-    bool Network_Port_IPv6_DNS_Server_Set(
-        uint32_t object_instance,
-        unsigned dns_index,
-        uint8_t *ip_address);
-
-    BACNET_STACK_EXPORT
-    bool Network_Port_IPv6_DHCP_Server(
-        uint32_t object_instance,
-        BACNET_OCTET_STRING *ip_address);
-    BACNET_STACK_EXPORT
-    bool Network_Port_IPv6_DHCP_Server_Set(
-        uint32_t object_instance,
-        uint8_t *ip_address);
-
-    BACNET_STACK_EXPORT
-    bool Network_Port_IPv6_Zone_Index(
-        uint32_t object_instance,
-        BACNET_CHARACTER_STRING *zone_index);
-    BACNET_STACK_EXPORT
-    const char *Network_Port_IPv6_Zone_Index_char(
-        uint32_t object_instance);
-    BACNET_STACK_EXPORT
-    bool Network_Port_IPv6_Gateway_Zone_Index_Set(
-        uint32_t object_instance,
-        char *zone_index);
-
-    BACNET_STACK_EXPORT
-    uint16_t Network_Port_BIP6_Port(
-        uint32_t object_instance);
-    BACNET_STACK_EXPORT
-    bool Network_Port_BIP6_Port_Set(
-        uint32_t object_instance,
-        uint16_t value);
-
-    BACNET_STACK_EXPORT
-    bool Network_Port_Changes_Pending(
-        uint32_t instance);
-    BACNET_STACK_EXPORT
-    bool Network_Port_Changes_Pending_Set(
-        uint32_t instance,
-        bool flag);
-
-    BACNET_STACK_EXPORT
-    bool Network_Port_Valid_Instance(
-        uint32_t object_instance);
-    BACNET_STACK_EXPORT
-    unsigned Network_Port_Count(
-        void);
-    BACNET_STACK_EXPORT
-    uint32_t Network_Port_Index_To_Instance(
-        unsigned find_index);
-    BACNET_STACK_EXPORT
-    unsigned Network_Port_Instance_To_Index(
-        uint32_t object_instance);
-
-    BACNET_STACK_EXPORT
-    bool Network_Port_Object_Instance_Number_Set(
-        unsigned index,
-        uint32_t object_instance);
-
-    BACNET_STACK_EXPORT
-    int Network_Port_Read_Range_BDT(
-        uint8_t * apdu,
-        BACNET_READ_RANGE_DATA * pRequest);
-    BACNET_STACK_EXPORT
-    int Network_Port_Read_Range_FDT(
-        uint8_t * apdu,
-        BACNET_READ_RANGE_DATA * pRequest);
-    BACNET_STACK_EXPORT
-    bool Network_Port_Read_Range(
-        BACNET_READ_RANGE_DATA * pRequest,
-        RR_PROP_INFO * pInfo);
-
-    BACNET_STACK_EXPORT
-    bool Network_Port_Create(
-        uint32_t object_instance);
-    BACNET_STACK_EXPORT
-    bool Network_Port_Delete(
-        uint32_t object_instance);
-    BACNET_STACK_EXPORT
-    void Network_Port_Cleanup(
-        void);
-    BACNET_STACK_EXPORT
-    void Network_Port_Init(
-        void);
-
-    /* handling for read property service */
-    BACNET_STACK_EXPORT
-    int Network_Port_Read_Property(
-        BACNET_READ_PROPERTY_DATA * rpdata);
-
-    /* handling for write property service */
-    BACNET_STACK_EXPORT
-    bool Network_Port_Write_Property(
-        BACNET_WRITE_PROPERTY_DATA * wp_data);
-=======
 BACNET_STACK_EXPORT
 void Network_Port_Property_Lists(
     const int **pRequired, const int **pOptional, const int **pProprietary);
@@ -464,6 +79,8 @@
 bool Network_Port_MAC_Address(
     uint32_t object_instance, BACNET_OCTET_STRING *mac_address);
 BACNET_STACK_EXPORT
+uint8_t *Network_Port_MAC_Address_pointer(
+    uint32_t object_instance);
 uint8_t Network_Port_MAC_Address_Value(
     uint32_t object_instance, uint8_t *mac_address, size_t mac_size);
 BACNET_STACK_EXPORT
@@ -749,10 +366,10 @@
 BACNET_STACK_EXPORT
 int Network_Port_Read_Property(BACNET_READ_PROPERTY_DATA *rpdata);
 
-/* handling for write property service */
-BACNET_STACK_EXPORT
-bool Network_Port_Write_Property(BACNET_WRITE_PROPERTY_DATA *wp_data);
->>>>>>> 2b58f5b1
+    /* handling for write property service */
+    BACNET_STACK_EXPORT
+    bool Network_Port_Write_Property(
+        BACNET_WRITE_PROPERTY_DATA * wp_data);
 
     void Network_Port_Pending_Params_Apply(
         uint32_t object_instance);
