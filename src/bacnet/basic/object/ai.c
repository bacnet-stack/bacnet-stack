/**
 * @file
 * @brief Analog Input Objects - customize for your use
 * @author Steve Karg <skarg@users.sourceforge.net>
 * @author Krzysztof Malorny <malornykrzysztof@gmail.com>
 * @date 2005
 * @section LICENSE
 *
 * Copyright (C) 2005 Steve Karg <skarg@users.sourceforge.net>
 * Copyright (C) 2011 Krzysztof Malorny <malornykrzysztof@gmail.com>
 *
 * SPDX-License-Identifier: MIT
 */
#include <stdbool.h>
#include <stdint.h>
#include <stdio.h>
#include <stdlib.h>
/* BACnet Stack defines - first */
#include "bacnet/bacdef.h"
/* BACnet Stack API */
#include "bacnet/bacdcode.h"
#include "bacnet/bactext.h"
#include "bacnet/datetime.h"
#include "bacnet/proplist.h"
#include "bacnet/timestamp.h"
#include "bacnet/basic/services.h"
#include "bacnet/basic/sys/keylist.h"
#include "bacnet/basic/sys/debug.h"
/* me! */
#include "bacnet/basic/object/ai.h"

#define PRINTF debug_perror

<<<<<<< HEAD
#ifndef MAX_ANALOG_INPUTS
#define MAX_ANALOG_INPUTS 4
#endif

static ANALOG_INPUT_DESCR AI_Descr[MAX_ANALOG_INPUTS];
static int AI_Max_Index = MAX_ANALOG_INPUTS;
=======
/* Key List for storing the object data sorted by instance number  */
static OS_Keylist Object_List;
/* common object type */
static const BACNET_OBJECT_TYPE Object_Type = OBJECT_ANALOG_INPUT;
>>>>>>> 3222244e

/* These three arrays are used by the ReadPropertyMultiple handler */
static const int Properties_Required[] = { PROP_OBJECT_IDENTIFIER,
    PROP_OBJECT_NAME, PROP_OBJECT_TYPE, PROP_PRESENT_VALUE, PROP_STATUS_FLAGS,
    PROP_EVENT_STATE, PROP_OUT_OF_SERVICE, PROP_UNITS, -1 };

static const int Properties_Optional[] = { PROP_DESCRIPTION, PROP_RELIABILITY,
    PROP_COV_INCREMENT,
#if defined(INTRINSIC_REPORTING)
    PROP_TIME_DELAY, PROP_NOTIFICATION_CLASS, PROP_HIGH_LIMIT, PROP_LOW_LIMIT,
    PROP_DEADBAND, PROP_LIMIT_ENABLE, PROP_EVENT_ENABLE, PROP_ACKED_TRANSITIONS,
    PROP_NOTIFY_TYPE, PROP_EVENT_TIME_STAMPS,
#endif
    -1 };

<<<<<<< HEAD
static const int Properties_Proprietary[] = {
#if BACNET_AI_TEST
  9997, 9998, 9999,
#endif
  -1 };
=======
static const int Properties_Proprietary[] = { -1 };
>>>>>>> 3222244e

void Analog_Input_Property_Lists(
    const int **pRequired, const int **pOptional, const int **pProprietary)
{
    if (pRequired) {
        *pRequired = Properties_Required;
    }
    if (pOptional) {
        *pOptional = Properties_Optional;
    }
    if (pProprietary) {
        *pProprietary = Properties_Proprietary;
    }

    return;
}

/**
 * @brief Gets an object from the list using an instance number as the key
 * @param  object_instance - object-instance number of the object
 * @return object found in the list, or NULL if not found
 */
static struct analog_input_descr *Analog_Input_Object(uint32_t object_instance)
{
    return Keylist_Data(Object_List, object_instance);
}

<<<<<<< HEAD
    AI_Max_Index = MAX_ANALOG_INPUTS;

    for (i = 0; i < MAX_ANALOG_INPUTS; i++) {
        memset(&AI_Descr[i], 0x00, sizeof(ANALOG_INPUT_DESCR));
        AI_Descr[i].Instance = BACNET_INSTANCE(BACNET_ID_VALUE(i, OBJECT_ANALOG_INPUT));
        AI_Descr[i].Present_Value = 0.0f;
        AI_Descr[i].Out_Of_Service = false;
        AI_Descr[i].Units = UNITS_PERCENT;
        AI_Descr[i].Reliability = RELIABILITY_NO_FAULT_DETECTED;
        AI_Descr[i].Prior_Value = 0.0f;
        AI_Descr[i].COV_Increment = 1.0f;
        AI_Descr[i].Changed = false;
=======
>>>>>>> 3222244e
#if defined(INTRINSIC_REPORTING)
/**
 * @brief Gets an object from the list using its index in the list
 * @param index - index of the object in the list
 * @return object found in the list, or NULL if not found
 */
static struct analog_input_descr *Analog_Input_Object_Index(int index)
{
    return Keylist_Data_Index(Object_List, index);
}
#endif

/**
 * Initialize the analog inputs. Returns false if there are errors.
 *
 * @param pInit_data pointer to initialisation values
 *
 * @return true/false
 */
bool Analog_Input_Set(BACNET_OBJECT_LIST_INIT_T *pInit_data)
{
  unsigned i;

  if (!pInit_data) {
    return false;
  }

  if ((int) pInit_data->length > MAX_ANALOG_INPUTS) {
    PRINT("pInit_data->length = %d >= %d", (int) pInit_data->length, MAX_ANALOG_INPUTS);
    return false;
  }

  for (i = 0; i < pInit_data->length; i++) {
    if (pInit_data->Object_Init_Values[i].Object_Instance < BACNET_MAX_INSTANCE) {
      AI_Descr[i].Instance = pInit_data->Object_Init_Values[i].Object_Instance;
    } else {
      PRINT("Object instance %u is too big", pInit_data->Object_Init_Values[i].Object_Instance);
      return false;
    }

    if (!characterstring_init_ansi(&AI_Descr[i].Name, pInit_data->Object_Init_Values[i].Object_Name)) {
      PRINT("Fail to set Object name to \"%128s\"", pInit_data->Object_Init_Values[i].Object_Name);
      return false;
    }

    if (!characterstring_init_ansi(&AI_Descr[i].Description, pInit_data->Object_Init_Values[i].Description)) {
      PRINT("Fail to set Object description to \"%128s\"", pInit_data->Object_Init_Values[i].Description);
      return false;
    }

    if (pInit_data->Object_Init_Values[i].Units < UNITS_PROPRIETARY_RANGE_MAX2) {
      AI_Descr[i].Units = pInit_data->Object_Init_Values[i].Units;
    } else {
      PRINT("unit %u is out of range", pInit_data->Object_Init_Values[i].Units);
      return false;
    }
  }

  AI_Max_Index = (int) pInit_data->length;

  return true;
}

/**
 * Validate whether the given instance exists in our table.
 *
 * @param object_instance Object instance
 *
 * @return true/false
 */
bool Analog_Input_Valid_Instance(uint32_t object_instance)
{
    struct analog_input_descr *pObject;

<<<<<<< HEAD
    for (index = 0; index < AI_Max_Index; index++) {
        if (AI_Descr[index].Instance == object_instance) {
            return true;
        }
=======
    pObject = Analog_Input_Object(object_instance);
    if (pObject) {
        return true;
>>>>>>> 3222244e
    }

    return false;
}

/* we simply have 0-n object instances.  Yours might be */
/* more complex, and then count how many you have */
unsigned Analog_Input_Count(void)
{
<<<<<<< HEAD
    return AI_Max_Index;
=======
    return Keylist_Count(Object_List);
>>>>>>> 3222244e
}

/**
 * @brief Return the instance of an object indexed by index.
 *
 * @param index Object index
 *
 * @return Object instance
 */
uint32_t Analog_Input_Index_To_Instance(unsigned index)
{
<<<<<<< HEAD
    if (index < AI_Max_Index) {
        return AI_Descr[index].Instance;
    } else {
        PRINT("index out of bounds");
    }

    return 0;
=======
    KEY key = UINT32_MAX;

    Keylist_Index_Key(Object_List, index, &key);

    return key;
>>>>>>> 3222244e
}

/**
 * Return the index that corresponds to the object instance.
 *
 * @param instance Object Instance
 *
 * @return Object index
 */
unsigned Analog_Input_Instance_To_Index(uint32_t object_instance)
{
<<<<<<< HEAD
    unsigned index = 0;

    for (; index < AI_Max_Index && AI_Descr[index].Instance != object_instance; index++) ;

    return index;
=======
    return Keylist_Index(Object_List, object_instance);
>>>>>>> 3222244e
}

/**
 * @brief For a given object instance-number, determines the present-value
 * @param  object_instance - object-instance number of the object
 * @return  present-value of the object
 */
float Analog_Input_Present_Value(uint32_t object_instance)
{
    float value = 0.0f;
    struct analog_input_descr *pObject;

<<<<<<< HEAD
    index = Analog_Input_Instance_To_Index(object_instance);
    if (index < AI_Max_Index) {
        value = AI_Descr[index].Present_Value;
=======
    pObject = Analog_Input_Object(object_instance);
    if (pObject) {
        value = pObject->Present_Value;
>>>>>>> 3222244e
    }

    return value;
}

/**
 * For a given object instance-number, checks the present-value for COV
 *
 * @param  pObject - specific object with valid data
 * @param  value - floating point analog value
 */
static void Analog_Input_COV_Detect(
    struct analog_input_descr *pObject, float value)
{
    float prior_value = 0.0f;
    float cov_increment = 0.0f;
    float cov_delta = 0.0f;

<<<<<<< HEAD
    if (index < AI_Max_Index) {
        prior_value = AI_Descr[index].Prior_Value;
        cov_increment = AI_Descr[index].COV_Increment;
=======
    if (pObject) {
        prior_value = pObject->Prior_Value;
        cov_increment = pObject->COV_Increment;
>>>>>>> 3222244e
        if (prior_value > value) {
            cov_delta = prior_value - value;
        } else {
            cov_delta = value - prior_value;
        }
        if (cov_delta >= cov_increment) {
            pObject->Changed = true;
            pObject->Prior_Value = value;
        }
    }
}

/**
 * For a given object instance-number, sets the present-value
 *
 * @param  object_instance - object-instance number of the object
 * @param  value - floating point analog value
 * @return  true if values are within range and present-value is set.
 */
void Analog_Input_Present_Value_Set(uint32_t object_instance, float value)
{
    struct analog_input_descr *pObject;

<<<<<<< HEAD
    index = Analog_Input_Instance_To_Index(object_instance);
    if (index < AI_Max_Index) {
        Analog_Input_COV_Detect(index, value);
        AI_Descr[index].Present_Value = value;
=======
    pObject = Analog_Input_Object(object_instance);
    if (pObject) {
        Analog_Input_COV_Detect(pObject, value);
        pObject->Present_Value = value;
>>>>>>> 3222244e
    }
}

/**
 * For a given object instance-number, return the name.
 *
<<<<<<< HEAD
 * Note: the object name must be unique within this device.
 *
 * @param  object_instance - object-instance number of the object
 * @param  object_name - object name pointer
=======
 * Note: the object name must be unique within this device
 *
 * @param  object_instance - object-instance number of the object
 * @param  object_name - object name/string pointer
>>>>>>> 3222244e
 *
 * @return  true/false
 */
bool Analog_Input_Object_Name(
    uint32_t object_instance, BACNET_CHARACTER_STRING *object_name)
{
<<<<<<< HEAD
    bool status = false;
    unsigned index = 0;

    if (!object_name) {
        return false;
    }

    index = Analog_Input_Instance_To_Index(object_instance);
    if (index < AI_Max_Index) {
        *object_name = AI_Descr[index].Name;
        status = true;
    }


    return status;
}

/**
 * For a given object instance-number, return the description.
 *
 * Note: the object name must be unique within this device.
 *
 * @param  object_instance - object-instance number of the object
 * @param  description - description pointer
 *
 * @return  true/false
 */
bool Analog_Input_Description(
    uint32_t object_instance, BACNET_CHARACTER_STRING *description)
{
    bool status = false;
    unsigned index = 0;

    if (!description) {
        return false;
    }

    index = Analog_Input_Instance_To_Index(object_instance);
    if (index < AI_Max_Index) {
        *description = AI_Descr[index].Description;
        status = true;
=======
    static char text_string[32] = "";
    bool status = false;
    struct analog_input_descr *pObject;

    pObject = Analog_Input_Object(object_instance);
    if (pObject) {
        if (pObject->Object_Name) {
            status =
                characterstring_init_ansi(object_name, pObject->Object_Name);
        } else {
            snprintf(text_string, sizeof(text_string), "ANALOG INPUT %u",
                object_instance);
            status = characterstring_init_ansi(object_name, text_string);
        }
    }

    return status;
}

/**
 * For a given object instance-number, sets the object-name
 *
 * @param  object_instance - object-instance number of the object
 * @param  new_name - holds the object-name to be set
 *
 * @return  true if object-name was set
 */
bool Analog_Input_Name_Set(uint32_t object_instance, char *new_name)
{
    bool status = false;
    struct analog_input_descr *pObject;

    pObject = Analog_Input_Object(object_instance);
    if (pObject) {
        status = true;
        pObject->Object_Name = new_name;
>>>>>>> 3222244e
    }

    return status;
}

/**
 * For a given object instance-number, gets the event-state property value
 *
 * @param  object_instance - object-instance number of the object
 *
 * @return  event-state property value
 */
unsigned Analog_Input_Event_State(uint32_t object_instance)
{
    unsigned state = EVENT_STATE_NORMAL;
#if defined(INTRINSIC_REPORTING)
    struct analog_input_descr *pObject;

<<<<<<< HEAD
    index = Analog_Input_Instance_To_Index(object_instance);
    if (index < AI_Max_Index) {
        state = AI_Descr[index].Event_State;
=======
    pObject = Analog_Input_Object(object_instance);
    if (pObject) {
        state = pObject->Event_State;
>>>>>>> 3222244e
    }
#else
    (void)object_instance;
#endif

    return state;
}

/**
 * @brief For a given object instance-number, returns the description
 * @param  object_instance - object-instance number of the object
 * @return description text or NULL if not found
 */
char *Analog_Input_Description(uint32_t object_instance)
{
    char *name = NULL;
    struct analog_input_descr *pObject;

    pObject = Analog_Input_Object(object_instance);
    if (pObject) {
        name = pObject->Description;
    }

    return name;
}

/**
 * @brief For a given object instance-number, sets the description
 * @param  object_instance - object-instance number of the object
 * @param  new_name - holds the description to be set
 * @return  true if object-name was set
 */
bool Analog_Input_Description_Set(uint32_t object_instance, char *new_name)
{
    bool status = false; /* return value */
    struct analog_input_descr *pObject;

    pObject = Analog_Input_Object(object_instance);
    if (pObject) {
        if (new_name) {
            pObject->Description = new_name;
            status = true;
        }
    }

    return status;
}

/**
 * @brief For a given object instance-number, returns the COV status
 * @param  object_instance - object-instance number of the object
 * @return  true if the COV flag is set
 */
bool Analog_Input_Change_Of_Value(uint32_t object_instance)
{
    bool changed = false;
    struct analog_input_descr *pObject;

<<<<<<< HEAD
    index = Analog_Input_Instance_To_Index(object_instance);
    if (index < AI_Max_Index) {
        changed = AI_Descr[index].Changed;
=======
    pObject = Analog_Input_Object(object_instance);
    if (pObject) {
        changed = pObject->Changed;
>>>>>>> 3222244e
    }

    return changed;
}

void Analog_Input_Change_Of_Value_Clear(uint32_t object_instance)
{
    struct analog_input_descr *pObject;

<<<<<<< HEAD
    index = Analog_Input_Instance_To_Index(object_instance);
    if (index < AI_Max_Index) {
        AI_Descr[index].Changed = false;
=======
    pObject = Analog_Input_Object(object_instance);
    if (pObject) {
        pObject->Changed = false;
>>>>>>> 3222244e
    }
}

/**
 * For a given object instance-number, loads the value_list with the COV data.
 *
 * @param  object_instance - object-instance number of the object
 * @param  value_list - list of COV data
 *
 * @return  true if the value list is encoded
 */
bool Analog_Input_Encode_Value_List(
    uint32_t object_instance, BACNET_PROPERTY_VALUE *value_list)
{
    bool status = false;
    bool in_alarm = false;
    bool out_of_service = false;
    bool fault = false;
    const bool overridden = false;
    float present_value = 0.0f;
    struct analog_input_descr *pObject;

<<<<<<< HEAD
    index = Analog_Input_Instance_To_Index(object_instance);
    if (index < AI_Max_Index) {
        if (AI_Descr[index].Event_State != EVENT_STATE_NORMAL) {
=======
    pObject = Analog_Input_Object(object_instance);
    if (pObject) {
        if (pObject->Event_State != EVENT_STATE_NORMAL) {
>>>>>>> 3222244e
            in_alarm = true;
        }
        if (pObject->Reliability != RELIABILITY_NO_FAULT_DETECTED) {
            fault = true;
        }
        out_of_service = pObject->Out_Of_Service;
        present_value = pObject->Present_Value;
        status = cov_value_list_encode_real(value_list, present_value, in_alarm,
            fault, overridden, out_of_service);
    }

    return status;
}

/**
 * @brief For a given object instance-number, returns the COV-Increment value
 * @param  object_instance - object-instance number of the object
 * @return  COV-Increment value
 */
float Analog_Input_COV_Increment(uint32_t object_instance)
{
    float value = 0;
    struct analog_input_descr *pObject;

<<<<<<< HEAD
    index = Analog_Input_Instance_To_Index(object_instance);
    if (index < AI_Max_Index) {
        value = AI_Descr[index].COV_Increment;
=======
    pObject = Analog_Input_Object(object_instance);
    if (pObject) {
        value = pObject->COV_Increment;
>>>>>>> 3222244e
    }

    return value;
}

/**
 * @brief For a given object instance-number, sets the COV-Increment value
 * @param  object_instance - object-instance number of the object
 * @param  value - COV-Increment value
 */
void Analog_Input_COV_Increment_Set(uint32_t object_instance, float value)
{
    struct analog_input_descr *pObject;

    pObject = Analog_Input_Object(object_instance);
    if (pObject) {
        pObject->COV_Increment = value;
        Analog_Input_COV_Detect(pObject, pObject->Present_Value);
    }
}

/**
 * For a given object instance-number, returns the units property value
 *
 * @param  object_instance - object-instance number of the object
 *
 * @return  units property value
 */
uint16_t Analog_Input_Units(uint32_t object_instance)
{
    uint16_t units = UNITS_NO_UNITS;
    struct analog_input_descr *pObject;

    pObject = Analog_Input_Object(object_instance);
    if (pObject) {
        units = pObject->Units;
    }

    return units;
}

/**
 * For a given object instance-number, sets the units property value
 *
 * @param object_instance - object-instance number of the object
 * @param units - units property value
 *
 * @return true if the units property value was set
 */
bool Analog_Input_Units_Set(uint32_t object_instance, uint16_t units)
{
    bool status = false;
    struct analog_input_descr *pObject;

<<<<<<< HEAD
    index = Analog_Input_Instance_To_Index(object_instance);
    if (index < AI_Max_Index) {
        AI_Descr[index].COV_Increment = value;
        Analog_Input_COV_Detect(index, AI_Descr[index].Present_Value);
=======
    pObject = Analog_Input_Object(object_instance);
    if (pObject) {
        pObject->Units = units;
        status = true;
>>>>>>> 3222244e
    }

    return status;
}

bool Analog_Input_Out_Of_Service(uint32_t object_instance)
{
    bool value = false;
    struct analog_input_descr *pObject;

<<<<<<< HEAD
    index = Analog_Input_Instance_To_Index(object_instance);
    if (index < AI_Max_Index) {
        value = AI_Descr[index].Out_Of_Service;
=======
    pObject = Analog_Input_Object(object_instance);
    if (pObject) {
        value = pObject->Out_Of_Service;
>>>>>>> 3222244e
    }

    return value;
}

void Analog_Input_Out_Of_Service_Set(uint32_t object_instance, bool value)
{
<<<<<<< HEAD
    unsigned index = 0;

    index = Analog_Input_Instance_To_Index(object_instance);
    if (index < AI_Max_Index) {
        /* 	BACnet Testing Observed Incident oi00104
                The Changed flag was not being set when a client wrote to the
        Out-of-Service bit. Revealed by BACnet Test Client v1.8.16 (
        www.bac-test.com/bacnet-test-client-download ) BC 135.1: 8.2.1-A BC
        135.1: 8.2.2-A Any discussions can be directed to edward@bac-test.com
        Please feel free to remove this comment when my changes accepted after
        suitable time for review by all interested parties. Say 6 months ->
        September 2016 */
        if (AI_Descr[index].Out_Of_Service != value) {
            AI_Descr[index].Changed = true;
=======
    struct analog_input_descr *pObject;

    pObject = Analog_Input_Object(object_instance);
    if (pObject) {
        if (pObject->Out_Of_Service != value) {
            pObject->Changed = true;
>>>>>>> 3222244e
        }
        pObject->Out_Of_Service = value;
    }
}

#if defined(INTRINSIC_REPORTING)
/**
 * @brief Encode a EventTimeStamps property element
 * @param object_instance [in] BACnet network port object instance number
 * @param index [in] array index requested:
 *    0 to N for individual array members
 * @param apdu [out] Buffer in which the APDU contents are built, or NULL to
 * return the length of buffer if it had been built
 * @return The length of the apdu encoded or
 *   BACNET_STATUS_ERROR for ERROR_CODE_INVALID_ARRAY_INDEX
 */
static int Analog_Input_Event_Time_Stamps_Encode(
    uint32_t object_instance, BACNET_ARRAY_INDEX index, uint8_t *apdu)
{
    int apdu_len = 0, len = 0;
    struct analog_input_descr *pObject;

    pObject = Analog_Input_Object(object_instance);
    if (pObject) {
        if (index < MAX_BACNET_EVENT_TRANSITION) {
            len = encode_opening_tag(apdu, TIME_STAMP_DATETIME);
            apdu_len += len;
            if (apdu) {
                apdu += len;
            }
            len = encode_application_date(
                apdu, &pObject->Event_Time_Stamps[index].date);
            apdu_len += len;
            if (apdu) {
                apdu += len;
            }
            len = encode_application_time(
                apdu, &pObject->Event_Time_Stamps[index].time);
            apdu_len += len;
            if (apdu) {
                apdu += len;
            }
            len = encode_closing_tag(apdu, TIME_STAMP_DATETIME);
            apdu_len += len;
        } else {
            apdu_len = BACNET_STATUS_ERROR;
        }
    } else {
        apdu_len = BACNET_STATUS_ERROR;
    }

    return apdu_len;
}
#endif

/**
 * @brief For a given object instance-number, handles the ReadProperty service
 * @param  rpdata - BACNET_READ_PROPERTY_DATA data, including the requested
 * property
 * @return number of bytes encoded in the APDU
 */
int Analog_Input_Read_Property(BACNET_READ_PROPERTY_DATA *rpdata)
{
    int apdu_len = 0; /* return value */
    uint8_t *apdu = NULL;
    BACNET_BIT_STRING bit_string;
<<<<<<< HEAD
    BACNET_CHARACTER_STRING char_string = {0, };
    ANALOG_INPUT_DESCR *CurrentAI;
    unsigned object_index = 0;
=======
    BACNET_CHARACTER_STRING char_string;
>>>>>>> 3222244e
#if defined(INTRINSIC_REPORTING)
    int apdu_size = 0;
#endif
    struct analog_input_descr *pObject;

    if ((rpdata == NULL) || (rpdata->application_data == NULL) ||
        (rpdata->application_data_len == 0)) {
        return 0;
    }
<<<<<<< HEAD

    object_index = Analog_Input_Instance_To_Index(rpdata->object_instance);
    if (object_index < AI_Max_Index) {
        CurrentAI = &AI_Descr[object_index];
    } else {
=======
    pObject = Analog_Input_Object(rpdata->object_instance);
    if (!pObject) {
>>>>>>> 3222244e
        return BACNET_STATUS_ERROR;
    }
    apdu = rpdata->application_data;
#if defined(INTRINSIC_REPORTING)
    apdu_size = rpdata->application_data_len;
#endif
    switch ((int)rpdata->object_property) {
        case PROP_OBJECT_IDENTIFIER:
            apdu_len = encode_application_object_id(
                &apdu[0], Object_Type, rpdata->object_instance);
            break;
        case PROP_OBJECT_NAME:
<<<<<<< HEAD
            if (Analog_Input_Object_Name(
                    rpdata->object_instance, &char_string)) {
                apdu_len =
                    encode_application_character_string(&apdu[0], &char_string);
            }
            break;

        case PROP_DESCRIPTION:
            if (Analog_Input_Description(
                    rpdata->object_instance, &char_string)) {
                apdu_len =
                    encode_application_character_string(&apdu[0], &char_string);
            }
=======
            Analog_Input_Object_Name(rpdata->object_instance, &char_string);
            apdu_len =
                encode_application_character_string(&apdu[0], &char_string);
>>>>>>> 3222244e
            break;
        case PROP_OBJECT_TYPE:
            apdu_len =
                encode_application_enumerated(&apdu[0], Object_Type);
            break;
        case PROP_PRESENT_VALUE:
            apdu_len = encode_application_real(
                &apdu[0], Analog_Input_Present_Value(rpdata->object_instance));
            break;
        case PROP_STATUS_FLAGS:
            bitstring_init(&bit_string);
            bitstring_set_bit(&bit_string, STATUS_FLAG_IN_ALARM,
                Analog_Input_Event_State(rpdata->object_instance) !=
                    EVENT_STATE_NORMAL);
            bitstring_set_bit(&bit_string, STATUS_FLAG_FAULT, false);
            bitstring_set_bit(&bit_string, STATUS_FLAG_OVERRIDDEN,
                pObject->Reliability != RELIABILITY_NO_FAULT_DETECTED);
            bitstring_set_bit(&bit_string, STATUS_FLAG_OUT_OF_SERVICE,
                pObject->Out_Of_Service);
            apdu_len = encode_application_bitstring(&apdu[0], &bit_string);
            break;
        case PROP_EVENT_STATE:
            apdu_len = encode_application_enumerated(
                &apdu[0], Analog_Input_Event_State(rpdata->object_instance));
            break;
        case PROP_RELIABILITY:
            apdu_len =
                encode_application_enumerated(&apdu[0], pObject->Reliability);
            break;
        case PROP_OUT_OF_SERVICE:
            apdu_len =
                encode_application_boolean(&apdu[0], pObject->Out_Of_Service);
            break;
        case PROP_UNITS:
            apdu_len = encode_application_enumerated(&apdu[0], pObject->Units);
            break;
        case PROP_DESCRIPTION:
            characterstring_init_ansi(&char_string,
                Analog_Input_Description(rpdata->object_instance));
            apdu_len =
                encode_application_character_string(&apdu[0], &char_string);
            break;
        case PROP_COV_INCREMENT:
            apdu_len =
                encode_application_real(&apdu[0], pObject->COV_Increment);
            break;
#if defined(INTRINSIC_REPORTING)
        case PROP_TIME_DELAY:
            apdu_len =
                encode_application_unsigned(&apdu[0], pObject->Time_Delay);
            break;
        case PROP_NOTIFICATION_CLASS:
            apdu_len = encode_application_unsigned(
                &apdu[0], pObject->Notification_Class);
            break;
        case PROP_HIGH_LIMIT:
            apdu_len = encode_application_real(&apdu[0], pObject->High_Limit);
            break;
        case PROP_LOW_LIMIT:
            apdu_len = encode_application_real(&apdu[0], pObject->Low_Limit);
            break;
        case PROP_DEADBAND:
            apdu_len = encode_application_real(&apdu[0], pObject->Deadband);
            break;
        case PROP_LIMIT_ENABLE:
            bitstring_init(&bit_string);
            bitstring_set_bit(&bit_string, 0,
                (pObject->Limit_Enable & EVENT_LOW_LIMIT_ENABLE) ? true
                                                                 : false);
            bitstring_set_bit(&bit_string, 1,
                (pObject->Limit_Enable & EVENT_HIGH_LIMIT_ENABLE) ? true
                                                                  : false);
            apdu_len = encode_application_bitstring(&apdu[0], &bit_string);
            break;
        case PROP_EVENT_ENABLE:
            bitstring_init(&bit_string);
            bitstring_set_bit(&bit_string, TRANSITION_TO_OFFNORMAL,
                (pObject->Event_Enable & EVENT_ENABLE_TO_OFFNORMAL) ? true
                                                                    : false);
            bitstring_set_bit(&bit_string, TRANSITION_TO_FAULT,
                (pObject->Event_Enable & EVENT_ENABLE_TO_FAULT) ? true : false);
            bitstring_set_bit(&bit_string, TRANSITION_TO_NORMAL,
                (pObject->Event_Enable & EVENT_ENABLE_TO_NORMAL) ? true
                                                                 : false);
            apdu_len = encode_application_bitstring(&apdu[0], &bit_string);
            break;
        case PROP_ACKED_TRANSITIONS:
            bitstring_init(&bit_string);
            bitstring_set_bit(&bit_string, TRANSITION_TO_OFFNORMAL,
                pObject->Acked_Transitions[TRANSITION_TO_OFFNORMAL].bIsAcked);
            bitstring_set_bit(&bit_string, TRANSITION_TO_FAULT,
                pObject->Acked_Transitions[TRANSITION_TO_FAULT].bIsAcked);
            bitstring_set_bit(&bit_string, TRANSITION_TO_NORMAL,
                pObject->Acked_Transitions[TRANSITION_TO_NORMAL].bIsAcked);
            apdu_len = encode_application_bitstring(&apdu[0], &bit_string);
            break;
        case PROP_NOTIFY_TYPE:
            apdu_len = encode_application_enumerated(
                &apdu[0], pObject->Notify_Type ? NOTIFY_EVENT : NOTIFY_ALARM);
            break;
        case PROP_EVENT_TIME_STAMPS:
            apdu_len = bacnet_array_encode(rpdata->object_instance,
                rpdata->array_index, Analog_Input_Event_Time_Stamps_Encode,
                MAX_BACNET_EVENT_TRANSITION, apdu, apdu_size);
            if (apdu_len == BACNET_STATUS_ABORT) {
                rpdata->error_code =
                    ERROR_CODE_ABORT_SEGMENTATION_NOT_SUPPORTED;
            } else if (apdu_len == BACNET_STATUS_ERROR) {
                rpdata->error_class = ERROR_CLASS_PROPERTY;
                rpdata->error_code = ERROR_CODE_INVALID_ARRAY_INDEX;
            }
            break;
#endif
<<<<<<< HEAD
#if BACNET_AI_TEST
        case 9997:
            /* test case for real encoding-decoding real value correctly */
            apdu_len = encode_application_real(&apdu[0], 90.510F);
            break;
        case 9998:
            /* test case for unsigned encoding-decoding unsigned value correctly
             */
            apdu_len = encode_application_unsigned(&apdu[0], 90);
            break;
        case 9999:
            /* test case for signed encoding-decoding negative value correctly
             */
            apdu_len = encode_application_signed(&apdu[0], -200);
            break;
#endif
=======
>>>>>>> 3222244e
        default:
            rpdata->error_class = ERROR_CLASS_PROPERTY;
            rpdata->error_code = ERROR_CODE_UNKNOWN_PROPERTY;
            apdu_len = BACNET_STATUS_ERROR;
            break;
    }
    /*  only array properties can have array options */
    if ((apdu_len >= 0) &&
        (rpdata->object_property != PROP_EVENT_TIME_STAMPS) &&
        (rpdata->array_index != BACNET_ARRAY_ALL)) {
        rpdata->error_class = ERROR_CLASS_PROPERTY;
        rpdata->error_code = ERROR_CODE_PROPERTY_IS_NOT_AN_ARRAY;
        apdu_len = BACNET_STATUS_ERROR;
    }

    return apdu_len;
}

/**
 * @brief WriteProperty handler for this object.  For the given WriteProperty
 * data, the application_data is loaded or the error flags are set.
 * @param  wp_data - BACNET_WRITE_PROPERTY_DATA data, including
 * requested data and space for the reply, or error response.
 * @return false if an error is loaded, true if no errors
 */
bool Analog_Input_Write_Property(BACNET_WRITE_PROPERTY_DATA *wp_data)
{
    bool status = false; /* return value */
    int len = 0;
    BACNET_APPLICATION_DATA_VALUE value;
    struct analog_input_descr *pObject;

    /* Valid data? */
    if (wp_data == NULL) {
        return false;
    }
    if (wp_data->application_data_len == 0) {
        return false;
    }
    pObject = Analog_Input_Object(wp_data->object_instance);
    if (!pObject) {
        return false;
    }
    /* decode the some of the request */
    len = bacapp_decode_application_data(
        wp_data->application_data, wp_data->application_data_len, &value);
    /* FIXME: len < application_data_len: more data? */
    if (len < 0) {
        /* error while decoding - a value larger than we can handle */
        wp_data->error_class = ERROR_CLASS_PROPERTY;
        wp_data->error_code = ERROR_CODE_VALUE_OUT_OF_RANGE;
        return false;
    }
    /*  only array properties can have array options */
    if ((wp_data->object_property != PROP_EVENT_TIME_STAMPS) &&
        (wp_data->array_index != BACNET_ARRAY_ALL)) {
        wp_data->error_class = ERROR_CLASS_PROPERTY;
        wp_data->error_code = ERROR_CODE_PROPERTY_IS_NOT_AN_ARRAY;
        return false;
    }
<<<<<<< HEAD
    object_index = Analog_Input_Instance_To_Index(wp_data->object_instance);
    if (object_index < AI_Max_Index) {
        CurrentAI = &AI_Descr[object_index];
    } else {
        return false;
    }

    switch ((int)wp_data->object_property) {
=======
    switch (wp_data->object_property) {
>>>>>>> 3222244e
        case PROP_PRESENT_VALUE:
            status = write_property_type_valid(
                wp_data, &value, BACNET_APPLICATION_TAG_REAL);
            if (status) {
                if (pObject->Out_Of_Service == true) {
                    Analog_Input_Present_Value_Set(
                        wp_data->object_instance, value.type.Real);
                } else {
                    wp_data->error_class = ERROR_CLASS_PROPERTY;
                    wp_data->error_code = ERROR_CODE_WRITE_ACCESS_DENIED;
                    status = false;
                }
            }
            break;
        case PROP_OUT_OF_SERVICE:
            status = write_property_type_valid(
                wp_data, &value, BACNET_APPLICATION_TAG_BOOLEAN);
            if (status) {
                Analog_Input_Out_Of_Service_Set(
                    wp_data->object_instance, value.type.Boolean);
            }
            break;
        case PROP_UNITS:
            status = write_property_type_valid(
                wp_data, &value, BACNET_APPLICATION_TAG_ENUMERATED);
            if (status) {
                pObject->Units = value.type.Enumerated;
            }
            break;
        case PROP_COV_INCREMENT:
            status = write_property_type_valid(
                wp_data, &value, BACNET_APPLICATION_TAG_REAL);
            if (status) {
                if (value.type.Real >= 0.0f) {
                    Analog_Input_COV_Increment_Set(
                        wp_data->object_instance, value.type.Real);
                } else {
                    status = false;
                    wp_data->error_class = ERROR_CLASS_PROPERTY;
                    wp_data->error_code = ERROR_CODE_VALUE_OUT_OF_RANGE;
                }
            }
            break;
#if defined(INTRINSIC_REPORTING)
        case PROP_TIME_DELAY:
            status = write_property_type_valid(
                wp_data, &value, BACNET_APPLICATION_TAG_UNSIGNED_INT);
            if (status) {
                pObject->Time_Delay = value.type.Unsigned_Int;
                pObject->Remaining_Time_Delay = pObject->Time_Delay;
            }
            break;
        case PROP_NOTIFICATION_CLASS:
            status = write_property_type_valid(
                wp_data, &value, BACNET_APPLICATION_TAG_UNSIGNED_INT);
            if (status) {
                pObject->Notification_Class = value.type.Unsigned_Int;
            }
            break;
        case PROP_HIGH_LIMIT:
            status = write_property_type_valid(
                wp_data, &value, BACNET_APPLICATION_TAG_REAL);
            if (status) {
                pObject->High_Limit = value.type.Real;
            }
            break;
        case PROP_LOW_LIMIT:
            status = write_property_type_valid(
                wp_data, &value, BACNET_APPLICATION_TAG_REAL);
            if (status) {
                pObject->Low_Limit = value.type.Real;
            }
            break;
        case PROP_DEADBAND:
            status = write_property_type_valid(
                wp_data, &value, BACNET_APPLICATION_TAG_REAL);
            if (status) {
                pObject->Deadband = value.type.Real;
            }
            break;
        case PROP_LIMIT_ENABLE:
            status = write_property_type_valid(
                wp_data, &value, BACNET_APPLICATION_TAG_BIT_STRING);
            if (status) {
                if (value.type.Bit_String.bits_used == 2) {
                    pObject->Limit_Enable = value.type.Bit_String.value[0];
                } else {
                    wp_data->error_class = ERROR_CLASS_PROPERTY;
                    wp_data->error_code = ERROR_CODE_VALUE_OUT_OF_RANGE;
                    status = false;
                }
            }
            break;
        case PROP_EVENT_ENABLE:
            status = write_property_type_valid(
                wp_data, &value, BACNET_APPLICATION_TAG_BIT_STRING);
            if (status) {
                if (value.type.Bit_String.bits_used == 3) {
                    pObject->Event_Enable = value.type.Bit_String.value[0];
                } else {
                    wp_data->error_class = ERROR_CLASS_PROPERTY;
                    wp_data->error_code = ERROR_CODE_VALUE_OUT_OF_RANGE;
                    status = false;
                }
            }
            break;
        case PROP_NOTIFY_TYPE:
            status = write_property_type_valid(
                wp_data, &value, BACNET_APPLICATION_TAG_ENUMERATED);
            if (status) {
                switch ((BACNET_NOTIFY_TYPE)value.type.Enumerated) {
                    case NOTIFY_EVENT:
                        pObject->Notify_Type = 1;
                        break;
                    case NOTIFY_ALARM:
                        pObject->Notify_Type = 0;
                        break;
                    default:
                        wp_data->error_class = ERROR_CLASS_PROPERTY;
                        wp_data->error_code = ERROR_CODE_VALUE_OUT_OF_RANGE;
                        status = false;
                        break;
                }
            }
            break;
#endif
<<<<<<< HEAD
        case PROP_OBJECT_IDENTIFIER:
        case PROP_OBJECT_NAME:
        case PROP_OBJECT_TYPE:
        case PROP_STATUS_FLAGS:
        case PROP_EVENT_STATE:
        case PROP_DESCRIPTION:
        case PROP_RELIABILITY:
#if defined(INTRINSIC_REPORTING)
        case PROP_ACKED_TRANSITIONS:
        case PROP_EVENT_TIME_STAMPS:
#endif
#if BACNET_AI_TEST
        case 9997:
        case 9998:
        case 9999:
            wp_data->error_class = ERROR_CLASS_PROPERTY;
            wp_data->error_code = ERROR_CODE_WRITE_ACCESS_DENIED;
            break;
#endif
=======
>>>>>>> 3222244e
        default:
            if (property_lists_member(Properties_Required, Properties_Optional,
                    Properties_Proprietary, wp_data->object_property)) {
                wp_data->error_class = ERROR_CLASS_PROPERTY;
                wp_data->error_code = ERROR_CODE_WRITE_ACCESS_DENIED;
            } else {
                wp_data->error_class = ERROR_CLASS_PROPERTY;
                wp_data->error_code = ERROR_CODE_UNKNOWN_PROPERTY;
            }
            break;
    }

    return status;
}

/**
 * @brief Handles the Intrinsic Reporting Service for the Analog Input Object
 * @param  object_instance - object-instance number of the object
 */
void Analog_Input_Intrinsic_Reporting(uint32_t object_instance)
{
#if defined(INTRINSIC_REPORTING)
    BACNET_EVENT_NOTIFICATION_DATA event_data = { 0 };
    BACNET_CHARACTER_STRING msgText = { 0 };
    struct analog_input_descr *CurrentAI = NULL;
    uint8_t FromState = 0;
    uint8_t ToState = 0;
    float ExceededLimit = 0.0f;
    float PresentVal = 0.0f;
    bool SendNotify = false;

<<<<<<< HEAD
    object_index = Analog_Input_Instance_To_Index(object_instance);
    if (object_index < AI_Max_Index) {
        CurrentAI = &AI_Descr[object_index];
    } else {
=======
    CurrentAI = Analog_Input_Object(object_instance);
    if (!CurrentAI) {
>>>>>>> 3222244e
        return;
    }
    /* check limits */
    if (!CurrentAI->Limit_Enable) {
        return; /* limits are not configured */
    }
    if (CurrentAI->Ack_notify_data.bSendAckNotify) {
        /* clean bSendAckNotify flag */
        CurrentAI->Ack_notify_data.bSendAckNotify = false;
        /* copy toState */
        ToState = CurrentAI->Ack_notify_data.EventState;
        PRINT("Analog-Input[%d]: Send AckNotification.\n", object_instance);
        characterstring_init_ansi(&msgText, "AckNotification");
        /* Notify Type */
        event_data.notifyType = NOTIFY_ACK_NOTIFICATION;
        /* Send EventNotification. */
        SendNotify = true;
    } else {
        /* actual Present_Value */
        PresentVal = Analog_Input_Present_Value(object_instance);
        FromState = CurrentAI->Event_State;
        switch (CurrentAI->Event_State) {
            case EVENT_STATE_NORMAL:
                /* A TO-OFFNORMAL event is generated under these conditions:
                   (a) the Present_Value must exceed the High_Limit for a
                   minimum period of time, specified in the Time_Delay property,
                   and (b) the HighLimitEnable flag must be set in the
                   Limit_Enable property, and
                   (c) the TO-OFFNORMAL flag must be set in the Event_Enable
                   property. */
                if ((PresentVal > CurrentAI->High_Limit) &&
                    ((CurrentAI->Limit_Enable & EVENT_HIGH_LIMIT_ENABLE) ==
                        EVENT_HIGH_LIMIT_ENABLE) &&
                    ((CurrentAI->Event_Enable & EVENT_ENABLE_TO_OFFNORMAL) ==
                        EVENT_ENABLE_TO_OFFNORMAL)) {
                    if (!CurrentAI->Remaining_Time_Delay)
                        CurrentAI->Event_State = EVENT_STATE_HIGH_LIMIT;
                    else
                        CurrentAI->Remaining_Time_Delay--;
                    break;
                }
                /* A TO-OFFNORMAL event is generated under these conditions:
                   (a) the Present_Value must exceed the Low_Limit plus the
                   Deadband for a minimum period of time, specified in the
                   Time_Delay property, and (b) the LowLimitEnable flag must be
                   set in the Limit_Enable property, and
                   (c) the TO-NORMAL flag must be set in the Event_Enable
                   property. */
                if ((PresentVal < CurrentAI->Low_Limit) &&
                    ((CurrentAI->Limit_Enable & EVENT_LOW_LIMIT_ENABLE) ==
                        EVENT_LOW_LIMIT_ENABLE) &&
                    ((CurrentAI->Event_Enable & EVENT_ENABLE_TO_OFFNORMAL) ==
                        EVENT_ENABLE_TO_OFFNORMAL)) {
                    if (!CurrentAI->Remaining_Time_Delay)
                        CurrentAI->Event_State = EVENT_STATE_LOW_LIMIT;
                    else
                        CurrentAI->Remaining_Time_Delay--;
                    break;
                }
                /* value of the object is still in the same event state */
                CurrentAI->Remaining_Time_Delay = CurrentAI->Time_Delay;
                break;
            case EVENT_STATE_HIGH_LIMIT:
                /* Once exceeded, the Present_Value must fall below the
                   High_Limit minus the Deadband before a TO-NORMAL event is
                   generated under these conditions: (a) the Present_Value must
                   fall below the High_Limit minus the Deadband for a minimum
                   period of time, specified in the Time_Delay property, and (b)
                   the HighLimitEnable flag must be set in the Limit_Enable
                   property, and (c) the TO-NORMAL flag must be set in the
                   Event_Enable property. */
                if ((PresentVal <
                        CurrentAI->High_Limit - CurrentAI->Deadband) &&
                    ((CurrentAI->Limit_Enable & EVENT_HIGH_LIMIT_ENABLE) ==
                        EVENT_HIGH_LIMIT_ENABLE) &&
                    ((CurrentAI->Event_Enable & EVENT_ENABLE_TO_NORMAL) ==
                        EVENT_ENABLE_TO_NORMAL)) {
                    if (!CurrentAI->Remaining_Time_Delay)
                        CurrentAI->Event_State = EVENT_STATE_NORMAL;
                    else
                        CurrentAI->Remaining_Time_Delay--;
                    break;
                }
                /* value of the object is still in the same event state */
                CurrentAI->Remaining_Time_Delay = CurrentAI->Time_Delay;
                break;
            case EVENT_STATE_LOW_LIMIT:
                /* Once the Present_Value has fallen below the Low_Limit,
                   the Present_Value must exceed the Low_Limit plus the Deadband
                   before a TO-NORMAL event is generated under these conditions:
                   (a) the Present_Value must exceed the Low_Limit plus the
                   Deadband for a minimum period of time, specified in the
                   Time_Delay property, and (b) the LowLimitEnable flag must be
                   set in the Limit_Enable property, and
                   (c) the TO-NORMAL flag must be set in the Event_Enable
                   property. */
                if ((PresentVal > CurrentAI->Low_Limit + CurrentAI->Deadband) &&
                    ((CurrentAI->Limit_Enable & EVENT_LOW_LIMIT_ENABLE) ==
                        EVENT_LOW_LIMIT_ENABLE) &&
                    ((CurrentAI->Event_Enable & EVENT_ENABLE_TO_NORMAL) ==
                        EVENT_ENABLE_TO_NORMAL)) {
                    if (!CurrentAI->Remaining_Time_Delay)
                        CurrentAI->Event_State = EVENT_STATE_NORMAL;
                    else
                        CurrentAI->Remaining_Time_Delay--;
                    break;
                }
                /* value of the object is still in the same event state */
                CurrentAI->Remaining_Time_Delay = CurrentAI->Time_Delay;
                break;
            default:
                return; /* shouldn't happen */
        } /* switch (FromState) */
        ToState = CurrentAI->Event_State;
        if (FromState != ToState) {
            /* Event_State has changed.
               Need to fill only the basic parameters of this type of event.
               Other parameters will be filled in common function. */
            switch (ToState) {
                case EVENT_STATE_HIGH_LIMIT:
                    ExceededLimit = CurrentAI->High_Limit;
                    characterstring_init_ansi(&msgText, "Goes to high limit");
                    break;

                case EVENT_STATE_LOW_LIMIT:
                    ExceededLimit = CurrentAI->Low_Limit;
                    characterstring_init_ansi(&msgText, "Goes to low limit");
                    break;

                case EVENT_STATE_NORMAL:
                    if (FromState == EVENT_STATE_HIGH_LIMIT) {
                        ExceededLimit = CurrentAI->High_Limit;
                        characterstring_init_ansi(
                            &msgText, "Back to normal state from high limit");
                    } else {
                        ExceededLimit = CurrentAI->Low_Limit;
                        characterstring_init_ansi(
                            &msgText, "Back to normal state from low limit");
                    }
                    break;

                default:
                    ExceededLimit = 0;
                    break;
            } /* switch (ToState) */
            PRINT("Analog-Input[%d]: Event_State goes from %128s to %128s.\n",
                object_instance, bactext_event_state_name(FromState),
                bactext_event_state_name(ToState));
            /* Notify Type */
            event_data.notifyType = CurrentAI->Notify_Type;

            /* Send EventNotification. */
            SendNotify = true;
        }
    }
    if (SendNotify) {
        /* Event Object Identifier */
        event_data.eventObjectIdentifier.type = Object_Type;
        event_data.eventObjectIdentifier.instance = object_instance;
        /* Time Stamp */
        event_data.timeStamp.tag = TIME_STAMP_DATETIME;
        if (event_data.notifyType != NOTIFY_ACK_NOTIFICATION) {
            datetime_local(&event_data.timeStamp.value.dateTime.date,
                &event_data.timeStamp.value.dateTime.time, NULL, NULL);
            /* fill Event_Time_Stamps */
            switch (ToState) {
                case EVENT_STATE_HIGH_LIMIT:
                case EVENT_STATE_LOW_LIMIT:
                    datetime_copy(
                        &CurrentAI->Event_Time_Stamps[TRANSITION_TO_OFFNORMAL],
                        &event_data.timeStamp.value.dateTime);
                    break;
                case EVENT_STATE_FAULT:
                    datetime_copy(
                        &CurrentAI->Event_Time_Stamps[TRANSITION_TO_FAULT],
                        &event_data.timeStamp.value.dateTime);
                    break;
                case EVENT_STATE_NORMAL:
                    datetime_copy(
                        &CurrentAI->Event_Time_Stamps[TRANSITION_TO_NORMAL],
                        &event_data.timeStamp.value.dateTime);
                    break;
                default:
                    break;
            }
        } else {
            /* fill event_data timeStamp */
            switch (ToState) {
                case EVENT_STATE_HIGH_LIMIT:
                case EVENT_STATE_LOW_LIMIT:
                    datetime_copy(&event_data.timeStamp.value.dateTime,
                        &CurrentAI->Event_Time_Stamps[TRANSITION_TO_OFFNORMAL]);
                    break;
                case EVENT_STATE_FAULT:
                    datetime_copy(&event_data.timeStamp.value.dateTime,
                        &CurrentAI->Event_Time_Stamps[TRANSITION_TO_FAULT]);
                    break;
                case EVENT_STATE_NORMAL:
                    datetime_copy(&event_data.timeStamp.value.dateTime,
                        &CurrentAI->Event_Time_Stamps[TRANSITION_TO_NORMAL]);
                    break;
                default:
                    break;
            }
        }
        /* Notification Class */
        event_data.notificationClass = CurrentAI->Notification_Class;
        /* Event Type */
        event_data.eventType = EVENT_OUT_OF_RANGE;
        /* Message Text */
        event_data.messageText = &msgText;
        /* Notify Type */
        /* filled before */
        /* From State */
        if (event_data.notifyType != NOTIFY_ACK_NOTIFICATION)
            event_data.fromState = FromState;
        /* To State */
        event_data.toState = CurrentAI->Event_State;
        /* Event Values */
        if (event_data.notifyType != NOTIFY_ACK_NOTIFICATION) {
            /* Value that exceeded a limit. */
            event_data.notificationParams.outOfRange.exceedingValue =
                PresentVal;
            /* Status_Flags of the referenced object. */
            bitstring_init(
                &event_data.notificationParams.outOfRange.statusFlags);
            bitstring_set_bit(
                &event_data.notificationParams.outOfRange.statusFlags,
                STATUS_FLAG_IN_ALARM,
                CurrentAI->Event_State != EVENT_STATE_NORMAL);
            bitstring_set_bit(
                &event_data.notificationParams.outOfRange.statusFlags,
                STATUS_FLAG_FAULT, false);
            bitstring_set_bit(
                &event_data.notificationParams.outOfRange.statusFlags,
                STATUS_FLAG_OVERRIDDEN, false);
            bitstring_set_bit(
                &event_data.notificationParams.outOfRange.statusFlags,
                STATUS_FLAG_OUT_OF_SERVICE, CurrentAI->Out_Of_Service);
            /* Deadband used for limit checking. */
            event_data.notificationParams.outOfRange.deadband =
                CurrentAI->Deadband;
            /* Limit that was exceeded. */
            event_data.notificationParams.outOfRange.exceededLimit =
                ExceededLimit;
        }
        /* add data from notification class */
        PRINT("Analog-Input[%d]: Notification Class[%d]-%s "
               "%u/%u/%u-%u:%u:%u.%u!\n",
            object_instance, event_data.notificationClass,
            bactext_event_type_name(event_data.eventType),
            (unsigned)event_data.timeStamp.value.dateTime.date.year,
            (unsigned)event_data.timeStamp.value.dateTime.date.month,
            (unsigned)event_data.timeStamp.value.dateTime.date.day,
            (unsigned)event_data.timeStamp.value.dateTime.time.hour,
            (unsigned)event_data.timeStamp.value.dateTime.time.min,
            (unsigned)event_data.timeStamp.value.dateTime.time.sec,
            (unsigned)event_data.timeStamp.value.dateTime.time.hundredths);
        Notification_Class_common_reporting_function(&event_data);
        /* Ack required */
        if ((event_data.notifyType != NOTIFY_ACK_NOTIFICATION) &&
            (event_data.ackRequired == true)) {
            PRINT("Analog-Input[%d]: Ack Required!\n", object_instance);
            switch (event_data.toState) {
                case EVENT_STATE_OFFNORMAL:
                case EVENT_STATE_HIGH_LIMIT:
                case EVENT_STATE_LOW_LIMIT:
                    CurrentAI->Acked_Transitions[TRANSITION_TO_OFFNORMAL]
                        .bIsAcked = false;
                    CurrentAI->Acked_Transitions[TRANSITION_TO_OFFNORMAL]
                        .Time_Stamp = event_data.timeStamp.value.dateTime;
                    break;
                case EVENT_STATE_FAULT:
                    CurrentAI->Acked_Transitions[TRANSITION_TO_FAULT].bIsAcked =
                        false;
                    CurrentAI->Acked_Transitions[TRANSITION_TO_FAULT]
                        .Time_Stamp = event_data.timeStamp.value.dateTime;
                    break;
                case EVENT_STATE_NORMAL:
                    CurrentAI->Acked_Transitions[TRANSITION_TO_NORMAL]
                        .bIsAcked = false;
                    CurrentAI->Acked_Transitions[TRANSITION_TO_NORMAL]
                        .Time_Stamp = event_data.timeStamp.value.dateTime;
                    break;
                default: /* shouldn't happen */
                    break;
            }
        }
    }
#else
    (void)object_instance;
#endif /* defined(INTRINSIC_REPORTING) */
}

#if defined(INTRINSIC_REPORTING)
/**
 * @brief Handles getting the Event Information for the Analog Input Object
 * @param  index - index number of the object 0..count
 * @param  getevent_data - data for the Event Information
 * @return 1 if an active event is found, 0 if no active event, -1 if
 * end of list
 */
int Analog_Input_Event_Information(
    unsigned index, BACNET_GET_EVENT_INFORMATION_DATA *getevent_data)
{
    bool IsNotAckedTransitions;
    bool IsActiveEvent;
    int i;
    struct analog_input_descr *pObject;

<<<<<<< HEAD
    /* check index */
    if (index < AI_Max_Index) {
=======
    pObject = Analog_Input_Object_Index(index);
    if (pObject) {
>>>>>>> 3222244e
        /* Event_State not equal to NORMAL */
        IsActiveEvent = (pObject->Event_State != EVENT_STATE_NORMAL);

        /* Acked_Transitions property, which has at least one of the bits
           (TO-OFFNORMAL, TO-FAULT, TONORMAL) set to FALSE. */
        IsNotAckedTransitions =
            (pObject->Acked_Transitions[TRANSITION_TO_OFFNORMAL].bIsAcked ==
                false) |
            (pObject->Acked_Transitions[TRANSITION_TO_FAULT].bIsAcked ==
                false) |
            (pObject->Acked_Transitions[TRANSITION_TO_NORMAL].bIsAcked ==
                false);
    } else
        return -1; /* end of list  */

    if ((IsActiveEvent) || (IsNotAckedTransitions)) {
        /* Object Identifier */
        getevent_data->objectIdentifier.type = Object_Type;
        getevent_data->objectIdentifier.instance =
            Analog_Input_Index_To_Instance(index);
        /* Event State */
        getevent_data->eventState = pObject->Event_State;
        /* Acknowledged Transitions */
        bitstring_init(&getevent_data->acknowledgedTransitions);
        bitstring_set_bit(&getevent_data->acknowledgedTransitions,
            TRANSITION_TO_OFFNORMAL,
            pObject->Acked_Transitions[TRANSITION_TO_OFFNORMAL].bIsAcked);
        bitstring_set_bit(&getevent_data->acknowledgedTransitions,
            TRANSITION_TO_FAULT,
            pObject->Acked_Transitions[TRANSITION_TO_FAULT].bIsAcked);
        bitstring_set_bit(&getevent_data->acknowledgedTransitions,
            TRANSITION_TO_NORMAL,
            pObject->Acked_Transitions[TRANSITION_TO_NORMAL].bIsAcked);
        /* Event Time Stamps */
        for (i = 0; i < 3; i++) {
            getevent_data->eventTimeStamps[i].tag = TIME_STAMP_DATETIME;
            getevent_data->eventTimeStamps[i].value.dateTime =
                pObject->Event_Time_Stamps[i];
        }
        /* Notify Type */
        getevent_data->notifyType = pObject->Notify_Type;
        /* Event Enable */
        bitstring_init(&getevent_data->eventEnable);
        bitstring_set_bit(&getevent_data->eventEnable, TRANSITION_TO_OFFNORMAL,
            (pObject->Event_Enable & EVENT_ENABLE_TO_OFFNORMAL) ? true : false);
        bitstring_set_bit(&getevent_data->eventEnable, TRANSITION_TO_FAULT,
            (pObject->Event_Enable & EVENT_ENABLE_TO_FAULT) ? true : false);
        bitstring_set_bit(&getevent_data->eventEnable, TRANSITION_TO_NORMAL,
            (pObject->Event_Enable & EVENT_ENABLE_TO_NORMAL) ? true : false);
        /* Event Priorities */
        Notification_Class_Get_Priorities(
            pObject->Notification_Class, getevent_data->eventPriorities);

        return 1; /* active event */
    } else
        return 0; /* no active event at this index */
}

/**
 * @brief Acknowledges the Event Information for the Analog Input Object
 * @param alarmack_data - data for the Event Acknowledgement
 * @param error_code - error code for the Event Acknowledgement
 * @return 1 if successful, -1 if error, -2 if request is out-of-range
 */
int Analog_Input_Alarm_Ack(
    BACNET_ALARM_ACK_DATA *alarmack_data, BACNET_ERROR_CODE *error_code)
{
    struct analog_input_descr *CurrentAI;

<<<<<<< HEAD
    object_index = Analog_Input_Instance_To_Index(
        alarmack_data->eventObjectIdentifier.instance);

    if (object_index < AI_Max_Index)
        CurrentAI = &AI_Descr[object_index];
    else {
=======
    if (!alarmack_data) {
        return -1;
    }
    CurrentAI =
        Analog_Input_Object(alarmack_data->eventObjectIdentifier.instance);
    if (!CurrentAI) {
>>>>>>> 3222244e
        *error_code = ERROR_CODE_UNKNOWN_OBJECT;
        return -1;
    }
    switch (alarmack_data->eventStateAcked) {
        case EVENT_STATE_OFFNORMAL:
        case EVENT_STATE_HIGH_LIMIT:
        case EVENT_STATE_LOW_LIMIT:
            if (CurrentAI->Acked_Transitions[TRANSITION_TO_OFFNORMAL]
                    .bIsAcked == false) {
                if (alarmack_data->eventTimeStamp.tag != TIME_STAMP_DATETIME) {
                    *error_code = ERROR_CODE_INVALID_TIME_STAMP;
                    return -1;
                }
                if (datetime_compare(
                        &CurrentAI->Acked_Transitions[TRANSITION_TO_OFFNORMAL]
                             .Time_Stamp,
                        &alarmack_data->eventTimeStamp.value.dateTime) > 0) {
                    *error_code = ERROR_CODE_INVALID_TIME_STAMP;
                    return -1;
                }
                /* Send ack notification */
                CurrentAI->Acked_Transitions[TRANSITION_TO_OFFNORMAL].bIsAcked =
                    true;
            } else if (alarmack_data->eventStateAcked ==
                CurrentAI->Event_State) {
                /* Send ack notification */
            } else {
                *error_code = ERROR_CODE_INVALID_EVENT_STATE;
                return -1;
            }
            break;

        case EVENT_STATE_FAULT:
            if (CurrentAI->Acked_Transitions[TRANSITION_TO_FAULT].bIsAcked ==
                false) {
                if (alarmack_data->eventTimeStamp.tag != TIME_STAMP_DATETIME) {
                    *error_code = ERROR_CODE_INVALID_TIME_STAMP;
                    return -1;
                }
                if (datetime_compare(
                        &CurrentAI->Acked_Transitions[TRANSITION_TO_FAULT]
                             .Time_Stamp,
                        &alarmack_data->eventTimeStamp.value.dateTime) > 0) {
                    *error_code = ERROR_CODE_INVALID_TIME_STAMP;
                    return -1;
                }
                /* Send ack notification */
                CurrentAI->Acked_Transitions[TRANSITION_TO_FAULT].bIsAcked =
                    true;
            } else if (alarmack_data->eventStateAcked ==
                CurrentAI->Event_State) {
                /* Send ack notification */
            } else {
                *error_code = ERROR_CODE_INVALID_EVENT_STATE;
                return -1;
            }
            break;

        case EVENT_STATE_NORMAL:
            if (CurrentAI->Acked_Transitions[TRANSITION_TO_NORMAL].bIsAcked ==
                false) {
                if (alarmack_data->eventTimeStamp.tag != TIME_STAMP_DATETIME) {
                    *error_code = ERROR_CODE_INVALID_TIME_STAMP;
                    return -1;
                }
                if (datetime_compare(
                        &CurrentAI->Acked_Transitions[TRANSITION_TO_NORMAL]
                             .Time_Stamp,
                        &alarmack_data->eventTimeStamp.value.dateTime) > 0) {
                    *error_code = ERROR_CODE_INVALID_TIME_STAMP;
                    return -1;
                }
                /* Send ack notification */
                CurrentAI->Acked_Transitions[TRANSITION_TO_NORMAL].bIsAcked =
                    true;
            } else if (alarmack_data->eventStateAcked ==
                CurrentAI->Event_State) {
                /* Send ack notification */
            } else {
                *error_code = ERROR_CODE_INVALID_EVENT_STATE;
                return -1;
            }
            break;

        default:
            return -2;
    }
    CurrentAI->Ack_notify_data.bSendAckNotify = true;
    CurrentAI->Ack_notify_data.EventState = alarmack_data->eventStateAcked;

    return 1;
}

/**
 * @brief Handles getting the Alarm Summary for the Analog Input Object
 * @param  index - index number of the object 0..count
 * @param  getalarm_data - data for the Alarm Summary
 * @return 1 if an active alarm is found, 0 if no active alarm, -1 if
 * end of list
 */
int Analog_Input_Alarm_Summary(
    unsigned index, BACNET_GET_ALARM_SUMMARY_DATA *getalarm_data)
{
<<<<<<< HEAD
    /* check index */
    if (index < AI_Max_Index) {
=======
    struct analog_input_descr *pObject;

    pObject = Analog_Input_Object_Index(index);
    if (pObject) {
>>>>>>> 3222244e
        /* Event_State is not equal to NORMAL  and
           Notify_Type property value is ALARM */
        if ((pObject->Event_State != EVENT_STATE_NORMAL) &&
            (pObject->Notify_Type == NOTIFY_ALARM)) {
            /* Object Identifier */
            getalarm_data->objectIdentifier.type = Object_Type;
            getalarm_data->objectIdentifier.instance =
                Analog_Input_Index_To_Instance(index);
            /* Alarm State */
            getalarm_data->alarmState = pObject->Event_State;
            /* Acknowledged Transitions */
            bitstring_init(&getalarm_data->acknowledgedTransitions);
            bitstring_set_bit(&getalarm_data->acknowledgedTransitions,
                TRANSITION_TO_OFFNORMAL,
                pObject->Acked_Transitions[TRANSITION_TO_OFFNORMAL].bIsAcked);
            bitstring_set_bit(&getalarm_data->acknowledgedTransitions,
                TRANSITION_TO_FAULT,
                pObject->Acked_Transitions[TRANSITION_TO_FAULT].bIsAcked);
            bitstring_set_bit(&getalarm_data->acknowledgedTransitions,
                TRANSITION_TO_NORMAL,
                pObject->Acked_Transitions[TRANSITION_TO_NORMAL].bIsAcked);
            return 1; /* active alarm */
        } else {
            return 0; /* no active alarm at this index */
        }
    } else {
        return -1; /* end of list  */
    }
}
#endif /* defined(INTRINSIC_REPORTING) */

/**
 * @brief Creates a Analog Value object
 * @param object_instance - object-instance number of the object
 * @return the object-instance that was created, or BACNET_MAX_INSTANCE
 */
uint32_t Analog_Input_Create(uint32_t object_instance)
{
    struct analog_input_descr *pObject = NULL;
    int index = 0;
#if defined(INTRINSIC_REPORTING)
    unsigned j;
#endif

    if (object_instance > BACNET_MAX_INSTANCE) {
        return BACNET_MAX_INSTANCE;
    } else if (object_instance == BACNET_MAX_INSTANCE) {
        /* wildcard instance */
        /* the Object_Identifier property of the newly created object
            shall be initialized to a value that is unique within the
            responding BACnet-user device. The method used to generate
            the object identifier is a local matter.*/
        object_instance = Keylist_Next_Empty_Key(Object_List, 1);
    }
    pObject = Keylist_Data(Object_List, object_instance);
    if (!pObject) {
        pObject = calloc(1, sizeof(struct analog_input_descr));
        if (pObject) {
            pObject->Object_Name = NULL;
            pObject->Description = NULL;
            pObject->Reliability = RELIABILITY_NO_FAULT_DETECTED;
            pObject->COV_Increment = 1.0;
            pObject->Present_Value = 0.0f;
            pObject->Prior_Value = 0.0;
            pObject->Units = UNITS_PERCENT;
            pObject->Out_Of_Service = false;
            pObject->Changed = false;
            pObject->Event_State = EVENT_STATE_NORMAL;
#if defined(INTRINSIC_REPORTING)
            /* notification class not connected */
            pObject->Notification_Class = BACNET_MAX_INSTANCE;
            /* initialize Event time stamps using wildcards
            and set Acked_transitions */
            for (j = 0; j < MAX_BACNET_EVENT_TRANSITION; j++) {
                datetime_wildcard_set(&pObject->Event_Time_Stamps[j]);
                pObject->Acked_Transitions[j].bIsAcked = true;
            }
#endif
            /* add to list */
            index = Keylist_Data_Add(Object_List, object_instance, pObject);
            if (index < 0) {
                free(pObject);
                return BACNET_MAX_INSTANCE;
            }
        } else {
            return BACNET_MAX_INSTANCE;
        }
    }

    return object_instance;
}

/**
 * @brief Deletes an Analog Value object
 * @param object_instance - object-instance number of the object
 * @return true if the object-instance was deleted
 */
bool Analog_Input_Delete(uint32_t object_instance)
{
    bool status = false;
    struct analog_input_descr *pObject = NULL;

    pObject = Keylist_Data_Delete(Object_List, object_instance);
    if (pObject) {
        free(pObject);
        status = true;
    }

    return status;
}

/**
 * @brief Deletes all the Analog Values and their data
 */
void Analog_Input_Cleanup(void)
{
    struct analog_input_descr *pObject;

    if (Object_List) {
        do {
            pObject = Keylist_Data_Pop(Object_List);
            if (pObject) {
                free(pObject);
            }
        } while (pObject);
        Keylist_Delete(Object_List);
        Object_List = NULL;
    }
}

/**
 * @brief Initializes the Analog Value object data
 */
void Analog_Input_Init(void)
{
    if (!Object_List) {
        Object_List = Keylist_Create();
    }
#if defined(INTRINSIC_REPORTING)
    /* Set handler for GetEventInformation function */
    handler_get_event_information_set(
        Object_Type, Analog_Input_Event_Information);
    /* Set handler for AcknowledgeAlarm function */
    handler_alarm_ack_set(Object_Type, Analog_Input_Alarm_Ack);
    /* Set handler for GetAlarmSummary Service */
    handler_get_alarm_summary_set(
        Object_Type, Analog_Input_Alarm_Summary);
#endif
}<|MERGE_RESOLUTION|>--- conflicted
+++ resolved
@@ -14,11 +14,11 @@
 #include <stdbool.h>
 #include <stdint.h>
 #include <stdio.h>
-#include <stdlib.h>
-/* BACnet Stack defines - first */
+
 #include "bacnet/bacdef.h"
 /* BACnet Stack API */
 #include "bacnet/bacdcode.h"
+#include "bacnet/bacenum.h"
 #include "bacnet/bactext.h"
 #include "bacnet/datetime.h"
 #include "bacnet/proplist.h"
@@ -31,19 +31,10 @@
 
 #define PRINTF debug_perror
 
-<<<<<<< HEAD
-#ifndef MAX_ANALOG_INPUTS
-#define MAX_ANALOG_INPUTS 4
-#endif
-
-static ANALOG_INPUT_DESCR AI_Descr[MAX_ANALOG_INPUTS];
-static int AI_Max_Index = MAX_ANALOG_INPUTS;
-=======
 /* Key List for storing the object data sorted by instance number  */
 static OS_Keylist Object_List;
 /* common object type */
 static const BACNET_OBJECT_TYPE Object_Type = OBJECT_ANALOG_INPUT;
->>>>>>> 3222244e
 
 /* These three arrays are used by the ReadPropertyMultiple handler */
 static const int Properties_Required[] = { PROP_OBJECT_IDENTIFIER,
@@ -59,15 +50,7 @@
 #endif
     -1 };
 
-<<<<<<< HEAD
-static const int Properties_Proprietary[] = {
-#if BACNET_AI_TEST
-  9997, 9998, 9999,
-#endif
-  -1 };
-=======
 static const int Properties_Proprietary[] = { -1 };
->>>>>>> 3222244e
 
 void Analog_Input_Property_Lists(
     const int **pRequired, const int **pOptional, const int **pProprietary)
@@ -95,21 +78,6 @@
     return Keylist_Data(Object_List, object_instance);
 }
 
-<<<<<<< HEAD
-    AI_Max_Index = MAX_ANALOG_INPUTS;
-
-    for (i = 0; i < MAX_ANALOG_INPUTS; i++) {
-        memset(&AI_Descr[i], 0x00, sizeof(ANALOG_INPUT_DESCR));
-        AI_Descr[i].Instance = BACNET_INSTANCE(BACNET_ID_VALUE(i, OBJECT_ANALOG_INPUT));
-        AI_Descr[i].Present_Value = 0.0f;
-        AI_Descr[i].Out_Of_Service = false;
-        AI_Descr[i].Units = UNITS_PERCENT;
-        AI_Descr[i].Reliability = RELIABILITY_NO_FAULT_DETECTED;
-        AI_Descr[i].Prior_Value = 0.0f;
-        AI_Descr[i].COV_Increment = 1.0f;
-        AI_Descr[i].Changed = false;
-=======
->>>>>>> 3222244e
 #if defined(INTRINSIC_REPORTING)
 /**
  * @brief Gets an object from the list using its index in the list
@@ -121,7 +89,6 @@
     return Keylist_Data_Index(Object_List, index);
 }
 #endif
-
 /**
  * Initialize the analog inputs. Returns false if there are errors.
  *
@@ -137,39 +104,42 @@
     return false;
   }
 
-  if ((int) pInit_data->length > MAX_ANALOG_INPUTS) {
-    PRINT("pInit_data->length = %d >= %d", (int) pInit_data->length, MAX_ANALOG_INPUTS);
-    return false;
-  }
-
   for (i = 0; i < pInit_data->length; i++) {
     if (pInit_data->Object_Init_Values[i].Object_Instance < BACNET_MAX_INSTANCE) {
-      AI_Descr[i].Instance = pInit_data->Object_Init_Values[i].Object_Instance;
+      if(Analog_Input_Create(pInit_data->Object_Init_Values[i].Object_Instance) < BACNET_MAX_INSTANCE) {
+        struct analog_input_descr *pObject = Analog_Input_Object(pInit_data->Object_Init_Values[i].Object_Instance);
+
+        if(pObject == NULL) {
+          PRINT("Object instance %u not found right after its creation", pInit_data->Object_Init_Values[i].Object_Instance);
+          return false;
+        }
+
+        if (!characterstring_init_ansi(&pObject->Object_Name, pInit_data->Object_Init_Values[i].Object_Name)) {
+          PRINT("Fail to set Object name to \"%.128s\"", pInit_data->Object_Init_Values[i].Object_Name);
+          return false;
+        }
+
+        if (!characterstring_init_ansi(&pObject->Description, pInit_data->Object_Init_Values[i].Description)) {
+          PRINT("Fail to set Object description to \"%.128s\"", pInit_data->Object_Init_Values[i].Description);
+          return false;
+        }
+
+        if (pInit_data->Object_Init_Values[i].Units < UNITS_PROPRIETARY_RANGE_MAX2) {
+          pObject->Units = pInit_data->Object_Init_Values[i].Units;
+        } else {
+          PRINT("unit %u is out of range", pInit_data->Object_Init_Values[i].Units);
+          return false;
+        }
+      } else {
+        PRINT("Unable to create object of instance %u", pInit_data->Object_Init_Values[i].Object_Instance);
+        return false;
+      }
     } else {
       PRINT("Object instance %u is too big", pInit_data->Object_Init_Values[i].Object_Instance);
       return false;
     }
-
-    if (!characterstring_init_ansi(&AI_Descr[i].Name, pInit_data->Object_Init_Values[i].Object_Name)) {
-      PRINT("Fail to set Object name to \"%128s\"", pInit_data->Object_Init_Values[i].Object_Name);
-      return false;
-    }
-
-    if (!characterstring_init_ansi(&AI_Descr[i].Description, pInit_data->Object_Init_Values[i].Description)) {
-      PRINT("Fail to set Object description to \"%128s\"", pInit_data->Object_Init_Values[i].Description);
-      return false;
-    }
-
-    if (pInit_data->Object_Init_Values[i].Units < UNITS_PROPRIETARY_RANGE_MAX2) {
-      AI_Descr[i].Units = pInit_data->Object_Init_Values[i].Units;
-    } else {
-      PRINT("unit %u is out of range", pInit_data->Object_Init_Values[i].Units);
-      return false;
-    }
   }
 
-  AI_Max_Index = (int) pInit_data->length;
-
   return true;
 }
 
@@ -184,16 +154,9 @@
 {
     struct analog_input_descr *pObject;
 
-<<<<<<< HEAD
-    for (index = 0; index < AI_Max_Index; index++) {
-        if (AI_Descr[index].Instance == object_instance) {
-            return true;
-        }
-=======
     pObject = Analog_Input_Object(object_instance);
     if (pObject) {
         return true;
->>>>>>> 3222244e
     }
 
     return false;
@@ -203,11 +166,7 @@
 /* more complex, and then count how many you have */
 unsigned Analog_Input_Count(void)
 {
-<<<<<<< HEAD
-    return AI_Max_Index;
-=======
     return Keylist_Count(Object_List);
->>>>>>> 3222244e
 }
 
 /**
@@ -219,25 +178,15 @@
  */
 uint32_t Analog_Input_Index_To_Instance(unsigned index)
 {
-<<<<<<< HEAD
-    if (index < AI_Max_Index) {
-        return AI_Descr[index].Instance;
-    } else {
-        PRINT("index out of bounds");
-    }
-
-    return 0;
-=======
     KEY key = UINT32_MAX;
 
     Keylist_Index_Key(Object_List, index, &key);
 
     return key;
->>>>>>> 3222244e
-}
-
-/**
- * Return the index that corresponds to the object instance.
+}
+
+/**
+ * @brief Return the index that corresponds to the object instance.
  *
  * @param instance Object Instance
  *
@@ -245,15 +194,7 @@
  */
 unsigned Analog_Input_Instance_To_Index(uint32_t object_instance)
 {
-<<<<<<< HEAD
-    unsigned index = 0;
-
-    for (; index < AI_Max_Index && AI_Descr[index].Instance != object_instance; index++) ;
-
-    return index;
-=======
     return Keylist_Index(Object_List, object_instance);
->>>>>>> 3222244e
 }
 
 /**
@@ -266,15 +207,9 @@
     float value = 0.0f;
     struct analog_input_descr *pObject;
 
-<<<<<<< HEAD
-    index = Analog_Input_Instance_To_Index(object_instance);
-    if (index < AI_Max_Index) {
-        value = AI_Descr[index].Present_Value;
-=======
     pObject = Analog_Input_Object(object_instance);
     if (pObject) {
         value = pObject->Present_Value;
->>>>>>> 3222244e
     }
 
     return value;
@@ -293,15 +228,9 @@
     float cov_increment = 0.0f;
     float cov_delta = 0.0f;
 
-<<<<<<< HEAD
-    if (index < AI_Max_Index) {
-        prior_value = AI_Descr[index].Prior_Value;
-        cov_increment = AI_Descr[index].COV_Increment;
-=======
     if (pObject) {
         prior_value = pObject->Prior_Value;
         cov_increment = pObject->COV_Increment;
->>>>>>> 3222244e
         if (prior_value > value) {
             cov_delta = prior_value - value;
         } else {
@@ -325,95 +254,38 @@
 {
     struct analog_input_descr *pObject;
 
-<<<<<<< HEAD
-    index = Analog_Input_Instance_To_Index(object_instance);
-    if (index < AI_Max_Index) {
-        Analog_Input_COV_Detect(index, value);
-        AI_Descr[index].Present_Value = value;
-=======
     pObject = Analog_Input_Object(object_instance);
     if (pObject) {
         Analog_Input_COV_Detect(pObject, value);
         pObject->Present_Value = value;
->>>>>>> 3222244e
     }
 }
 
 /**
  * For a given object instance-number, return the name.
  *
-<<<<<<< HEAD
- * Note: the object name must be unique within this device.
- *
- * @param  object_instance - object-instance number of the object
- * @param  object_name - object name pointer
-=======
  * Note: the object name must be unique within this device
  *
  * @param  object_instance - object-instance number of the object
  * @param  object_name - object name/string pointer
->>>>>>> 3222244e
  *
  * @return  true/false
  */
 bool Analog_Input_Object_Name(
     uint32_t object_instance, BACNET_CHARACTER_STRING *object_name)
 {
-<<<<<<< HEAD
     bool status = false;
-    unsigned index = 0;
-
-    if (!object_name) {
-        return false;
-    }
-
-    index = Analog_Input_Instance_To_Index(object_instance);
-    if (index < AI_Max_Index) {
-        *object_name = AI_Descr[index].Name;
-        status = true;
-    }
-
-
-    return status;
-}
-
-/**
- * For a given object instance-number, return the description.
- *
- * Note: the object name must be unique within this device.
- *
- * @param  object_instance - object-instance number of the object
- * @param  description - description pointer
- *
- * @return  true/false
- */
-bool Analog_Input_Description(
-    uint32_t object_instance, BACNET_CHARACTER_STRING *description)
-{
-    bool status = false;
-    unsigned index = 0;
-
-    if (!description) {
-        return false;
-    }
-
-    index = Analog_Input_Instance_To_Index(object_instance);
-    if (index < AI_Max_Index) {
-        *description = AI_Descr[index].Description;
-        status = true;
-=======
-    static char text_string[32] = "";
-    bool status = false;
-    struct analog_input_descr *pObject;
-
-    pObject = Analog_Input_Object(object_instance);
-    if (pObject) {
-        if (pObject->Object_Name) {
-            status =
-                characterstring_init_ansi(object_name, pObject->Object_Name);
+    struct analog_input_descr *pObject = Analog_Input_Object(object_instance);
+
+    if (pObject) {
+        if (characterstring_length(&pObject->Object_Name) > 0) {
+            *object_name = pObject->Object_Name;
+            status = true;
         } else {
+            char text_string[32] = "";
+
             snprintf(text_string, sizeof(text_string), "ANALOG INPUT %u",
-                object_instance);
+                    object_instance);
             status = characterstring_init_ansi(object_name, text_string);
         }
     }
@@ -432,13 +304,11 @@
 bool Analog_Input_Name_Set(uint32_t object_instance, char *new_name)
 {
     bool status = false;
-    struct analog_input_descr *pObject;
-
-    pObject = Analog_Input_Object(object_instance);
-    if (pObject) {
-        status = true;
-        pObject->Object_Name = new_name;
->>>>>>> 3222244e
+    struct analog_input_descr *pObject = Analog_Input_Object(object_instance);
+
+    if (pObject) {
+        status =
+            characterstring_init_ansi(&pObject->Object_Name, new_name);
     }
 
     return status;
@@ -457,15 +327,9 @@
 #if defined(INTRINSIC_REPORTING)
     struct analog_input_descr *pObject;
 
-<<<<<<< HEAD
-    index = Analog_Input_Instance_To_Index(object_instance);
-    if (index < AI_Max_Index) {
-        state = AI_Descr[index].Event_State;
-=======
     pObject = Analog_Input_Object(object_instance);
     if (pObject) {
         state = pObject->Event_State;
->>>>>>> 3222244e
     }
 #else
     (void)object_instance;
@@ -479,14 +343,13 @@
  * @param  object_instance - object-instance number of the object
  * @return description text or NULL if not found
  */
-char *Analog_Input_Description(uint32_t object_instance)
-{
-    char *name = NULL;
-    struct analog_input_descr *pObject;
-
-    pObject = Analog_Input_Object(object_instance);
-    if (pObject) {
-        name = pObject->Description;
+BACNET_CHARACTER_STRING *Analog_Input_Description(uint32_t object_instance)
+{
+    BACNET_CHARACTER_STRING *name = NULL;
+    struct analog_input_descr *pObject = Analog_Input_Object(object_instance);
+
+    if (pObject) {
+        name = &pObject->Description;
     }
 
     return name;
@@ -501,14 +364,11 @@
 bool Analog_Input_Description_Set(uint32_t object_instance, char *new_name)
 {
     bool status = false; /* return value */
-    struct analog_input_descr *pObject;
-
-    pObject = Analog_Input_Object(object_instance);
-    if (pObject) {
-        if (new_name) {
-            pObject->Description = new_name;
-            status = true;
-        }
+    struct analog_input_descr *pObject = Analog_Input_Object(object_instance);
+
+    if (pObject) {
+        status =
+            characterstring_init_ansi(&pObject->Description, new_name);
     }
 
     return status;
@@ -524,15 +384,9 @@
     bool changed = false;
     struct analog_input_descr *pObject;
 
-<<<<<<< HEAD
-    index = Analog_Input_Instance_To_Index(object_instance);
-    if (index < AI_Max_Index) {
-        changed = AI_Descr[index].Changed;
-=======
     pObject = Analog_Input_Object(object_instance);
     if (pObject) {
         changed = pObject->Changed;
->>>>>>> 3222244e
     }
 
     return changed;
@@ -542,15 +396,9 @@
 {
     struct analog_input_descr *pObject;
 
-<<<<<<< HEAD
-    index = Analog_Input_Instance_To_Index(object_instance);
-    if (index < AI_Max_Index) {
-        AI_Descr[index].Changed = false;
-=======
     pObject = Analog_Input_Object(object_instance);
     if (pObject) {
         pObject->Changed = false;
->>>>>>> 3222244e
     }
 }
 
@@ -573,15 +421,9 @@
     float present_value = 0.0f;
     struct analog_input_descr *pObject;
 
-<<<<<<< HEAD
-    index = Analog_Input_Instance_To_Index(object_instance);
-    if (index < AI_Max_Index) {
-        if (AI_Descr[index].Event_State != EVENT_STATE_NORMAL) {
-=======
     pObject = Analog_Input_Object(object_instance);
     if (pObject) {
         if (pObject->Event_State != EVENT_STATE_NORMAL) {
->>>>>>> 3222244e
             in_alarm = true;
         }
         if (pObject->Reliability != RELIABILITY_NO_FAULT_DETECTED) {
@@ -606,15 +448,9 @@
     float value = 0;
     struct analog_input_descr *pObject;
 
-<<<<<<< HEAD
-    index = Analog_Input_Instance_To_Index(object_instance);
-    if (index < AI_Max_Index) {
-        value = AI_Descr[index].COV_Increment;
-=======
     pObject = Analog_Input_Object(object_instance);
     if (pObject) {
         value = pObject->COV_Increment;
->>>>>>> 3222244e
     }
 
     return value;
@@ -669,17 +505,10 @@
     bool status = false;
     struct analog_input_descr *pObject;
 
-<<<<<<< HEAD
-    index = Analog_Input_Instance_To_Index(object_instance);
-    if (index < AI_Max_Index) {
-        AI_Descr[index].COV_Increment = value;
-        Analog_Input_COV_Detect(index, AI_Descr[index].Present_Value);
-=======
     pObject = Analog_Input_Object(object_instance);
     if (pObject) {
         pObject->Units = units;
         status = true;
->>>>>>> 3222244e
     }
 
     return status;
@@ -690,15 +519,9 @@
     bool value = false;
     struct analog_input_descr *pObject;
 
-<<<<<<< HEAD
-    index = Analog_Input_Instance_To_Index(object_instance);
-    if (index < AI_Max_Index) {
-        value = AI_Descr[index].Out_Of_Service;
-=======
     pObject = Analog_Input_Object(object_instance);
     if (pObject) {
         value = pObject->Out_Of_Service;
->>>>>>> 3222244e
     }
 
     return value;
@@ -706,29 +529,12 @@
 
 void Analog_Input_Out_Of_Service_Set(uint32_t object_instance, bool value)
 {
-<<<<<<< HEAD
-    unsigned index = 0;
-
-    index = Analog_Input_Instance_To_Index(object_instance);
-    if (index < AI_Max_Index) {
-        /* 	BACnet Testing Observed Incident oi00104
-                The Changed flag was not being set when a client wrote to the
-        Out-of-Service bit. Revealed by BACnet Test Client v1.8.16 (
-        www.bac-test.com/bacnet-test-client-download ) BC 135.1: 8.2.1-A BC
-        135.1: 8.2.2-A Any discussions can be directed to edward@bac-test.com
-        Please feel free to remove this comment when my changes accepted after
-        suitable time for review by all interested parties. Say 6 months ->
-        September 2016 */
-        if (AI_Descr[index].Out_Of_Service != value) {
-            AI_Descr[index].Changed = true;
-=======
     struct analog_input_descr *pObject;
 
     pObject = Analog_Input_Object(object_instance);
     if (pObject) {
         if (pObject->Out_Of_Service != value) {
             pObject->Changed = true;
->>>>>>> 3222244e
         }
         pObject->Out_Of_Service = value;
     }
@@ -758,7 +564,7 @@
             apdu_len += len;
             if (apdu) {
                 apdu += len;
-            }
+    }
             len = encode_application_date(
                 apdu, &pObject->Event_Time_Stamps[index].date);
             apdu_len += len;
@@ -795,13 +601,7 @@
     int apdu_len = 0; /* return value */
     uint8_t *apdu = NULL;
     BACNET_BIT_STRING bit_string;
-<<<<<<< HEAD
-    BACNET_CHARACTER_STRING char_string = {0, };
-    ANALOG_INPUT_DESCR *CurrentAI;
-    unsigned object_index = 0;
-=======
     BACNET_CHARACTER_STRING char_string;
->>>>>>> 3222244e
 #if defined(INTRINSIC_REPORTING)
     int apdu_size = 0;
 #endif
@@ -811,16 +611,8 @@
         (rpdata->application_data_len == 0)) {
         return 0;
     }
-<<<<<<< HEAD
-
-    object_index = Analog_Input_Instance_To_Index(rpdata->object_instance);
-    if (object_index < AI_Max_Index) {
-        CurrentAI = &AI_Descr[object_index];
-    } else {
-=======
     pObject = Analog_Input_Object(rpdata->object_instance);
     if (!pObject) {
->>>>>>> 3222244e
         return BACNET_STATUS_ERROR;
     }
     apdu = rpdata->application_data;
@@ -833,25 +625,9 @@
                 &apdu[0], Object_Type, rpdata->object_instance);
             break;
         case PROP_OBJECT_NAME:
-<<<<<<< HEAD
-            if (Analog_Input_Object_Name(
-                    rpdata->object_instance, &char_string)) {
+            Analog_Input_Object_Name(rpdata->object_instance, &char_string);
                 apdu_len =
                     encode_application_character_string(&apdu[0], &char_string);
-            }
-            break;
-
-        case PROP_DESCRIPTION:
-            if (Analog_Input_Description(
-                    rpdata->object_instance, &char_string)) {
-                apdu_len =
-                    encode_application_character_string(&apdu[0], &char_string);
-            }
-=======
-            Analog_Input_Object_Name(rpdata->object_instance, &char_string);
-            apdu_len =
-                encode_application_character_string(&apdu[0], &char_string);
->>>>>>> 3222244e
             break;
         case PROP_OBJECT_TYPE:
             apdu_len =
@@ -889,7 +665,7 @@
             apdu_len = encode_application_enumerated(&apdu[0], pObject->Units);
             break;
         case PROP_DESCRIPTION:
-            characterstring_init_ansi(&char_string,
+            characterstring_copy(&char_string,
                 Analog_Input_Description(rpdata->object_instance));
             apdu_len =
                 encode_application_character_string(&apdu[0], &char_string);
@@ -920,22 +696,22 @@
             bitstring_init(&bit_string);
             bitstring_set_bit(&bit_string, 0,
                 (pObject->Limit_Enable & EVENT_LOW_LIMIT_ENABLE) ? true
-                                                                 : false);
+                                                                   : false);
             bitstring_set_bit(&bit_string, 1,
                 (pObject->Limit_Enable & EVENT_HIGH_LIMIT_ENABLE) ? true
-                                                                  : false);
+                                                                    : false);
             apdu_len = encode_application_bitstring(&apdu[0], &bit_string);
             break;
         case PROP_EVENT_ENABLE:
             bitstring_init(&bit_string);
             bitstring_set_bit(&bit_string, TRANSITION_TO_OFFNORMAL,
                 (pObject->Event_Enable & EVENT_ENABLE_TO_OFFNORMAL) ? true
-                                                                    : false);
+                                                                      : false);
             bitstring_set_bit(&bit_string, TRANSITION_TO_FAULT,
                 (pObject->Event_Enable & EVENT_ENABLE_TO_FAULT) ? true : false);
             bitstring_set_bit(&bit_string, TRANSITION_TO_NORMAL,
                 (pObject->Event_Enable & EVENT_ENABLE_TO_NORMAL) ? true
-                                                                 : false);
+                                                                   : false);
             apdu_len = encode_application_bitstring(&apdu[0], &bit_string);
             break;
         case PROP_ACKED_TRANSITIONS:
@@ -957,33 +733,14 @@
                 rpdata->array_index, Analog_Input_Event_Time_Stamps_Encode,
                 MAX_BACNET_EVENT_TRANSITION, apdu, apdu_size);
             if (apdu_len == BACNET_STATUS_ABORT) {
-                rpdata->error_code =
-                    ERROR_CODE_ABORT_SEGMENTATION_NOT_SUPPORTED;
+                        rpdata->error_code =
+                            ERROR_CODE_ABORT_SEGMENTATION_NOT_SUPPORTED;
             } else if (apdu_len == BACNET_STATUS_ERROR) {
                 rpdata->error_class = ERROR_CLASS_PROPERTY;
                 rpdata->error_code = ERROR_CODE_INVALID_ARRAY_INDEX;
             }
             break;
 #endif
-<<<<<<< HEAD
-#if BACNET_AI_TEST
-        case 9997:
-            /* test case for real encoding-decoding real value correctly */
-            apdu_len = encode_application_real(&apdu[0], 90.510F);
-            break;
-        case 9998:
-            /* test case for unsigned encoding-decoding unsigned value correctly
-             */
-            apdu_len = encode_application_unsigned(&apdu[0], 90);
-            break;
-        case 9999:
-            /* test case for signed encoding-decoding negative value correctly
-             */
-            apdu_len = encode_application_signed(&apdu[0], -200);
-            break;
-#endif
-=======
->>>>>>> 3222244e
         default:
             rpdata->error_class = ERROR_CLASS_PROPERTY;
             rpdata->error_code = ERROR_CODE_UNKNOWN_PROPERTY;
@@ -1044,18 +801,7 @@
         wp_data->error_code = ERROR_CODE_PROPERTY_IS_NOT_AN_ARRAY;
         return false;
     }
-<<<<<<< HEAD
-    object_index = Analog_Input_Instance_To_Index(wp_data->object_instance);
-    if (object_index < AI_Max_Index) {
-        CurrentAI = &AI_Descr[object_index];
-    } else {
-        return false;
-    }
-
-    switch ((int)wp_data->object_property) {
-=======
     switch (wp_data->object_property) {
->>>>>>> 3222244e
         case PROP_PRESENT_VALUE:
             status = write_property_type_valid(
                 wp_data, &value, BACNET_APPLICATION_TAG_REAL);
@@ -1182,36 +928,14 @@
             }
             break;
 #endif
-<<<<<<< HEAD
-        case PROP_OBJECT_IDENTIFIER:
-        case PROP_OBJECT_NAME:
-        case PROP_OBJECT_TYPE:
-        case PROP_STATUS_FLAGS:
-        case PROP_EVENT_STATE:
-        case PROP_DESCRIPTION:
-        case PROP_RELIABILITY:
-#if defined(INTRINSIC_REPORTING)
-        case PROP_ACKED_TRANSITIONS:
-        case PROP_EVENT_TIME_STAMPS:
-#endif
-#if BACNET_AI_TEST
-        case 9997:
-        case 9998:
-        case 9999:
-            wp_data->error_class = ERROR_CLASS_PROPERTY;
-            wp_data->error_code = ERROR_CODE_WRITE_ACCESS_DENIED;
-            break;
-#endif
-=======
->>>>>>> 3222244e
         default:
             if (property_lists_member(Properties_Required, Properties_Optional,
                     Properties_Proprietary, wp_data->object_property)) {
-                wp_data->error_class = ERROR_CLASS_PROPERTY;
-                wp_data->error_code = ERROR_CODE_WRITE_ACCESS_DENIED;
+            wp_data->error_class = ERROR_CLASS_PROPERTY;
+            wp_data->error_code = ERROR_CODE_WRITE_ACCESS_DENIED;
             } else {
-                wp_data->error_class = ERROR_CLASS_PROPERTY;
-                wp_data->error_code = ERROR_CODE_UNKNOWN_PROPERTY;
+            wp_data->error_class = ERROR_CLASS_PROPERTY;
+            wp_data->error_code = ERROR_CODE_UNKNOWN_PROPERTY;
             }
             break;
     }
@@ -1235,15 +959,8 @@
     float PresentVal = 0.0f;
     bool SendNotify = false;
 
-<<<<<<< HEAD
-    object_index = Analog_Input_Instance_To_Index(object_instance);
-    if (object_index < AI_Max_Index) {
-        CurrentAI = &AI_Descr[object_index];
-    } else {
-=======
     CurrentAI = Analog_Input_Object(object_instance);
     if (!CurrentAI) {
->>>>>>> 3222244e
         return;
     }
     /* check limits */
@@ -1255,7 +972,7 @@
         CurrentAI->Ack_notify_data.bSendAckNotify = false;
         /* copy toState */
         ToState = CurrentAI->Ack_notify_data.EventState;
-        PRINT("Analog-Input[%d]: Send AckNotification.\n", object_instance);
+        PRINTF("Analog-Input[%d]: Send AckNotification.\n", object_instance);
         characterstring_init_ansi(&msgText, "AckNotification");
         /* Notify Type */
         event_data.notifyType = NOTIFY_ACK_NOTIFICATION;
@@ -1389,7 +1106,7 @@
                     ExceededLimit = 0;
                     break;
             } /* switch (ToState) */
-            PRINT("Analog-Input[%d]: Event_State goes from %128s to %128s.\n",
+            PRINTF("Analog-Input[%d]: Event_State goes from %s to %s.\n",
                 object_instance, bactext_event_state_name(FromState),
                 bactext_event_state_name(ToState));
             /* Notify Type */
@@ -1491,7 +1208,7 @@
                 ExceededLimit;
         }
         /* add data from notification class */
-        PRINT("Analog-Input[%d]: Notification Class[%d]-%s "
+        PRINTF("Analog-Input[%d]: Notification Class[%d]-%s "
                "%u/%u/%u-%u:%u:%u.%u!\n",
             object_instance, event_data.notificationClass,
             bactext_event_type_name(event_data.eventType),
@@ -1506,7 +1223,7 @@
         /* Ack required */
         if ((event_data.notifyType != NOTIFY_ACK_NOTIFICATION) &&
             (event_data.ackRequired == true)) {
-            PRINT("Analog-Input[%d]: Ack Required!\n", object_instance);
+            PRINTF("Analog-Input[%d]: Ack Required!\n", object_instance);
             switch (event_data.toState) {
                 case EVENT_STATE_OFFNORMAL:
                 case EVENT_STATE_HIGH_LIMIT:
@@ -1554,13 +1271,8 @@
     int i;
     struct analog_input_descr *pObject;
 
-<<<<<<< HEAD
-    /* check index */
-    if (index < AI_Max_Index) {
-=======
     pObject = Analog_Input_Object_Index(index);
     if (pObject) {
->>>>>>> 3222244e
         /* Event_State not equal to NORMAL */
         IsActiveEvent = (pObject->Event_State != EVENT_STATE_NORMAL);
 
@@ -1630,21 +1342,12 @@
 {
     struct analog_input_descr *CurrentAI;
 
-<<<<<<< HEAD
-    object_index = Analog_Input_Instance_To_Index(
-        alarmack_data->eventObjectIdentifier.instance);
-
-    if (object_index < AI_Max_Index)
-        CurrentAI = &AI_Descr[object_index];
-    else {
-=======
     if (!alarmack_data) {
         return -1;
     }
     CurrentAI =
         Analog_Input_Object(alarmack_data->eventObjectIdentifier.instance);
     if (!CurrentAI) {
->>>>>>> 3222244e
         *error_code = ERROR_CODE_UNKNOWN_OBJECT;
         return -1;
     }
@@ -1748,15 +1451,10 @@
 int Analog_Input_Alarm_Summary(
     unsigned index, BACNET_GET_ALARM_SUMMARY_DATA *getalarm_data)
 {
-<<<<<<< HEAD
-    /* check index */
-    if (index < AI_Max_Index) {
-=======
     struct analog_input_descr *pObject;
 
     pObject = Analog_Input_Object_Index(index);
     if (pObject) {
->>>>>>> 3222244e
         /* Event_State is not equal to NORMAL  and
            Notify_Type property value is ALARM */
         if ((pObject->Event_State != EVENT_STATE_NORMAL) &&
