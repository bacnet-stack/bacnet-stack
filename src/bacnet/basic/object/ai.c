/**
 * @file
<<<<<<< HEAD
 * @brief Analog Input Objects - customize for your use
 * @author Steve Karg <skarg@users.sourceforge.net>
 * @author Krzysztof Malorny <malornykrzysztof@gmail.com>
 * @date 2005
 * @section LICENSE
 *
 * Copyright (C) 2005 Steve Karg <skarg@users.sourceforge.net>
 * Copyright (C) 2011 Krzysztof Malorny <malornykrzysztof@gmail.com>
 *
 * SPDX-License-Identifier: MIT
=======
 * @brief A basic BACnet Analog Input Object implementation.
 * @author Steve Karg <skarg@users.sourceforge.net>
 * @author Krzysztof Malorny <malornykrzysztof@gmail.com>
 * @date 2005, 2011
 * @copyright SPDX-License-Identifier: MIT
>>>>>>> ebfaa5eb
 */
#include <stdbool.h>
#include <stdint.h>
#include <stdio.h>
#include <stdlib.h>
/* BACnet Stack defines - first */
#include "bacnet/bacdef.h"
/* BACnet Stack API */
#include "bacnet/bacapp.h"
#include "bacnet/bacdcode.h"
#include "bacnet/bactext.h"
#include "bacnet/datetime.h"
#include "bacnet/proplist.h"
#include "bacnet/timestamp.h"
#include "bacnet/basic/services.h"
#include "bacnet/basic/sys/keylist.h"
#include "bacnet/basic/sys/debug.h"
/* me! */
#include "bacnet/basic/object/ai.h"

<<<<<<< HEAD
#define PRINTF debug_perror

=======
>>>>>>> ebfaa5eb
/* Key List for storing the object data sorted by instance number  */
static OS_Keylist Object_List;
/* common object type */
static const BACNET_OBJECT_TYPE Object_Type = OBJECT_ANALOG_INPUT;

/* clang-format off */
/* These three arrays are used by the ReadPropertyMultiple handler */
static const int Properties_Required[] = {
    PROP_OBJECT_IDENTIFIER, PROP_OBJECT_NAME, PROP_OBJECT_TYPE,
    PROP_PRESENT_VALUE, PROP_STATUS_FLAGS, PROP_EVENT_STATE,
    PROP_OUT_OF_SERVICE, PROP_UNITS, -1
};

static const int Properties_Optional[] = { 
    PROP_DESCRIPTION, PROP_RELIABILITY,  PROP_COV_INCREMENT,
#if defined(INTRINSIC_REPORTING)
    PROP_TIME_DELAY, PROP_NOTIFICATION_CLASS, PROP_HIGH_LIMIT,
    PROP_LOW_LIMIT, PROP_DEADBAND, PROP_LIMIT_ENABLE, PROP_EVENT_ENABLE,
    PROP_ACKED_TRANSITIONS, PROP_NOTIFY_TYPE, PROP_EVENT_TIME_STAMPS,
#endif
    -1 
};

<<<<<<< HEAD
static const int Properties_Proprietary[] = { -1 };
=======
static const int Properties_Proprietary[] = { 
    -1 
};
/* clang-format on */
>>>>>>> ebfaa5eb

/**
 * Initialize the pointers for the required, the optional and the properitary
 * value properties.
 *
 * @param pRequired - Pointer to the pointer of required values.
 * @param pOptional - Pointer to the pointer of optional values.
 * @param pProprietary - Pointer to the pointer of properitary values.
 */
void Analog_Input_Property_Lists(
    const int **pRequired, const int **pOptional, const int **pProprietary)
{
    if (pRequired) {
        *pRequired = Properties_Required;
    }
    if (pOptional) {
        *pOptional = Properties_Optional;
    }
    if (pProprietary) {
        *pProprietary = Properties_Proprietary;
    }

    return;
}

/**
 * @brief Gets an object from the list using an instance number as the key
 * @param  object_instance - object-instance number of the object
 * @return object found in the list, or NULL if not found
 */
static struct analog_input_descr *Analog_Input_Object(uint32_t object_instance)
{
    return Keylist_Data(Object_List, object_instance);
}

#if defined(INTRINSIC_REPORTING)
/**
 * @brief Gets an object from the list using its index in the list
 * @param index - index of the object in the list
 * @return object found in the list, or NULL if not found
 */
static struct analog_input_descr *Analog_Input_Object_Index(int index)
{
    return Keylist_Data_Index(Object_List, index);
}
#endif

/**
 * @brief Determines if a given object instance is valid
 * @param  object_instance - object-instance number of the object
 * @return  true if the instance is valid, and false if not
 */
bool Analog_Input_Valid_Instance(uint32_t object_instance)
{
    struct analog_input_descr *pObject;

    pObject = Analog_Input_Object(object_instance);
    if (pObject) {
        return true;
    }

    return false;
}

/**
 * @brief Determines the number of objects
 * @return  Number of objects
 */
unsigned Analog_Input_Count(void)
{
    return Keylist_Count(Object_List);
}

/**
 * @brief Determines the object instance-number for a given 0..(N-1) index
 * of objects where N is Analog_Input_Count().
 * @param  index - 0..(N-1) where N is Analog_Input_Count().
 * @return  object instance-number for the given index
 */
uint32_t Analog_Input_Index_To_Instance(unsigned index)
{
    KEY key = UINT32_MAX;

    Keylist_Index_Key(Object_List, index, &key);

    return key;
}

/**
 * @brief For a given object instance-number, determines a 0..(N-1) index
 * of objects where N is Analog_Input_Count().
 * @param  object_instance - object-instance number of the object
 * @return  index for the given instance-number, or >= Analog_Input_Count()
 * if not valid.
 */
unsigned Analog_Input_Instance_To_Index(uint32_t object_instance)
{
    return Keylist_Index(Object_List, object_instance);
}

/**
 * @brief For a given object instance-number, determines the present-value
 * @param  object_instance - object-instance number of the object
 * @return  present-value of the object
 */
float Analog_Input_Present_Value(uint32_t object_instance)
{
    float value = 0.0f;
    struct analog_input_descr *pObject;

    pObject = Analog_Input_Object(object_instance);
    if (pObject) {
        value = pObject->Present_Value;
    }

    return value;
}

/**
<<<<<<< HEAD
 * For a given object instance-number, checks the present-value for COV
 *
 * @param  pObject - specific object with valid data
 * @param  value - floating point analog value
 */
static void Analog_Input_COV_Detect(
    struct analog_input_descr *pObject, float value)
=======
 * This function is used to detect a value change,
 * using the new value compared against the prior
 * value, using a delta as threshold.
 *
 * This method will update the COV-changed attribute.
 *
 * @param index  Object index
 * @param value  Given present value.
 */
static void
Analog_Input_COV_Detect(struct analog_input_descr *pObject, float value)
>>>>>>> ebfaa5eb
{
    float prior_value = 0.0f;
    float cov_increment = 0.0f;
    float cov_delta = 0.0f;

    if (pObject) {
        prior_value = pObject->Prior_Value;
        cov_increment = pObject->COV_Increment;
        if (prior_value > value) {
            cov_delta = prior_value - value;
        } else {
            cov_delta = value - prior_value;
        }
        if (cov_delta >= cov_increment) {
            pObject->Changed = true;
            pObject->Prior_Value = value;
        }
    }
}

/**
 * For a given object instance-number, sets the present-value
 *
 * @param  object_instance - object-instance number of the object
 * @param  value - floating point analog value
 * @return  true if values are within range and present-value is set.
 */
void Analog_Input_Present_Value_Set(uint32_t object_instance, float value)
{
    struct analog_input_descr *pObject;

    pObject = Analog_Input_Object(object_instance);
    if (pObject) {
        Analog_Input_COV_Detect(pObject, value);
        pObject->Present_Value = value;
    }
}

/**
 * For a given object instance-number, return the name.
 *
 * Note: the object name must be unique within this device
 *
 * @param  object_instance - object-instance number of the object
 * @param  object_name - object name/string pointer
 *
 * @return  true/false
 */
bool Analog_Input_Object_Name(
    uint32_t object_instance, BACNET_CHARACTER_STRING *object_name)
{
    static char text_string[32] = "";
    bool status = false;
    struct analog_input_descr *pObject;

    pObject = Analog_Input_Object(object_instance);
    if (pObject) {
        if (pObject->Object_Name) {
            status =
                characterstring_init_ansi(object_name, pObject->Object_Name);
        } else {
            snprintf(
                text_string, sizeof(text_string), "ANALOG INPUT %lu",
                (unsigned long)object_instance);
            status = characterstring_init_ansi(object_name, text_string);
        }
    }

    return status;
}

/**
 * For a given object instance-number, sets the object-name
 *
 * @param  object_instance - object-instance number of the object
 * @param  new_name - holds the object-name to be set
 *
 * @return  true if object-name was set
 */
bool Analog_Input_Name_Set(uint32_t object_instance, char *new_name)
{
    bool status = false;
    struct analog_input_descr *pObject;

    pObject = Analog_Input_Object(object_instance);
    if (pObject) {
        status = true;
        pObject->Object_Name = new_name;
    }

    return status;
}

/**
 * For a given object instance-number, gets the event-state property value
 *
 * @param  object_instance - object-instance number of the object
 *
 * @return  event-state property value
 */
unsigned Analog_Input_Event_State(uint32_t object_instance)
{
    unsigned state = EVENT_STATE_NORMAL;
#if defined(INTRINSIC_REPORTING)
    struct analog_input_descr *pObject;

    pObject = Analog_Input_Object(object_instance);
    if (pObject) {
        state = pObject->Event_State;
    }
#else
    (void)object_instance;
#endif

    return state;
}

/**
 * @brief For a given object instance-number, returns the description
 * @param  object_instance - object-instance number of the object
 * @return description text or NULL if not found
 */
char *Analog_Input_Description(uint32_t object_instance)
{
    char *name = NULL;
    struct analog_input_descr *pObject;

    pObject = Analog_Input_Object(object_instance);
    if (pObject) {
        name = pObject->Description;
    }

    return name;
}

/**
 * @brief For a given object instance-number, sets the description
 * @param  object_instance - object-instance number of the object
 * @param  new_name - holds the description to be set
 * @return  true if object-name was set
 */
bool Analog_Input_Description_Set(uint32_t object_instance, char *new_name)
{
    bool status = false; /* return value */
    struct analog_input_descr *pObject;

    pObject = Analog_Input_Object(object_instance);
    if (pObject) {
<<<<<<< HEAD
        if (new_name) {
            pObject->Description = new_name;
            status = true;
        }
=======
        pObject->Description = new_name;
        status = true;
>>>>>>> ebfaa5eb
    }

    return status;
}

/**
<<<<<<< HEAD
 * @brief For a given object instance-number, returns the COV status
=======
 * @brief For a given object instance-number, returns the reliability
 * @param  object_instance - object-instance number of the object
 * @return reliability property value
 */
BACNET_RELIABILITY Analog_Input_Reliability(uint32_t object_instance)
{
    BACNET_RELIABILITY value = RELIABILITY_NO_FAULT_DETECTED;
    struct analog_input_descr *pObject;

    pObject = Analog_Input_Object(object_instance);
    if (pObject) {
        value = pObject->Reliability;
    }

    return value;
}

/**
 * @brief For a given object instance-number, sets the reliability
 * @param  object_instance - object-instance number of the object
 * @param  value - reliability property value
 * @return  true if the reliability property value was set
 */
bool Analog_Input_Reliability_Set(
    uint32_t object_instance, BACNET_RELIABILITY value)
{
    bool status = false;
    struct analog_input_descr *pObject;

    pObject = Analog_Input_Object(object_instance);
    if (pObject) {
        pObject->Reliability = value;
        status = true;
    }

    return status;
}

/**
 * @brief For a given object instance-number, determines the COV status
>>>>>>> ebfaa5eb
 * @param  object_instance - object-instance number of the object
 * @return  true if the COV flag is set
 */
bool Analog_Input_Change_Of_Value(uint32_t object_instance)
{
    bool changed = false;
    struct analog_input_descr *pObject;

    pObject = Analog_Input_Object(object_instance);
    if (pObject) {
        changed = pObject->Changed;
    }

    return changed;
}

/**
 * @brief For a given object instance-number, clears the COV flag
 * @param  object_instance - object-instance number of the object
 */
void Analog_Input_Change_Of_Value_Clear(uint32_t object_instance)
{
    struct analog_input_descr *pObject;

    pObject = Analog_Input_Object(object_instance);
    if (pObject) {
        pObject->Changed = false;
    }
}

/**
 * For a given object instance-number, loads the value_list with the COV data.
 *
 * @param  object_instance - object-instance number of the object
 * @param  value_list - list of COV data
 *
 * @return  true if the value list is encoded
 */
bool Analog_Input_Encode_Value_List(
    uint32_t object_instance, BACNET_PROPERTY_VALUE *value_list)
{
    bool status = false;
    bool in_alarm = false;
    bool out_of_service = false;
    bool fault = false;
    const bool overridden = false;
    float present_value = 0.0f;
    struct analog_input_descr *pObject;

    pObject = Analog_Input_Object(object_instance);
    if (pObject) {
        if (pObject->Event_State != EVENT_STATE_NORMAL) {
            in_alarm = true;
        }
        if (pObject->Reliability != RELIABILITY_NO_FAULT_DETECTED) {
            fault = true;
        }
        out_of_service = pObject->Out_Of_Service;
        present_value = pObject->Present_Value;
<<<<<<< HEAD
        status = cov_value_list_encode_real(value_list, present_value, in_alarm,
            fault, overridden, out_of_service);
=======
        status = cov_value_list_encode_real(
            value_list, present_value, in_alarm, fault, overridden,
            out_of_service);
>>>>>>> ebfaa5eb
    }

    return status;
}

/**
 * @brief For a given object instance-number, returns the COV-Increment value
 * @param  object_instance - object-instance number of the object
 * @return  COV-Increment value
 */
float Analog_Input_COV_Increment(uint32_t object_instance)
{
<<<<<<< HEAD
    float value = 0;
=======
    float value = 0.0f;
>>>>>>> ebfaa5eb
    struct analog_input_descr *pObject;

    pObject = Analog_Input_Object(object_instance);
    if (pObject) {
        value = pObject->COV_Increment;
    }

    return value;
}

/**
 * @brief For a given object instance-number, sets the COV-Increment value
 * @param  object_instance - object-instance number of the object
 * @param  value - COV-Increment value
 */
void Analog_Input_COV_Increment_Set(uint32_t object_instance, float value)
{
    struct analog_input_descr *pObject;

    pObject = Analog_Input_Object(object_instance);
    if (pObject) {
        pObject->COV_Increment = value;
        Analog_Input_COV_Detect(pObject, pObject->Present_Value);
    }
}

/**
 * For a given object instance-number, returns the units property value
 *
 * @param  object_instance - object-instance number of the object
 *
 * @return  units property value
 */
uint16_t Analog_Input_Units(uint32_t object_instance)
{
    uint16_t units = UNITS_NO_UNITS;
    struct analog_input_descr *pObject;

    pObject = Analog_Input_Object(object_instance);
    if (pObject) {
        units = pObject->Units;
    }

    return units;
}

/**
 * For a given object instance-number, sets the units property value
 *
 * @param object_instance - object-instance number of the object
 * @param units - units property value
 *
 * @return true if the units property value was set
 */
bool Analog_Input_Units_Set(uint32_t object_instance, uint16_t units)
{
    bool status = false;
    struct analog_input_descr *pObject;

    pObject = Analog_Input_Object(object_instance);
    if (pObject) {
        pObject->Units = units;
        status = true;
    }

    return status;
}

/**
 * @brief For a given object instance-number, returns the out-of-service
 * property value
 * @param object_instance - object-instance number of the object
 * @return out-of-service property value
 */
bool Analog_Input_Out_Of_Service(uint32_t object_instance)
{
    bool value = false;
    struct analog_input_descr *pObject;

    pObject = Analog_Input_Object(object_instance);
    if (pObject) {
        value = pObject->Out_Of_Service;
    }

    return value;
}

/**
 * @brief For a given object instance-number, sets the out-of-service property
 * value
 * @param object_instance - object-instance number of the object
 * @param value - boolean out-of-service value
 * @return true if the out-of-service property value was set
 */
void Analog_Input_Out_Of_Service_Set(uint32_t object_instance, bool value)
{
    struct analog_input_descr *pObject;

    pObject = Analog_Input_Object(object_instance);
    if (pObject) {
        if (pObject->Out_Of_Service != value) {
            pObject->Changed = true;
<<<<<<< HEAD
        }
        pObject->Out_Of_Service = value;
    }
}

#if defined(INTRINSIC_REPORTING)
/**
 * @brief Encode a EventTimeStamps property element
 * @param object_instance [in] BACnet network port object instance number
 * @param index [in] array index requested:
 *    0 to N for individual array members
 * @param apdu [out] Buffer in which the APDU contents are built, or NULL to
 * return the length of buffer if it had been built
 * @return The length of the apdu encoded or
 *   BACNET_STATUS_ERROR for ERROR_CODE_INVALID_ARRAY_INDEX
 */
static int Analog_Input_Event_Time_Stamps_Encode(
    uint32_t object_instance, BACNET_ARRAY_INDEX index, uint8_t *apdu)
{
    int apdu_len = 0, len = 0;
    struct analog_input_descr *pObject;

    pObject = Analog_Input_Object(object_instance);
    if (pObject) {
        if (index < MAX_BACNET_EVENT_TRANSITION) {
            len = encode_opening_tag(apdu, TIME_STAMP_DATETIME);
            apdu_len += len;
            if (apdu) {
                apdu += len;
            }
            len = encode_application_date(
                apdu, &pObject->Event_Time_Stamps[index].date);
            apdu_len += len;
            if (apdu) {
                apdu += len;
            }
            len = encode_application_time(
                apdu, &pObject->Event_Time_Stamps[index].time);
            apdu_len += len;
            if (apdu) {
                apdu += len;
            }
            len = encode_closing_tag(apdu, TIME_STAMP_DATETIME);
            apdu_len += len;
        } else {
            apdu_len = BACNET_STATUS_ERROR;
        }
    } else {
        apdu_len = BACNET_STATUS_ERROR;
=======
        }
        pObject->Out_Of_Service = value;
>>>>>>> ebfaa5eb
    }

    return apdu_len;
}
#endif

<<<<<<< HEAD
/**
 * @brief For a given object instance-number, handles the ReadProperty service
 * @param  rpdata - BACNET_READ_PROPERTY_DATA data, including the requested
 * property
 * @return number of bytes encoded in the APDU
=======
#if defined(INTRINSIC_REPORTING)
/**
 * @brief Encode a EventTimeStamps property element
 * @param object_instance [in] BACnet network port object instance number
 * @param index [in] array index requested:
 *    0 to N for individual array members
 * @param apdu [out] Buffer in which the APDU contents are built, or NULL to
 * return the length of buffer if it had been built
 * @return The length of the apdu encoded or
 *   BACNET_STATUS_ERROR for ERROR_CODE_INVALID_ARRAY_INDEX
 */
static int Analog_Input_Event_Time_Stamps_Encode(
    uint32_t object_instance, BACNET_ARRAY_INDEX index, uint8_t *apdu)
{
    int apdu_len = 0, len = 0;
    struct analog_input_descr *pObject;

    pObject = Analog_Input_Object(object_instance);
    if (pObject) {
        if (index < MAX_BACNET_EVENT_TRANSITION) {
            len = encode_opening_tag(apdu, TIME_STAMP_DATETIME);
            apdu_len += len;
            if (apdu) {
                apdu += len;
            }
            len = encode_application_date(
                apdu, &pObject->Event_Time_Stamps[index].date);
            apdu_len += len;
            if (apdu) {
                apdu += len;
            }
            len = encode_application_time(
                apdu, &pObject->Event_Time_Stamps[index].time);
            apdu_len += len;
            if (apdu) {
                apdu += len;
            }
            len = encode_closing_tag(apdu, TIME_STAMP_DATETIME);
            apdu_len += len;
        } else {
            apdu_len = BACNET_STATUS_ERROR;
        }
    } else {
        apdu_len = BACNET_STATUS_ERROR;
    }

    return apdu_len;
}
#endif

/**
 * @brief For a given object instance-number, handles the ReadProperty service
 * @param  rpdata Property requested, see for BACNET_READ_PROPERTY_DATA details.
 * @return apdu len, or BACNET_STATUS_ERROR on error
>>>>>>> ebfaa5eb
 */
int Analog_Input_Read_Property(BACNET_READ_PROPERTY_DATA *rpdata)
{
    int apdu_len = 0; /* return value */
    uint8_t *apdu = NULL;
    BACNET_BIT_STRING bit_string;
    BACNET_CHARACTER_STRING char_string;
<<<<<<< HEAD
=======
    float real_value = (float)1.414;
>>>>>>> ebfaa5eb
#if defined(INTRINSIC_REPORTING)
    int apdu_size = 0;
#endif
    struct analog_input_descr *pObject;

    if ((rpdata == NULL) || (rpdata->application_data == NULL) ||
        (rpdata->application_data_len == 0)) {
        return 0;
    }
    pObject = Analog_Input_Object(rpdata->object_instance);
    if (!pObject) {
        return BACNET_STATUS_ERROR;
    }
    apdu = rpdata->application_data;
#if defined(INTRINSIC_REPORTING)
    apdu_size = rpdata->application_data_len;
#endif
    switch ((int)rpdata->object_property) {
        case PROP_OBJECT_IDENTIFIER:
            apdu_len = encode_application_object_id(
                &apdu[0], Object_Type, rpdata->object_instance);
            break;
        case PROP_OBJECT_NAME:
            Analog_Input_Object_Name(rpdata->object_instance, &char_string);
            apdu_len =
                encode_application_character_string(&apdu[0], &char_string);
            break;
        case PROP_OBJECT_TYPE:
<<<<<<< HEAD
            apdu_len =
                encode_application_enumerated(&apdu[0], Object_Type);
=======
            apdu_len = encode_application_enumerated(&apdu[0], Object_Type);
>>>>>>> ebfaa5eb
            break;
        case PROP_PRESENT_VALUE:
            real_value = Analog_Input_Present_Value(rpdata->object_instance);
            apdu_len = encode_application_real(&apdu[0], real_value);
            break;
        case PROP_STATUS_FLAGS:
            bitstring_init(&bit_string);
<<<<<<< HEAD
            bitstring_set_bit(&bit_string, STATUS_FLAG_IN_ALARM,
                Analog_Input_Event_State(rpdata->object_instance) !=
                    EVENT_STATE_NORMAL);
            bitstring_set_bit(&bit_string, STATUS_FLAG_FAULT, false);
            bitstring_set_bit(&bit_string, STATUS_FLAG_OVERRIDDEN,
                pObject->Reliability != RELIABILITY_NO_FAULT_DETECTED);
            bitstring_set_bit(&bit_string, STATUS_FLAG_OUT_OF_SERVICE,
=======
            bitstring_set_bit(
                &bit_string, STATUS_FLAG_IN_ALARM,
                pObject->Event_State != EVENT_STATE_NORMAL);
            bitstring_set_bit(
                &bit_string, STATUS_FLAG_FAULT,
                pObject->Reliability != RELIABILITY_NO_FAULT_DETECTED);
            bitstring_set_bit(&bit_string, STATUS_FLAG_OVERRIDDEN, false);
            bitstring_set_bit(
                &bit_string, STATUS_FLAG_OUT_OF_SERVICE,
>>>>>>> ebfaa5eb
                pObject->Out_Of_Service);
            apdu_len = encode_application_bitstring(&apdu[0], &bit_string);
            break;
        case PROP_EVENT_STATE:
            apdu_len = encode_application_enumerated(
                &apdu[0], Analog_Input_Event_State(rpdata->object_instance));
            break;
        case PROP_RELIABILITY:
            apdu_len =
                encode_application_enumerated(&apdu[0], pObject->Reliability);
            break;
        case PROP_OUT_OF_SERVICE:
            apdu_len =
                encode_application_boolean(&apdu[0], pObject->Out_Of_Service);
            break;
        case PROP_UNITS:
            apdu_len = encode_application_enumerated(&apdu[0], pObject->Units);
            break;
        case PROP_DESCRIPTION:
<<<<<<< HEAD
            characterstring_init_ansi(&char_string,
=======
            characterstring_init_ansi(
                &char_string,
>>>>>>> ebfaa5eb
                Analog_Input_Description(rpdata->object_instance));
            apdu_len =
                encode_application_character_string(&apdu[0], &char_string);
            break;
        case PROP_COV_INCREMENT:
            apdu_len =
                encode_application_real(&apdu[0], pObject->COV_Increment);
            break;
#if defined(INTRINSIC_REPORTING)
        case PROP_TIME_DELAY:
            apdu_len =
                encode_application_unsigned(&apdu[0], pObject->Time_Delay);
            break;
        case PROP_NOTIFICATION_CLASS:
            apdu_len = encode_application_unsigned(
                &apdu[0], pObject->Notification_Class);
            break;
        case PROP_HIGH_LIMIT:
            apdu_len = encode_application_real(&apdu[0], pObject->High_Limit);
            break;
        case PROP_LOW_LIMIT:
            apdu_len = encode_application_real(&apdu[0], pObject->Low_Limit);
            break;
        case PROP_DEADBAND:
            apdu_len = encode_application_real(&apdu[0], pObject->Deadband);
            break;
        case PROP_LIMIT_ENABLE:
            bitstring_init(&bit_string);
<<<<<<< HEAD
            bitstring_set_bit(&bit_string, 0,
                (pObject->Limit_Enable & EVENT_LOW_LIMIT_ENABLE) ? true
                                                                 : false);
            bitstring_set_bit(&bit_string, 1,
=======
            bitstring_set_bit(
                &bit_string, 0,
                (pObject->Limit_Enable & EVENT_LOW_LIMIT_ENABLE) ? true
                                                                 : false);
            bitstring_set_bit(
                &bit_string, 1,
>>>>>>> ebfaa5eb
                (pObject->Limit_Enable & EVENT_HIGH_LIMIT_ENABLE) ? true
                                                                  : false);
            apdu_len = encode_application_bitstring(&apdu[0], &bit_string);
            break;
        case PROP_EVENT_ENABLE:
            bitstring_init(&bit_string);
<<<<<<< HEAD
            bitstring_set_bit(&bit_string, TRANSITION_TO_OFFNORMAL,
                (pObject->Event_Enable & EVENT_ENABLE_TO_OFFNORMAL) ? true
                                                                    : false);
            bitstring_set_bit(&bit_string, TRANSITION_TO_FAULT,
                (pObject->Event_Enable & EVENT_ENABLE_TO_FAULT) ? true : false);
            bitstring_set_bit(&bit_string, TRANSITION_TO_NORMAL,
=======
            bitstring_set_bit(
                &bit_string, TRANSITION_TO_OFFNORMAL,
                (pObject->Event_Enable & EVENT_ENABLE_TO_OFFNORMAL) ? true
                                                                    : false);
            bitstring_set_bit(
                &bit_string, TRANSITION_TO_FAULT,
                (pObject->Event_Enable & EVENT_ENABLE_TO_FAULT) ? true : false);
            bitstring_set_bit(
                &bit_string, TRANSITION_TO_NORMAL,
>>>>>>> ebfaa5eb
                (pObject->Event_Enable & EVENT_ENABLE_TO_NORMAL) ? true
                                                                 : false);
            apdu_len = encode_application_bitstring(&apdu[0], &bit_string);
            break;
        case PROP_ACKED_TRANSITIONS:
            bitstring_init(&bit_string);
<<<<<<< HEAD
            bitstring_set_bit(&bit_string, TRANSITION_TO_OFFNORMAL,
                pObject->Acked_Transitions[TRANSITION_TO_OFFNORMAL].bIsAcked);
            bitstring_set_bit(&bit_string, TRANSITION_TO_FAULT,
                pObject->Acked_Transitions[TRANSITION_TO_FAULT].bIsAcked);
            bitstring_set_bit(&bit_string, TRANSITION_TO_NORMAL,
=======
            bitstring_set_bit(
                &bit_string, TRANSITION_TO_OFFNORMAL,
                pObject->Acked_Transitions[TRANSITION_TO_OFFNORMAL].bIsAcked);
            bitstring_set_bit(
                &bit_string, TRANSITION_TO_FAULT,
                pObject->Acked_Transitions[TRANSITION_TO_FAULT].bIsAcked);
            bitstring_set_bit(
                &bit_string, TRANSITION_TO_NORMAL,
>>>>>>> ebfaa5eb
                pObject->Acked_Transitions[TRANSITION_TO_NORMAL].bIsAcked);
            apdu_len = encode_application_bitstring(&apdu[0], &bit_string);
            break;
        case PROP_NOTIFY_TYPE:
            apdu_len = encode_application_enumerated(
                &apdu[0], pObject->Notify_Type ? NOTIFY_EVENT : NOTIFY_ALARM);
            break;
        case PROP_EVENT_TIME_STAMPS:
<<<<<<< HEAD
            apdu_len = bacnet_array_encode(rpdata->object_instance,
                rpdata->array_index, Analog_Input_Event_Time_Stamps_Encode,
=======
            apdu_len = bacnet_array_encode(
                rpdata->object_instance, rpdata->array_index,
                Analog_Input_Event_Time_Stamps_Encode,
>>>>>>> ebfaa5eb
                MAX_BACNET_EVENT_TRANSITION, apdu, apdu_size);
            if (apdu_len == BACNET_STATUS_ABORT) {
                rpdata->error_code =
                    ERROR_CODE_ABORT_SEGMENTATION_NOT_SUPPORTED;
            } else if (apdu_len == BACNET_STATUS_ERROR) {
                rpdata->error_class = ERROR_CLASS_PROPERTY;
                rpdata->error_code = ERROR_CODE_INVALID_ARRAY_INDEX;
            }
            break;
#endif
        default:
            rpdata->error_class = ERROR_CLASS_PROPERTY;
            rpdata->error_code = ERROR_CODE_UNKNOWN_PROPERTY;
            apdu_len = BACNET_STATUS_ERROR;
            break;
    }
    /*  only array properties can have array options */
    if ((apdu_len >= 0) &&
        (rpdata->object_property != PROP_EVENT_TIME_STAMPS) &&
        (rpdata->array_index != BACNET_ARRAY_ALL)) {
        rpdata->error_class = ERROR_CLASS_PROPERTY;
        rpdata->error_code = ERROR_CODE_PROPERTY_IS_NOT_AN_ARRAY;
        apdu_len = BACNET_STATUS_ERROR;
    }

    return apdu_len;
}

/**
 * @brief WriteProperty handler for this object.  For the given WriteProperty
 * data, the application_data is loaded or the error flags are set.
 * @param  wp_data - BACNET_WRITE_PROPERTY_DATA data, including
 * requested data and space for the reply, or error response.
 * @return false if an error is loaded, true if no errors
 */
bool Analog_Input_Write_Property(BACNET_WRITE_PROPERTY_DATA *wp_data)
{
    bool status = false; /* return value */
    int len = 0;
    BACNET_APPLICATION_DATA_VALUE value;
    struct analog_input_descr *pObject;

    /* Valid data? */
    if (wp_data == NULL) {
        return false;
    }
    if (wp_data->application_data_len == 0) {
        return false;
    }
<<<<<<< HEAD
    pObject = Analog_Input_Object(wp_data->object_instance);
    if (!pObject) {
        return false;
    }
=======
>>>>>>> ebfaa5eb
    /* decode the some of the request */
    len = bacapp_decode_application_data(
        wp_data->application_data, wp_data->application_data_len, &value);
    /* FIXME: len < application_data_len: more data? */
    if (len < 0) {
        /* error while decoding - a value larger than we can handle */
        wp_data->error_class = ERROR_CLASS_PROPERTY;
        wp_data->error_code = ERROR_CODE_VALUE_OUT_OF_RANGE;
        return false;
    }
    /*  only array properties can have array options */
    if ((wp_data->object_property != PROP_EVENT_TIME_STAMPS) &&
        (wp_data->array_index != BACNET_ARRAY_ALL)) {
        wp_data->error_class = ERROR_CLASS_PROPERTY;
        wp_data->error_code = ERROR_CODE_PROPERTY_IS_NOT_AN_ARRAY;
        return false;
    }
<<<<<<< HEAD
=======
    pObject = Analog_Input_Object(wp_data->object_instance);
    if (!pObject) {
        return false;
    }
>>>>>>> ebfaa5eb
    switch (wp_data->object_property) {
        case PROP_PRESENT_VALUE:
            status = write_property_type_valid(
                wp_data, &value, BACNET_APPLICATION_TAG_REAL);
            if (status) {
                if (pObject->Out_Of_Service == true) {
                    Analog_Input_Present_Value_Set(
                        wp_data->object_instance, value.type.Real);
                } else {
                    wp_data->error_class = ERROR_CLASS_PROPERTY;
                    wp_data->error_code = ERROR_CODE_WRITE_ACCESS_DENIED;
                    status = false;
                }
            }
            break;
        case PROP_OUT_OF_SERVICE:
            status = write_property_type_valid(
                wp_data, &value, BACNET_APPLICATION_TAG_BOOLEAN);
            if (status) {
                Analog_Input_Out_Of_Service_Set(
                    wp_data->object_instance, value.type.Boolean);
            }
            break;
        case PROP_UNITS:
            status = write_property_type_valid(
                wp_data, &value, BACNET_APPLICATION_TAG_ENUMERATED);
            if (status) {
                pObject->Units = value.type.Enumerated;
            }
            break;
        case PROP_COV_INCREMENT:
            status = write_property_type_valid(
                wp_data, &value, BACNET_APPLICATION_TAG_REAL);
            if (status) {
                if (value.type.Real >= 0.0f) {
                    Analog_Input_COV_Increment_Set(
                        wp_data->object_instance, value.type.Real);
                } else {
                    status = false;
                    wp_data->error_class = ERROR_CLASS_PROPERTY;
                    wp_data->error_code = ERROR_CODE_VALUE_OUT_OF_RANGE;
                }
            }
            break;
#if defined(INTRINSIC_REPORTING)
        case PROP_TIME_DELAY:
            status = write_property_type_valid(
                wp_data, &value, BACNET_APPLICATION_TAG_UNSIGNED_INT);
            if (status) {
                pObject->Time_Delay = value.type.Unsigned_Int;
                pObject->Remaining_Time_Delay = pObject->Time_Delay;
            }
            break;
        case PROP_NOTIFICATION_CLASS:
            status = write_property_type_valid(
                wp_data, &value, BACNET_APPLICATION_TAG_UNSIGNED_INT);
            if (status) {
                pObject->Notification_Class = value.type.Unsigned_Int;
            }
            break;
        case PROP_HIGH_LIMIT:
            status = write_property_type_valid(
                wp_data, &value, BACNET_APPLICATION_TAG_REAL);
            if (status) {
                pObject->High_Limit = value.type.Real;
            }
            break;
        case PROP_LOW_LIMIT:
            status = write_property_type_valid(
                wp_data, &value, BACNET_APPLICATION_TAG_REAL);
            if (status) {
                pObject->Low_Limit = value.type.Real;
            }
            break;
        case PROP_DEADBAND:
            status = write_property_type_valid(
                wp_data, &value, BACNET_APPLICATION_TAG_REAL);
            if (status) {
                pObject->Deadband = value.type.Real;
            }
            break;
        case PROP_LIMIT_ENABLE:
            status = write_property_type_valid(
                wp_data, &value, BACNET_APPLICATION_TAG_BIT_STRING);
            if (status) {
                if (value.type.Bit_String.bits_used == 2) {
                    pObject->Limit_Enable = value.type.Bit_String.value[0];
                } else {
                    wp_data->error_class = ERROR_CLASS_PROPERTY;
                    wp_data->error_code = ERROR_CODE_VALUE_OUT_OF_RANGE;
                    status = false;
                }
            }
            break;
        case PROP_EVENT_ENABLE:
            status = write_property_type_valid(
                wp_data, &value, BACNET_APPLICATION_TAG_BIT_STRING);
            if (status) {
                if (value.type.Bit_String.bits_used == 3) {
                    pObject->Event_Enable = value.type.Bit_String.value[0];
                } else {
                    wp_data->error_class = ERROR_CLASS_PROPERTY;
                    wp_data->error_code = ERROR_CODE_VALUE_OUT_OF_RANGE;
                    status = false;
                }
            }
            break;
        case PROP_NOTIFY_TYPE:
            status = write_property_type_valid(
                wp_data, &value, BACNET_APPLICATION_TAG_ENUMERATED);
            if (status) {
                switch ((BACNET_NOTIFY_TYPE)value.type.Enumerated) {
                    case NOTIFY_EVENT:
                        pObject->Notify_Type = 1;
                        break;
                    case NOTIFY_ALARM:
                        pObject->Notify_Type = 0;
                        break;
                    default:
                        wp_data->error_class = ERROR_CLASS_PROPERTY;
                        wp_data->error_code = ERROR_CODE_VALUE_OUT_OF_RANGE;
                        status = false;
                        break;
                }
            }
            break;
#endif
        default:
<<<<<<< HEAD
            if (property_lists_member(Properties_Required, Properties_Optional,
=======
            if (property_lists_member(
                    Properties_Required, Properties_Optional,
>>>>>>> ebfaa5eb
                    Properties_Proprietary, wp_data->object_property)) {
                wp_data->error_class = ERROR_CLASS_PROPERTY;
                wp_data->error_code = ERROR_CODE_WRITE_ACCESS_DENIED;
            } else {
                wp_data->error_class = ERROR_CLASS_PROPERTY;
                wp_data->error_code = ERROR_CODE_UNKNOWN_PROPERTY;
            }
            break;
    }

    return status;
}

/**
 * @brief Handles the Intrinsic Reporting Service for the Analog Input Object
 * @param  object_instance - object-instance number of the object
 */
void Analog_Input_Intrinsic_Reporting(uint32_t object_instance)
{
#if defined(INTRINSIC_REPORTING)
    BACNET_EVENT_NOTIFICATION_DATA event_data = { 0 };
    BACNET_CHARACTER_STRING msgText = { 0 };
    struct analog_input_descr *CurrentAI = NULL;
    uint8_t FromState = 0;
    uint8_t ToState = 0;
    float ExceededLimit = 0.0f;
    float PresentVal = 0.0f;
    bool SendNotify = false;
    BACNET_DATE_TIME *bdatetime;

    CurrentAI = Analog_Input_Object(object_instance);
    if (!CurrentAI) {
        return;
    }
    /* check limits */
    if (!CurrentAI->Limit_Enable) {
        return; /* limits are not configured */
    }
    if (CurrentAI->Ack_notify_data.bSendAckNotify) {
        /* clean bSendAckNotify flag */
        CurrentAI->Ack_notify_data.bSendAckNotify = false;
        /* copy toState */
        ToState = CurrentAI->Ack_notify_data.EventState;
        debug_printf(
            "Analog-Input[%d]: Send AckNotification.\n", object_instance);
        characterstring_init_ansi(&msgText, "AckNotification");
        /* Notify Type */
        event_data.notifyType = NOTIFY_ACK_NOTIFICATION;
        /* Send EventNotification. */
        SendNotify = true;
    } else {
        /* actual Present_Value */
        PresentVal = Analog_Input_Present_Value(object_instance);
        FromState = CurrentAI->Event_State;
        switch (CurrentAI->Event_State) {
            case EVENT_STATE_NORMAL:
                /* A TO-OFFNORMAL event is generated under these conditions:
                   (a) the Present_Value must exceed the High_Limit for a
                   minimum period of time, specified in the Time_Delay property,
                   and (b) the HighLimitEnable flag must be set in the
                   Limit_Enable property, and
                   (c) the TO-OFFNORMAL flag must be set in the Event_Enable
                   property. */
                if ((PresentVal > CurrentAI->High_Limit) &&
                    ((CurrentAI->Limit_Enable & EVENT_HIGH_LIMIT_ENABLE) ==
                     EVENT_HIGH_LIMIT_ENABLE) &&
                    ((CurrentAI->Event_Enable & EVENT_ENABLE_TO_OFFNORMAL) ==
                     EVENT_ENABLE_TO_OFFNORMAL)) {
                    if (!CurrentAI->Remaining_Time_Delay)
                        CurrentAI->Event_State = EVENT_STATE_HIGH_LIMIT;
                    else
                        CurrentAI->Remaining_Time_Delay--;
                    break;
                }
                /* A TO-OFFNORMAL event is generated under these conditions:
                   (a) the Present_Value must exceed the Low_Limit plus the
                   Deadband for a minimum period of time, specified in the
                   Time_Delay property, and (b) the LowLimitEnable flag must be
                   set in the Limit_Enable property, and
                   (c) the TO-NORMAL flag must be set in the Event_Enable
                   property. */
                if ((PresentVal < CurrentAI->Low_Limit) &&
                    ((CurrentAI->Limit_Enable & EVENT_LOW_LIMIT_ENABLE) ==
                     EVENT_LOW_LIMIT_ENABLE) &&
                    ((CurrentAI->Event_Enable & EVENT_ENABLE_TO_OFFNORMAL) ==
                     EVENT_ENABLE_TO_OFFNORMAL)) {
                    if (!CurrentAI->Remaining_Time_Delay)
                        CurrentAI->Event_State = EVENT_STATE_LOW_LIMIT;
                    else
                        CurrentAI->Remaining_Time_Delay--;
                    break;
                }
                /* value of the object is still in the same event state */
                CurrentAI->Remaining_Time_Delay = CurrentAI->Time_Delay;
                break;
            case EVENT_STATE_HIGH_LIMIT:
                /* Once exceeded, the Present_Value must fall below the
                   High_Limit minus the Deadband before a TO-NORMAL event is
                   generated under these conditions: (a) the Present_Value must
                   fall below the High_Limit minus the Deadband for a minimum
                   period of time, specified in the Time_Delay property, and (b)
                   the HighLimitEnable flag must be set in the Limit_Enable
                   property, and (c) the TO-NORMAL flag must be set in the
                   Event_Enable property. */
                if ((PresentVal <
                     CurrentAI->High_Limit - CurrentAI->Deadband) &&
                    ((CurrentAI->Limit_Enable & EVENT_HIGH_LIMIT_ENABLE) ==
                     EVENT_HIGH_LIMIT_ENABLE) &&
                    ((CurrentAI->Event_Enable & EVENT_ENABLE_TO_NORMAL) ==
                     EVENT_ENABLE_TO_NORMAL)) {
                    if (!CurrentAI->Remaining_Time_Delay)
                        CurrentAI->Event_State = EVENT_STATE_NORMAL;
                    else
                        CurrentAI->Remaining_Time_Delay--;
                    break;
                }
                /* value of the object is still in the same event state */
                CurrentAI->Remaining_Time_Delay = CurrentAI->Time_Delay;
                break;
            case EVENT_STATE_LOW_LIMIT:
                /* Once the Present_Value has fallen below the Low_Limit,
                   the Present_Value must exceed the Low_Limit plus the Deadband
                   before a TO-NORMAL event is generated under these conditions:
                   (a) the Present_Value must exceed the Low_Limit plus the
                   Deadband for a minimum period of time, specified in the
                   Time_Delay property, and (b) the LowLimitEnable flag must be
                   set in the Limit_Enable property, and
                   (c) the TO-NORMAL flag must be set in the Event_Enable
                   property. */
                if ((PresentVal > CurrentAI->Low_Limit + CurrentAI->Deadband) &&
                    ((CurrentAI->Limit_Enable & EVENT_LOW_LIMIT_ENABLE) ==
                     EVENT_LOW_LIMIT_ENABLE) &&
                    ((CurrentAI->Event_Enable & EVENT_ENABLE_TO_NORMAL) ==
                     EVENT_ENABLE_TO_NORMAL)) {
                    if (!CurrentAI->Remaining_Time_Delay)
                        CurrentAI->Event_State = EVENT_STATE_NORMAL;
                    else
                        CurrentAI->Remaining_Time_Delay--;
                    break;
                }
                /* value of the object is still in the same event state */
                CurrentAI->Remaining_Time_Delay = CurrentAI->Time_Delay;
                break;
            default:
                return; /* shouldn't happen */
        } /* switch (FromState) */
        ToState = CurrentAI->Event_State;
        if (FromState != ToState) {
            /* Event_State has changed.
               Need to fill only the basic parameters of this type of event.
               Other parameters will be filled in common function. */
            switch (ToState) {
                case EVENT_STATE_HIGH_LIMIT:
                    ExceededLimit = CurrentAI->High_Limit;
                    characterstring_init_ansi(&msgText, "Goes to high limit");
                    break;

                case EVENT_STATE_LOW_LIMIT:
                    ExceededLimit = CurrentAI->Low_Limit;
                    characterstring_init_ansi(&msgText, "Goes to low limit");
                    break;

                case EVENT_STATE_NORMAL:
                    if (FromState == EVENT_STATE_HIGH_LIMIT) {
                        ExceededLimit = CurrentAI->High_Limit;
                        characterstring_init_ansi(
                            &msgText, "Back to normal state from high limit");
                    } else {
                        ExceededLimit = CurrentAI->Low_Limit;
                        characterstring_init_ansi(
                            &msgText, "Back to normal state from low limit");
                    }
                    break;

                default:
                    ExceededLimit = 0;
                    break;
            } /* switch (ToState) */
            debug_printf(
                "Analog-Input[%d]: Event_State goes from %s to %s.\n",
                object_instance, bactext_event_state_name(FromState),
                bactext_event_state_name(ToState));
            /* Notify Type */
            event_data.notifyType = CurrentAI->Notify_Type;

            /* Send EventNotification. */
            SendNotify = true;
        }
    }
    if (SendNotify) {
        /* Event Object Identifier */
        event_data.eventObjectIdentifier.type = Object_Type;
        event_data.eventObjectIdentifier.instance = object_instance;
        /* Time Stamp */
        event_data.timeStamp.tag = TIME_STAMP_DATETIME;
        if (event_data.notifyType != NOTIFY_ACK_NOTIFICATION) {
<<<<<<< HEAD
            bdatetime = &event_data.timeStamp.value.dateTime;
            datetime_local(&bdatetime->date, &bdatetime->time, NULL, NULL);
=======
            datetime_local(
                &event_data.timeStamp.value.dateTime.date,
                &event_data.timeStamp.value.dateTime.time, NULL, NULL);
>>>>>>> ebfaa5eb
            /* fill Event_Time_Stamps */
            switch (ToState) {
                case EVENT_STATE_HIGH_LIMIT:
                case EVENT_STATE_LOW_LIMIT:
                    datetime_copy(
                        &CurrentAI->Event_Time_Stamps[TRANSITION_TO_OFFNORMAL],
                        &event_data.timeStamp.value.dateTime);
                    break;
                case EVENT_STATE_FAULT:
                    datetime_copy(
                        &CurrentAI->Event_Time_Stamps[TRANSITION_TO_FAULT],
                        &event_data.timeStamp.value.dateTime);
                    break;
                case EVENT_STATE_NORMAL:
                    datetime_copy(
                        &CurrentAI->Event_Time_Stamps[TRANSITION_TO_NORMAL],
                        &event_data.timeStamp.value.dateTime);
                    break;
                default:
                    break;
            }
        } else {
            /* fill event_data timeStamp */
            switch (ToState) {
                case EVENT_STATE_HIGH_LIMIT:
                case EVENT_STATE_LOW_LIMIT:
                    datetime_copy(
                        &event_data.timeStamp.value.dateTime,
                        &CurrentAI->Event_Time_Stamps[TRANSITION_TO_OFFNORMAL]);
                    break;
                case EVENT_STATE_FAULT:
                    datetime_copy(
                        &event_data.timeStamp.value.dateTime,
                        &CurrentAI->Event_Time_Stamps[TRANSITION_TO_FAULT]);
                    break;
                case EVENT_STATE_NORMAL:
                    datetime_copy(
                        &event_data.timeStamp.value.dateTime,
                        &CurrentAI->Event_Time_Stamps[TRANSITION_TO_NORMAL]);
                    break;
                default:
                    break;
            }
        }
        /* Notification Class */
        event_data.notificationClass = CurrentAI->Notification_Class;
        /* Event Type */
        event_data.eventType = EVENT_OUT_OF_RANGE;
        /* Message Text */
        event_data.messageText = &msgText;
        /* Notify Type */
        /* filled before */
        /* From State */
        if (event_data.notifyType != NOTIFY_ACK_NOTIFICATION)
            event_data.fromState = FromState;
        /* To State */
        event_data.toState = CurrentAI->Event_State;
        /* Event Values */
        if (event_data.notifyType != NOTIFY_ACK_NOTIFICATION) {
            /* Value that exceeded a limit. */
            event_data.notificationParams.outOfRange.exceedingValue =
                PresentVal;
            /* Status_Flags of the referenced object. */
            bitstring_init(
                &event_data.notificationParams.outOfRange.statusFlags);
            bitstring_set_bit(
                &event_data.notificationParams.outOfRange.statusFlags,
                STATUS_FLAG_IN_ALARM,
                CurrentAI->Event_State != EVENT_STATE_NORMAL);
            bitstring_set_bit(
                &event_data.notificationParams.outOfRange.statusFlags,
                STATUS_FLAG_FAULT, false);
            bitstring_set_bit(
                &event_data.notificationParams.outOfRange.statusFlags,
                STATUS_FLAG_OVERRIDDEN, false);
            bitstring_set_bit(
                &event_data.notificationParams.outOfRange.statusFlags,
                STATUS_FLAG_OUT_OF_SERVICE, CurrentAI->Out_Of_Service);
            /* Deadband used for limit checking. */
            event_data.notificationParams.outOfRange.deadband =
                CurrentAI->Deadband;
            /* Limit that was exceeded. */
            event_data.notificationParams.outOfRange.exceededLimit =
                ExceededLimit;
        }
        /* add data from notification class */
        debug_printf(
            "Analog-Input[%d]: Notification Class[%d]-%s "
            "%u/%u/%u-%u:%u:%u.%u!\n",
            object_instance, event_data.notificationClass,
            bactext_event_type_name(event_data.eventType),
            (unsigned)event_data.timeStamp.value.dateTime.date.year,
            (unsigned)event_data.timeStamp.value.dateTime.date.month,
            (unsigned)event_data.timeStamp.value.dateTime.date.day,
            (unsigned)event_data.timeStamp.value.dateTime.time.hour,
            (unsigned)event_data.timeStamp.value.dateTime.time.min,
            (unsigned)event_data.timeStamp.value.dateTime.time.sec,
            (unsigned)event_data.timeStamp.value.dateTime.time.hundredths);
        Notification_Class_common_reporting_function(&event_data);
        /* Ack required */
        if ((event_data.notifyType != NOTIFY_ACK_NOTIFICATION) &&
            (event_data.ackRequired == true)) {
            debug_printf("Analog-Input[%d]: Ack Required!\n", object_instance);
            switch (event_data.toState) {
                case EVENT_STATE_OFFNORMAL:
                case EVENT_STATE_HIGH_LIMIT:
                case EVENT_STATE_LOW_LIMIT:
                    CurrentAI->Acked_Transitions[TRANSITION_TO_OFFNORMAL]
                        .bIsAcked = false;
                    CurrentAI->Acked_Transitions[TRANSITION_TO_OFFNORMAL]
                        .Time_Stamp = event_data.timeStamp.value.dateTime;
                    break;
                case EVENT_STATE_FAULT:
                    CurrentAI->Acked_Transitions[TRANSITION_TO_FAULT].bIsAcked =
                        false;
                    CurrentAI->Acked_Transitions[TRANSITION_TO_FAULT]
                        .Time_Stamp = event_data.timeStamp.value.dateTime;
                    break;
                case EVENT_STATE_NORMAL:
                    CurrentAI->Acked_Transitions[TRANSITION_TO_NORMAL]
                        .bIsAcked = false;
                    CurrentAI->Acked_Transitions[TRANSITION_TO_NORMAL]
                        .Time_Stamp = event_data.timeStamp.value.dateTime;
                    break;
                default: /* shouldn't happen */
                    break;
            }
        }
    }
#else
    (void)object_instance;
#endif /* defined(INTRINSIC_REPORTING) */
}

#if defined(INTRINSIC_REPORTING)
/**
 * @brief Handles getting the Event Information for the Analog Input Object
 * @param  index - index number of the object 0..count
 * @param  getevent_data - data for the Event Information
 * @return 1 if an active event is found, 0 if no active event, -1 if
 * end of list
 */
int Analog_Input_Event_Information(
    unsigned index, BACNET_GET_EVENT_INFORMATION_DATA *getevent_data)
{
    bool IsNotAckedTransitions;
    bool IsActiveEvent;
    int i;
    struct analog_input_descr *pObject;

    pObject = Analog_Input_Object_Index(index);
    if (pObject) {
        /* Event_State not equal to NORMAL */
        IsActiveEvent = (pObject->Event_State != EVENT_STATE_NORMAL);

        /* Acked_Transitions property, which has at least one of the bits
           (TO-OFFNORMAL, TO-FAULT, TONORMAL) set to FALSE. */
        IsNotAckedTransitions =
            (pObject->Acked_Transitions[TRANSITION_TO_OFFNORMAL].bIsAcked ==
<<<<<<< HEAD
                false) |
            (pObject->Acked_Transitions[TRANSITION_TO_FAULT].bIsAcked ==
                false) |
            (pObject->Acked_Transitions[TRANSITION_TO_NORMAL].bIsAcked ==
                false);
    } else
=======
             false) |
            (pObject->Acked_Transitions[TRANSITION_TO_FAULT].bIsAcked ==
             false) |
            (pObject->Acked_Transitions[TRANSITION_TO_NORMAL].bIsAcked ==
             false);
    } else {
>>>>>>> ebfaa5eb
        return -1; /* end of list  */
    }
    if ((IsActiveEvent) || (IsNotAckedTransitions)) {
        /* Object Identifier */
        getevent_data->objectIdentifier.type = Object_Type;
        getevent_data->objectIdentifier.instance =
            Analog_Input_Index_To_Instance(index);
        /* Event State */
        getevent_data->eventState = pObject->Event_State;
        /* Acknowledged Transitions */
        bitstring_init(&getevent_data->acknowledgedTransitions);
<<<<<<< HEAD
        bitstring_set_bit(&getevent_data->acknowledgedTransitions,
            TRANSITION_TO_OFFNORMAL,
            pObject->Acked_Transitions[TRANSITION_TO_OFFNORMAL].bIsAcked);
        bitstring_set_bit(&getevent_data->acknowledgedTransitions,
            TRANSITION_TO_FAULT,
            pObject->Acked_Transitions[TRANSITION_TO_FAULT].bIsAcked);
        bitstring_set_bit(&getevent_data->acknowledgedTransitions,
            TRANSITION_TO_NORMAL,
=======
        bitstring_set_bit(
            &getevent_data->acknowledgedTransitions, TRANSITION_TO_OFFNORMAL,
            pObject->Acked_Transitions[TRANSITION_TO_OFFNORMAL].bIsAcked);
        bitstring_set_bit(
            &getevent_data->acknowledgedTransitions, TRANSITION_TO_FAULT,
            pObject->Acked_Transitions[TRANSITION_TO_FAULT].bIsAcked);
        bitstring_set_bit(
            &getevent_data->acknowledgedTransitions, TRANSITION_TO_NORMAL,
>>>>>>> ebfaa5eb
            pObject->Acked_Transitions[TRANSITION_TO_NORMAL].bIsAcked);
        /* Event Time Stamps */
        for (i = 0; i < 3; i++) {
            getevent_data->eventTimeStamps[i].tag = TIME_STAMP_DATETIME;
            getevent_data->eventTimeStamps[i].value.dateTime =
                pObject->Event_Time_Stamps[i];
        }
        /* Notify Type */
        getevent_data->notifyType = pObject->Notify_Type;
        /* Event Enable */
        bitstring_init(&getevent_data->eventEnable);
<<<<<<< HEAD
        bitstring_set_bit(&getevent_data->eventEnable, TRANSITION_TO_OFFNORMAL,
            (pObject->Event_Enable & EVENT_ENABLE_TO_OFFNORMAL) ? true : false);
        bitstring_set_bit(&getevent_data->eventEnable, TRANSITION_TO_FAULT,
            (pObject->Event_Enable & EVENT_ENABLE_TO_FAULT) ? true : false);
        bitstring_set_bit(&getevent_data->eventEnable, TRANSITION_TO_NORMAL,
=======
        bitstring_set_bit(
            &getevent_data->eventEnable, TRANSITION_TO_OFFNORMAL,
            (pObject->Event_Enable & EVENT_ENABLE_TO_OFFNORMAL) ? true : false);
        bitstring_set_bit(
            &getevent_data->eventEnable, TRANSITION_TO_FAULT,
            (pObject->Event_Enable & EVENT_ENABLE_TO_FAULT) ? true : false);
        bitstring_set_bit(
            &getevent_data->eventEnable, TRANSITION_TO_NORMAL,
>>>>>>> ebfaa5eb
            (pObject->Event_Enable & EVENT_ENABLE_TO_NORMAL) ? true : false);
        /* Event Priorities */
        Notification_Class_Get_Priorities(
            pObject->Notification_Class, getevent_data->eventPriorities);

        return 1; /* active event */
    } else
        return 0; /* no active event at this index */
}

/**
 * @brief Acknowledges the Event Information for the Analog Input Object
 * @param alarmack_data - data for the Event Acknowledgement
 * @param error_code - error code for the Event Acknowledgement
 * @return 1 if successful, -1 if error, -2 if request is out-of-range
 */
int Analog_Input_Alarm_Ack(
    BACNET_ALARM_ACK_DATA *alarmack_data, BACNET_ERROR_CODE *error_code)
{
    struct analog_input_descr *CurrentAI;

    if (!alarmack_data) {
        return -1;
    }
    CurrentAI =
        Analog_Input_Object(alarmack_data->eventObjectIdentifier.instance);
    if (!CurrentAI) {
        *error_code = ERROR_CODE_UNKNOWN_OBJECT;
        return -1;
    }
    switch (alarmack_data->eventStateAcked) {
        case EVENT_STATE_OFFNORMAL:
        case EVENT_STATE_HIGH_LIMIT:
        case EVENT_STATE_LOW_LIMIT:
            if (CurrentAI->Acked_Transitions[TRANSITION_TO_OFFNORMAL]
                    .bIsAcked == false) {
                if (alarmack_data->eventTimeStamp.tag != TIME_STAMP_DATETIME) {
                    *error_code = ERROR_CODE_INVALID_TIME_STAMP;
                    return -1;
                }
                if (datetime_compare(
                        &CurrentAI->Acked_Transitions[TRANSITION_TO_OFFNORMAL]
                             .Time_Stamp,
                        &alarmack_data->eventTimeStamp.value.dateTime) > 0) {
                    *error_code = ERROR_CODE_INVALID_TIME_STAMP;
                    return -1;
                }
                /* Send ack notification */
                CurrentAI->Acked_Transitions[TRANSITION_TO_OFFNORMAL].bIsAcked =
                    true;
            } else if (
                alarmack_data->eventStateAcked == CurrentAI->Event_State) {
                /* Send ack notification */
            } else {
                *error_code = ERROR_CODE_INVALID_EVENT_STATE;
                return -1;
            }
            break;

        case EVENT_STATE_FAULT:
            if (CurrentAI->Acked_Transitions[TRANSITION_TO_FAULT].bIsAcked ==
                false) {
                if (alarmack_data->eventTimeStamp.tag != TIME_STAMP_DATETIME) {
                    *error_code = ERROR_CODE_INVALID_TIME_STAMP;
                    return -1;
                }
                if (datetime_compare(
                        &CurrentAI->Acked_Transitions[TRANSITION_TO_FAULT]
                             .Time_Stamp,
                        &alarmack_data->eventTimeStamp.value.dateTime) > 0) {
                    *error_code = ERROR_CODE_INVALID_TIME_STAMP;
                    return -1;
                }
                /* Send ack notification */
                CurrentAI->Acked_Transitions[TRANSITION_TO_FAULT].bIsAcked =
                    true;
            } else if (
                alarmack_data->eventStateAcked == CurrentAI->Event_State) {
                /* Send ack notification */
            } else {
                *error_code = ERROR_CODE_INVALID_EVENT_STATE;
                return -1;
            }
            break;

        case EVENT_STATE_NORMAL:
            if (CurrentAI->Acked_Transitions[TRANSITION_TO_NORMAL].bIsAcked ==
                false) {
                if (alarmack_data->eventTimeStamp.tag != TIME_STAMP_DATETIME) {
                    *error_code = ERROR_CODE_INVALID_TIME_STAMP;
                    return -1;
                }
                if (datetime_compare(
                        &CurrentAI->Acked_Transitions[TRANSITION_TO_NORMAL]
                             .Time_Stamp,
                        &alarmack_data->eventTimeStamp.value.dateTime) > 0) {
                    *error_code = ERROR_CODE_INVALID_TIME_STAMP;
                    return -1;
                }
                /* Send ack notification */
                CurrentAI->Acked_Transitions[TRANSITION_TO_NORMAL].bIsAcked =
                    true;
            } else if (
                alarmack_data->eventStateAcked == CurrentAI->Event_State) {
                /* Send ack notification */
            } else {
                *error_code = ERROR_CODE_INVALID_EVENT_STATE;
                return -1;
            }
            break;

        default:
            return -2;
    }
    /* Need to send AckNotification. */
    CurrentAI->Ack_notify_data.bSendAckNotify = true;
    CurrentAI->Ack_notify_data.EventState = alarmack_data->eventStateAcked;

    return 1;
}

/**
 * @brief Handles getting the Alarm Summary for the Analog Input Object
 * @param  index - index number of the object 0..count
 * @param  getalarm_data - data for the Alarm Summary
 * @return 1 if an active alarm is found, 0 if no active alarm, -1 if
 * end of list
 */
int Analog_Input_Alarm_Summary(
    unsigned index, BACNET_GET_ALARM_SUMMARY_DATA *getalarm_data)
{
    struct analog_input_descr *pObject;

    pObject = Analog_Input_Object_Index(index);
    if (pObject) {
        /* Event_State is not equal to NORMAL  and
           Notify_Type property value is ALARM */
        if ((pObject->Event_State != EVENT_STATE_NORMAL) &&
            (pObject->Notify_Type == NOTIFY_ALARM)) {
            /* Object Identifier */
            getalarm_data->objectIdentifier.type = Object_Type;
            getalarm_data->objectIdentifier.instance =
                Analog_Input_Index_To_Instance(index);
            /* Alarm State */
            getalarm_data->alarmState = pObject->Event_State;
            /* Acknowledged Transitions */
            bitstring_init(&getalarm_data->acknowledgedTransitions);
            bitstring_set_bit(
                &getalarm_data->acknowledgedTransitions,
                TRANSITION_TO_OFFNORMAL,
                pObject->Acked_Transitions[TRANSITION_TO_OFFNORMAL].bIsAcked);
<<<<<<< HEAD
            bitstring_set_bit(&getalarm_data->acknowledgedTransitions,
                TRANSITION_TO_FAULT,
                pObject->Acked_Transitions[TRANSITION_TO_FAULT].bIsAcked);
            bitstring_set_bit(&getalarm_data->acknowledgedTransitions,
                TRANSITION_TO_NORMAL,
=======
            bitstring_set_bit(
                &getalarm_data->acknowledgedTransitions, TRANSITION_TO_FAULT,
                pObject->Acked_Transitions[TRANSITION_TO_FAULT].bIsAcked);
            bitstring_set_bit(
                &getalarm_data->acknowledgedTransitions, TRANSITION_TO_NORMAL,
>>>>>>> ebfaa5eb
                pObject->Acked_Transitions[TRANSITION_TO_NORMAL].bIsAcked);
            return 1; /* active alarm */
        } else {
            return 0; /* no active alarm at this index */
        }
    } else {
        return -1; /* end of list  */
    }
}
#endif /* defined(INTRINSIC_REPORTING) */

/**
<<<<<<< HEAD
 * @brief Creates a Analog Value object
=======
 * @brief Creates a Analog Input object
>>>>>>> ebfaa5eb
 * @param object_instance - object-instance number of the object
 * @return the object-instance that was created, or BACNET_MAX_INSTANCE
 */
uint32_t Analog_Input_Create(uint32_t object_instance)
{
    struct analog_input_descr *pObject = NULL;
    int index = 0;
#if defined(INTRINSIC_REPORTING)
    unsigned j;
#endif

    if (object_instance > BACNET_MAX_INSTANCE) {
        return BACNET_MAX_INSTANCE;
    } else if (object_instance == BACNET_MAX_INSTANCE) {
        /* wildcard instance */
        /* the Object_Identifier property of the newly created object
            shall be initialized to a value that is unique within the
            responding BACnet-user device. The method used to generate
            the object identifier is a local matter.*/
        object_instance = Keylist_Next_Empty_Key(Object_List, 1);
    }
    pObject = Keylist_Data(Object_List, object_instance);
    if (!pObject) {
        pObject = calloc(1, sizeof(struct analog_input_descr));
        if (pObject) {
            pObject->Object_Name = NULL;
            pObject->Description = NULL;
            pObject->Reliability = RELIABILITY_NO_FAULT_DETECTED;
            pObject->COV_Increment = 1.0;
            pObject->Present_Value = 0.0f;
            pObject->Prior_Value = 0.0;
            pObject->Units = UNITS_PERCENT;
            pObject->Out_Of_Service = false;
            pObject->Changed = false;
            pObject->Event_State = EVENT_STATE_NORMAL;
#if defined(INTRINSIC_REPORTING)
            /* notification class not connected */
            pObject->Notification_Class = BACNET_MAX_INSTANCE;
            /* initialize Event time stamps using wildcards
            and set Acked_transitions */
            for (j = 0; j < MAX_BACNET_EVENT_TRANSITION; j++) {
                datetime_wildcard_set(&pObject->Event_Time_Stamps[j]);
                pObject->Acked_Transitions[j].bIsAcked = true;
            }
#endif
            /* add to list */
            index = Keylist_Data_Add(Object_List, object_instance, pObject);
            if (index < 0) {
                free(pObject);
                return BACNET_MAX_INSTANCE;
            }
        } else {
            return BACNET_MAX_INSTANCE;
        }
    }

    return object_instance;
}

/**
<<<<<<< HEAD
 * @brief Deletes an Analog Value object
=======
 * @brief Deletes an Analog Input object
>>>>>>> ebfaa5eb
 * @param object_instance - object-instance number of the object
 * @return true if the object-instance was deleted
 */
bool Analog_Input_Delete(uint32_t object_instance)
{
    bool status = false;
    struct analog_input_descr *pObject = NULL;

    pObject = Keylist_Data_Delete(Object_List, object_instance);
    if (pObject) {
        free(pObject);
        status = true;
    }

    return status;
}

/**
<<<<<<< HEAD
 * @brief Deletes all the Analog Values and their data
=======
 * @brief Deletes all the Analog Inputs and their data
>>>>>>> ebfaa5eb
 */
void Analog_Input_Cleanup(void)
{
    struct analog_input_descr *pObject;

    if (Object_List) {
        do {
            pObject = Keylist_Data_Pop(Object_List);
            if (pObject) {
                free(pObject);
            }
        } while (pObject);
        Keylist_Delete(Object_List);
        Object_List = NULL;
    }
}

/**
<<<<<<< HEAD
 * @brief Initializes the Analog Value object data
=======
 * @brief Initializes the Analog Input object data
>>>>>>> ebfaa5eb
 */
void Analog_Input_Init(void)
{
    if (!Object_List) {
        Object_List = Keylist_Create();
    }
#if defined(INTRINSIC_REPORTING)
    /* Set handler for GetEventInformation function */
    handler_get_event_information_set(
        Object_Type, Analog_Input_Event_Information);
    /* Set handler for AcknowledgeAlarm function */
    handler_alarm_ack_set(Object_Type, Analog_Input_Alarm_Ack);
    /* Set handler for GetAlarmSummary Service */
<<<<<<< HEAD
    handler_get_alarm_summary_set(
        Object_Type, Analog_Input_Alarm_Summary);
=======
    handler_get_alarm_summary_set(Object_Type, Analog_Input_Alarm_Summary);
>>>>>>> ebfaa5eb
#endif
}<|MERGE_RESOLUTION|>--- conflicted
+++ resolved
@@ -1,23 +1,10 @@
 /**
  * @file
-<<<<<<< HEAD
- * @brief Analog Input Objects - customize for your use
- * @author Steve Karg <skarg@users.sourceforge.net>
- * @author Krzysztof Malorny <malornykrzysztof@gmail.com>
- * @date 2005
- * @section LICENSE
- *
- * Copyright (C) 2005 Steve Karg <skarg@users.sourceforge.net>
- * Copyright (C) 2011 Krzysztof Malorny <malornykrzysztof@gmail.com>
- *
- * SPDX-License-Identifier: MIT
-=======
  * @brief A basic BACnet Analog Input Object implementation.
  * @author Steve Karg <skarg@users.sourceforge.net>
  * @author Krzysztof Malorny <malornykrzysztof@gmail.com>
  * @date 2005, 2011
  * @copyright SPDX-License-Identifier: MIT
->>>>>>> ebfaa5eb
  */
 #include <stdbool.h>
 #include <stdint.h>
@@ -38,11 +25,6 @@
 /* me! */
 #include "bacnet/basic/object/ai.h"
 
-<<<<<<< HEAD
-#define PRINTF debug_perror
-
-=======
->>>>>>> ebfaa5eb
 /* Key List for storing the object data sorted by instance number  */
 static OS_Keylist Object_List;
 /* common object type */
@@ -66,14 +48,10 @@
     -1 
 };
 
-<<<<<<< HEAD
-static const int Properties_Proprietary[] = { -1 };
-=======
 static const int Properties_Proprietary[] = { 
     -1 
 };
 /* clang-format on */
->>>>>>> ebfaa5eb
 
 /**
  * Initialize the pointers for the required, the optional and the properitary
@@ -193,15 +171,6 @@
 }
 
 /**
-<<<<<<< HEAD
- * For a given object instance-number, checks the present-value for COV
- *
- * @param  pObject - specific object with valid data
- * @param  value - floating point analog value
- */
-static void Analog_Input_COV_Detect(
-    struct analog_input_descr *pObject, float value)
-=======
  * This function is used to detect a value change,
  * using the new value compared against the prior
  * value, using a delta as threshold.
@@ -213,7 +182,6 @@
  */
 static void
 Analog_Input_COV_Detect(struct analog_input_descr *pObject, float value)
->>>>>>> ebfaa5eb
 {
     float prior_value = 0.0f;
     float cov_increment = 0.0f;
@@ -362,24 +330,14 @@
 
     pObject = Analog_Input_Object(object_instance);
     if (pObject) {
-<<<<<<< HEAD
-        if (new_name) {
-            pObject->Description = new_name;
-            status = true;
-        }
-=======
         pObject->Description = new_name;
         status = true;
->>>>>>> ebfaa5eb
     }
 
     return status;
 }
 
 /**
-<<<<<<< HEAD
- * @brief For a given object instance-number, returns the COV status
-=======
  * @brief For a given object instance-number, returns the reliability
  * @param  object_instance - object-instance number of the object
  * @return reliability property value
@@ -420,7 +378,6 @@
 
 /**
  * @brief For a given object instance-number, determines the COV status
->>>>>>> ebfaa5eb
  * @param  object_instance - object-instance number of the object
  * @return  true if the COV flag is set
  */
@@ -480,14 +437,9 @@
         }
         out_of_service = pObject->Out_Of_Service;
         present_value = pObject->Present_Value;
-<<<<<<< HEAD
-        status = cov_value_list_encode_real(value_list, present_value, in_alarm,
-            fault, overridden, out_of_service);
-=======
         status = cov_value_list_encode_real(
             value_list, present_value, in_alarm, fault, overridden,
             out_of_service);
->>>>>>> ebfaa5eb
     }
 
     return status;
@@ -500,11 +452,7 @@
  */
 float Analog_Input_COV_Increment(uint32_t object_instance)
 {
-<<<<<<< HEAD
-    float value = 0;
-=======
     float value = 0.0f;
->>>>>>> ebfaa5eb
     struct analog_input_descr *pObject;
 
     pObject = Analog_Input_Object(object_instance);
@@ -607,7 +555,6 @@
     if (pObject) {
         if (pObject->Out_Of_Service != value) {
             pObject->Changed = true;
-<<<<<<< HEAD
         }
         pObject->Out_Of_Service = value;
     }
@@ -657,67 +604,6 @@
         }
     } else {
         apdu_len = BACNET_STATUS_ERROR;
-=======
-        }
-        pObject->Out_Of_Service = value;
->>>>>>> ebfaa5eb
-    }
-
-    return apdu_len;
-}
-#endif
-
-<<<<<<< HEAD
-/**
- * @brief For a given object instance-number, handles the ReadProperty service
- * @param  rpdata - BACNET_READ_PROPERTY_DATA data, including the requested
- * property
- * @return number of bytes encoded in the APDU
-=======
-#if defined(INTRINSIC_REPORTING)
-/**
- * @brief Encode a EventTimeStamps property element
- * @param object_instance [in] BACnet network port object instance number
- * @param index [in] array index requested:
- *    0 to N for individual array members
- * @param apdu [out] Buffer in which the APDU contents are built, or NULL to
- * return the length of buffer if it had been built
- * @return The length of the apdu encoded or
- *   BACNET_STATUS_ERROR for ERROR_CODE_INVALID_ARRAY_INDEX
- */
-static int Analog_Input_Event_Time_Stamps_Encode(
-    uint32_t object_instance, BACNET_ARRAY_INDEX index, uint8_t *apdu)
-{
-    int apdu_len = 0, len = 0;
-    struct analog_input_descr *pObject;
-
-    pObject = Analog_Input_Object(object_instance);
-    if (pObject) {
-        if (index < MAX_BACNET_EVENT_TRANSITION) {
-            len = encode_opening_tag(apdu, TIME_STAMP_DATETIME);
-            apdu_len += len;
-            if (apdu) {
-                apdu += len;
-            }
-            len = encode_application_date(
-                apdu, &pObject->Event_Time_Stamps[index].date);
-            apdu_len += len;
-            if (apdu) {
-                apdu += len;
-            }
-            len = encode_application_time(
-                apdu, &pObject->Event_Time_Stamps[index].time);
-            apdu_len += len;
-            if (apdu) {
-                apdu += len;
-            }
-            len = encode_closing_tag(apdu, TIME_STAMP_DATETIME);
-            apdu_len += len;
-        } else {
-            apdu_len = BACNET_STATUS_ERROR;
-        }
-    } else {
-        apdu_len = BACNET_STATUS_ERROR;
     }
 
     return apdu_len;
@@ -728,7 +614,6 @@
  * @brief For a given object instance-number, handles the ReadProperty service
  * @param  rpdata Property requested, see for BACNET_READ_PROPERTY_DATA details.
  * @return apdu len, or BACNET_STATUS_ERROR on error
->>>>>>> ebfaa5eb
  */
 int Analog_Input_Read_Property(BACNET_READ_PROPERTY_DATA *rpdata)
 {
@@ -736,10 +621,7 @@
     uint8_t *apdu = NULL;
     BACNET_BIT_STRING bit_string;
     BACNET_CHARACTER_STRING char_string;
-<<<<<<< HEAD
-=======
     float real_value = (float)1.414;
->>>>>>> ebfaa5eb
 #if defined(INTRINSIC_REPORTING)
     int apdu_size = 0;
 #endif
@@ -768,12 +650,7 @@
                 encode_application_character_string(&apdu[0], &char_string);
             break;
         case PROP_OBJECT_TYPE:
-<<<<<<< HEAD
-            apdu_len =
-                encode_application_enumerated(&apdu[0], Object_Type);
-=======
             apdu_len = encode_application_enumerated(&apdu[0], Object_Type);
->>>>>>> ebfaa5eb
             break;
         case PROP_PRESENT_VALUE:
             real_value = Analog_Input_Present_Value(rpdata->object_instance);
@@ -781,15 +658,6 @@
             break;
         case PROP_STATUS_FLAGS:
             bitstring_init(&bit_string);
-<<<<<<< HEAD
-            bitstring_set_bit(&bit_string, STATUS_FLAG_IN_ALARM,
-                Analog_Input_Event_State(rpdata->object_instance) !=
-                    EVENT_STATE_NORMAL);
-            bitstring_set_bit(&bit_string, STATUS_FLAG_FAULT, false);
-            bitstring_set_bit(&bit_string, STATUS_FLAG_OVERRIDDEN,
-                pObject->Reliability != RELIABILITY_NO_FAULT_DETECTED);
-            bitstring_set_bit(&bit_string, STATUS_FLAG_OUT_OF_SERVICE,
-=======
             bitstring_set_bit(
                 &bit_string, STATUS_FLAG_IN_ALARM,
                 pObject->Event_State != EVENT_STATE_NORMAL);
@@ -799,7 +667,6 @@
             bitstring_set_bit(&bit_string, STATUS_FLAG_OVERRIDDEN, false);
             bitstring_set_bit(
                 &bit_string, STATUS_FLAG_OUT_OF_SERVICE,
->>>>>>> ebfaa5eb
                 pObject->Out_Of_Service);
             apdu_len = encode_application_bitstring(&apdu[0], &bit_string);
             break;
@@ -819,12 +686,8 @@
             apdu_len = encode_application_enumerated(&apdu[0], pObject->Units);
             break;
         case PROP_DESCRIPTION:
-<<<<<<< HEAD
-            characterstring_init_ansi(&char_string,
-=======
             characterstring_init_ansi(
                 &char_string,
->>>>>>> ebfaa5eb
                 Analog_Input_Description(rpdata->object_instance));
             apdu_len =
                 encode_application_character_string(&apdu[0], &char_string);
@@ -853,33 +716,18 @@
             break;
         case PROP_LIMIT_ENABLE:
             bitstring_init(&bit_string);
-<<<<<<< HEAD
-            bitstring_set_bit(&bit_string, 0,
-                (pObject->Limit_Enable & EVENT_LOW_LIMIT_ENABLE) ? true
-                                                                 : false);
-            bitstring_set_bit(&bit_string, 1,
-=======
             bitstring_set_bit(
                 &bit_string, 0,
                 (pObject->Limit_Enable & EVENT_LOW_LIMIT_ENABLE) ? true
                                                                  : false);
             bitstring_set_bit(
                 &bit_string, 1,
->>>>>>> ebfaa5eb
                 (pObject->Limit_Enable & EVENT_HIGH_LIMIT_ENABLE) ? true
                                                                   : false);
             apdu_len = encode_application_bitstring(&apdu[0], &bit_string);
             break;
         case PROP_EVENT_ENABLE:
             bitstring_init(&bit_string);
-<<<<<<< HEAD
-            bitstring_set_bit(&bit_string, TRANSITION_TO_OFFNORMAL,
-                (pObject->Event_Enable & EVENT_ENABLE_TO_OFFNORMAL) ? true
-                                                                    : false);
-            bitstring_set_bit(&bit_string, TRANSITION_TO_FAULT,
-                (pObject->Event_Enable & EVENT_ENABLE_TO_FAULT) ? true : false);
-            bitstring_set_bit(&bit_string, TRANSITION_TO_NORMAL,
-=======
             bitstring_set_bit(
                 &bit_string, TRANSITION_TO_OFFNORMAL,
                 (pObject->Event_Enable & EVENT_ENABLE_TO_OFFNORMAL) ? true
@@ -889,20 +737,12 @@
                 (pObject->Event_Enable & EVENT_ENABLE_TO_FAULT) ? true : false);
             bitstring_set_bit(
                 &bit_string, TRANSITION_TO_NORMAL,
->>>>>>> ebfaa5eb
                 (pObject->Event_Enable & EVENT_ENABLE_TO_NORMAL) ? true
                                                                  : false);
             apdu_len = encode_application_bitstring(&apdu[0], &bit_string);
             break;
         case PROP_ACKED_TRANSITIONS:
             bitstring_init(&bit_string);
-<<<<<<< HEAD
-            bitstring_set_bit(&bit_string, TRANSITION_TO_OFFNORMAL,
-                pObject->Acked_Transitions[TRANSITION_TO_OFFNORMAL].bIsAcked);
-            bitstring_set_bit(&bit_string, TRANSITION_TO_FAULT,
-                pObject->Acked_Transitions[TRANSITION_TO_FAULT].bIsAcked);
-            bitstring_set_bit(&bit_string, TRANSITION_TO_NORMAL,
-=======
             bitstring_set_bit(
                 &bit_string, TRANSITION_TO_OFFNORMAL,
                 pObject->Acked_Transitions[TRANSITION_TO_OFFNORMAL].bIsAcked);
@@ -911,7 +751,6 @@
                 pObject->Acked_Transitions[TRANSITION_TO_FAULT].bIsAcked);
             bitstring_set_bit(
                 &bit_string, TRANSITION_TO_NORMAL,
->>>>>>> ebfaa5eb
                 pObject->Acked_Transitions[TRANSITION_TO_NORMAL].bIsAcked);
             apdu_len = encode_application_bitstring(&apdu[0], &bit_string);
             break;
@@ -920,14 +759,9 @@
                 &apdu[0], pObject->Notify_Type ? NOTIFY_EVENT : NOTIFY_ALARM);
             break;
         case PROP_EVENT_TIME_STAMPS:
-<<<<<<< HEAD
-            apdu_len = bacnet_array_encode(rpdata->object_instance,
-                rpdata->array_index, Analog_Input_Event_Time_Stamps_Encode,
-=======
             apdu_len = bacnet_array_encode(
                 rpdata->object_instance, rpdata->array_index,
                 Analog_Input_Event_Time_Stamps_Encode,
->>>>>>> ebfaa5eb
                 MAX_BACNET_EVENT_TRANSITION, apdu, apdu_size);
             if (apdu_len == BACNET_STATUS_ABORT) {
                 rpdata->error_code =
@@ -977,13 +811,6 @@
     if (wp_data->application_data_len == 0) {
         return false;
     }
-<<<<<<< HEAD
-    pObject = Analog_Input_Object(wp_data->object_instance);
-    if (!pObject) {
-        return false;
-    }
-=======
->>>>>>> ebfaa5eb
     /* decode the some of the request */
     len = bacapp_decode_application_data(
         wp_data->application_data, wp_data->application_data_len, &value);
@@ -1001,13 +828,10 @@
         wp_data->error_code = ERROR_CODE_PROPERTY_IS_NOT_AN_ARRAY;
         return false;
     }
-<<<<<<< HEAD
-=======
     pObject = Analog_Input_Object(wp_data->object_instance);
     if (!pObject) {
         return false;
     }
->>>>>>> ebfaa5eb
     switch (wp_data->object_property) {
         case PROP_PRESENT_VALUE:
             status = write_property_type_valid(
@@ -1136,12 +960,8 @@
             break;
 #endif
         default:
-<<<<<<< HEAD
-            if (property_lists_member(Properties_Required, Properties_Optional,
-=======
             if (property_lists_member(
                     Properties_Required, Properties_Optional,
->>>>>>> ebfaa5eb
                     Properties_Proprietary, wp_data->object_property)) {
                 wp_data->error_class = ERROR_CLASS_PROPERTY;
                 wp_data->error_code = ERROR_CODE_WRITE_ACCESS_DENIED;
@@ -1338,14 +1158,9 @@
         /* Time Stamp */
         event_data.timeStamp.tag = TIME_STAMP_DATETIME;
         if (event_data.notifyType != NOTIFY_ACK_NOTIFICATION) {
-<<<<<<< HEAD
-            bdatetime = &event_data.timeStamp.value.dateTime;
-            datetime_local(&bdatetime->date, &bdatetime->time, NULL, NULL);
-=======
             datetime_local(
                 &event_data.timeStamp.value.dateTime.date,
                 &event_data.timeStamp.value.dateTime.time, NULL, NULL);
->>>>>>> ebfaa5eb
             /* fill Event_Time_Stamps */
             switch (ToState) {
                 case EVENT_STATE_HIGH_LIMIT:
@@ -1505,21 +1320,12 @@
            (TO-OFFNORMAL, TO-FAULT, TONORMAL) set to FALSE. */
         IsNotAckedTransitions =
             (pObject->Acked_Transitions[TRANSITION_TO_OFFNORMAL].bIsAcked ==
-<<<<<<< HEAD
-                false) |
-            (pObject->Acked_Transitions[TRANSITION_TO_FAULT].bIsAcked ==
-                false) |
-            (pObject->Acked_Transitions[TRANSITION_TO_NORMAL].bIsAcked ==
-                false);
-    } else
-=======
              false) |
             (pObject->Acked_Transitions[TRANSITION_TO_FAULT].bIsAcked ==
              false) |
             (pObject->Acked_Transitions[TRANSITION_TO_NORMAL].bIsAcked ==
              false);
     } else {
->>>>>>> ebfaa5eb
         return -1; /* end of list  */
     }
     if ((IsActiveEvent) || (IsNotAckedTransitions)) {
@@ -1531,16 +1337,6 @@
         getevent_data->eventState = pObject->Event_State;
         /* Acknowledged Transitions */
         bitstring_init(&getevent_data->acknowledgedTransitions);
-<<<<<<< HEAD
-        bitstring_set_bit(&getevent_data->acknowledgedTransitions,
-            TRANSITION_TO_OFFNORMAL,
-            pObject->Acked_Transitions[TRANSITION_TO_OFFNORMAL].bIsAcked);
-        bitstring_set_bit(&getevent_data->acknowledgedTransitions,
-            TRANSITION_TO_FAULT,
-            pObject->Acked_Transitions[TRANSITION_TO_FAULT].bIsAcked);
-        bitstring_set_bit(&getevent_data->acknowledgedTransitions,
-            TRANSITION_TO_NORMAL,
-=======
         bitstring_set_bit(
             &getevent_data->acknowledgedTransitions, TRANSITION_TO_OFFNORMAL,
             pObject->Acked_Transitions[TRANSITION_TO_OFFNORMAL].bIsAcked);
@@ -1549,7 +1345,6 @@
             pObject->Acked_Transitions[TRANSITION_TO_FAULT].bIsAcked);
         bitstring_set_bit(
             &getevent_data->acknowledgedTransitions, TRANSITION_TO_NORMAL,
->>>>>>> ebfaa5eb
             pObject->Acked_Transitions[TRANSITION_TO_NORMAL].bIsAcked);
         /* Event Time Stamps */
         for (i = 0; i < 3; i++) {
@@ -1561,13 +1356,6 @@
         getevent_data->notifyType = pObject->Notify_Type;
         /* Event Enable */
         bitstring_init(&getevent_data->eventEnable);
-<<<<<<< HEAD
-        bitstring_set_bit(&getevent_data->eventEnable, TRANSITION_TO_OFFNORMAL,
-            (pObject->Event_Enable & EVENT_ENABLE_TO_OFFNORMAL) ? true : false);
-        bitstring_set_bit(&getevent_data->eventEnable, TRANSITION_TO_FAULT,
-            (pObject->Event_Enable & EVENT_ENABLE_TO_FAULT) ? true : false);
-        bitstring_set_bit(&getevent_data->eventEnable, TRANSITION_TO_NORMAL,
-=======
         bitstring_set_bit(
             &getevent_data->eventEnable, TRANSITION_TO_OFFNORMAL,
             (pObject->Event_Enable & EVENT_ENABLE_TO_OFFNORMAL) ? true : false);
@@ -1576,7 +1364,6 @@
             (pObject->Event_Enable & EVENT_ENABLE_TO_FAULT) ? true : false);
         bitstring_set_bit(
             &getevent_data->eventEnable, TRANSITION_TO_NORMAL,
->>>>>>> ebfaa5eb
             (pObject->Event_Enable & EVENT_ENABLE_TO_NORMAL) ? true : false);
         /* Event Priorities */
         Notification_Class_Get_Priorities(
@@ -1728,19 +1515,11 @@
                 &getalarm_data->acknowledgedTransitions,
                 TRANSITION_TO_OFFNORMAL,
                 pObject->Acked_Transitions[TRANSITION_TO_OFFNORMAL].bIsAcked);
-<<<<<<< HEAD
-            bitstring_set_bit(&getalarm_data->acknowledgedTransitions,
-                TRANSITION_TO_FAULT,
-                pObject->Acked_Transitions[TRANSITION_TO_FAULT].bIsAcked);
-            bitstring_set_bit(&getalarm_data->acknowledgedTransitions,
-                TRANSITION_TO_NORMAL,
-=======
             bitstring_set_bit(
                 &getalarm_data->acknowledgedTransitions, TRANSITION_TO_FAULT,
                 pObject->Acked_Transitions[TRANSITION_TO_FAULT].bIsAcked);
             bitstring_set_bit(
                 &getalarm_data->acknowledgedTransitions, TRANSITION_TO_NORMAL,
->>>>>>> ebfaa5eb
                 pObject->Acked_Transitions[TRANSITION_TO_NORMAL].bIsAcked);
             return 1; /* active alarm */
         } else {
@@ -1753,11 +1532,7 @@
 #endif /* defined(INTRINSIC_REPORTING) */
 
 /**
-<<<<<<< HEAD
- * @brief Creates a Analog Value object
-=======
  * @brief Creates a Analog Input object
->>>>>>> ebfaa5eb
  * @param object_instance - object-instance number of the object
  * @return the object-instance that was created, or BACNET_MAX_INSTANCE
  */
@@ -1818,11 +1593,7 @@
 }
 
 /**
-<<<<<<< HEAD
- * @brief Deletes an Analog Value object
-=======
  * @brief Deletes an Analog Input object
->>>>>>> ebfaa5eb
  * @param object_instance - object-instance number of the object
  * @return true if the object-instance was deleted
  */
@@ -1841,11 +1612,7 @@
 }
 
 /**
-<<<<<<< HEAD
- * @brief Deletes all the Analog Values and their data
-=======
  * @brief Deletes all the Analog Inputs and their data
->>>>>>> ebfaa5eb
  */
 void Analog_Input_Cleanup(void)
 {
@@ -1864,11 +1631,7 @@
 }
 
 /**
-<<<<<<< HEAD
- * @brief Initializes the Analog Value object data
-=======
  * @brief Initializes the Analog Input object data
->>>>>>> ebfaa5eb
  */
 void Analog_Input_Init(void)
 {
@@ -1882,11 +1645,6 @@
     /* Set handler for AcknowledgeAlarm function */
     handler_alarm_ack_set(Object_Type, Analog_Input_Alarm_Ack);
     /* Set handler for GetAlarmSummary Service */
-<<<<<<< HEAD
-    handler_get_alarm_summary_set(
-        Object_Type, Analog_Input_Alarm_Summary);
-=======
     handler_get_alarm_summary_set(Object_Type, Analog_Input_Alarm_Summary);
->>>>>>> ebfaa5eb
 #endif
 }