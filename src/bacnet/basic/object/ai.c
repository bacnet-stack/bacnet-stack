/**
 * @file
 * @brief A basic BACnet Analog Input Object implementation.
 * @author Steve Karg <skarg@users.sourceforge.net>
 * @author Krzysztof Malorny <malornykrzysztof@gmail.com>
 * @date 2005, 2011
 * @copyright SPDX-License-Identifier: MIT
 */
#include <stdbool.h>
#include <stdint.h>
#include <stdio.h>
#include <stdlib.h>
/* BACnet Stack defines - first */
#include "bacnet/bacdef.h"
/* BACnet Stack API */
#include "bacnet/bacapp.h"
#include "bacnet/bacdcode.h"
#include "bacnet/bactext.h"
#include "bacnet/datetime.h"
#include "bacnet/proplist.h"
#include "bacnet/timestamp.h"
#include "bacnet/basic/services.h"
#include "bacnet/basic/sys/keylist.h"
#include "bacnet/basic/sys/debug.h"
/* me! */
#include "bacnet/basic/object/ai.h"

/* Key List for storing the object data sorted by instance number  */
static OS_Keylist Object_List;
/* common object type */
static const BACNET_OBJECT_TYPE Object_Type = OBJECT_ANALOG_INPUT;

/* These three arrays are used by the ReadPropertyMultiple handler */
static const int Properties_Required[] = {
    /* unordered list of required properties */
    PROP_OBJECT_IDENTIFIER, PROP_OBJECT_NAME,  PROP_OBJECT_TYPE,
    PROP_PRESENT_VALUE,     PROP_STATUS_FLAGS, PROP_EVENT_STATE,
    PROP_OUT_OF_SERVICE,    PROP_UNITS,        -1
};

static const int Properties_Optional[] = {
    /* unordered list of optional properties */
    PROP_DESCRIPTION,
    PROP_RELIABILITY,
    PROP_COV_INCREMENT,
#if defined(INTRINSIC_REPORTING)
    PROP_TIME_DELAY,
    PROP_NOTIFICATION_CLASS,
    PROP_HIGH_LIMIT,
    PROP_LOW_LIMIT,
    PROP_DEADBAND,
    PROP_LIMIT_ENABLE,
    PROP_EVENT_ENABLE,
    PROP_ACKED_TRANSITIONS,
    PROP_NOTIFY_TYPE,
    PROP_EVENT_TIME_STAMPS,
    PROP_EVENT_DETECTION_ENABLE,
#endif
    -1
};

static const int Properties_Proprietary[] = { -1 };

/**
 * Initialize the pointers for the required, the optional and the properitary
 * value properties.
 *
 * @param pRequired - Pointer to the pointer of required values.
 * @param pOptional - Pointer to the pointer of optional values.
 * @param pProprietary - Pointer to the pointer of properitary values.
 */
void Analog_Input_Property_Lists(
    const int **pRequired, const int **pOptional, const int **pProprietary)
{
    if (pRequired) {
        *pRequired = Properties_Required;
    }
    if (pOptional) {
        *pOptional = Properties_Optional;
    }
    if (pProprietary) {
        *pProprietary = Properties_Proprietary;
    }

    return;
}

/**
 * @brief Gets an object from the list using an instance number as the key
 * @param  object_instance - object-instance number of the object
 * @return object found in the list, or NULL if not found
 */
static struct analog_input_descr *Analog_Input_Object(uint32_t object_instance)
{
    return Keylist_Data(Object_List, object_instance);
}

#if defined(INTRINSIC_REPORTING)
/**
 * @brief Gets an object from the list using its index in the list
 * @param index - index of the object in the list
 * @return object found in the list, or NULL if not found
 */
static struct analog_input_descr *Analog_Input_Object_Index(int index)
{
    return Keylist_Data_Index(Object_List, index);
}
#endif

/**
 * @brief Determines if a given object instance is valid
 * @param  object_instance - object-instance number of the object
 * @return  true if the instance is valid, and false if not
 */
bool Analog_Input_Valid_Instance(uint32_t object_instance)
{
    struct analog_input_descr *pObject;

    pObject = Analog_Input_Object(object_instance);
    if (pObject) {
        return true;
    }

    return false;
}

/**
 * @brief Determines the number of objects
 * @return  Number of objects
 */
unsigned Analog_Input_Count(void)
{
    return Keylist_Count(Object_List);
}

/**
 * @brief Determines the object instance-number for a given 0..(N-1) index
 * of objects where N is Analog_Input_Count().
 * @param  index - 0..(N-1) where N is Analog_Input_Count().
 * @return  object instance-number for the given index
 */
uint32_t Analog_Input_Index_To_Instance(unsigned index)
{
    KEY key = UINT32_MAX;

    Keylist_Index_Key(Object_List, index, &key);

    return key;
}

/**
 * @brief For a given object instance-number, determines a 0..(N-1) index
 * of objects where N is Analog_Input_Count().
 * @param  object_instance - object-instance number of the object
 * @return  index for the given instance-number, or >= Analog_Input_Count()
 * if not valid.
 */
unsigned Analog_Input_Instance_To_Index(uint32_t object_instance)
{
    return Keylist_Index(Object_List, object_instance);
}

/**
 * @brief For a given object instance-number, determines the present-value
 * @param  object_instance - object-instance number of the object
 * @return  present-value of the object
 */
float Analog_Input_Present_Value(uint32_t object_instance)
{
    float value = 0.0f;
    struct analog_input_descr *pObject;

    pObject = Analog_Input_Object(object_instance);
    if (pObject) {
        value = pObject->Present_Value;
    }

    return value;
}

/**
 * This function is used to detect a value change,
 * using the new value compared against the prior
 * value, using a delta as threshold.
 *
 * This method will update the COV-changed attribute.
 *
 * @param index  Object index
 * @param value  Given present value.
 */
static void
Analog_Input_COV_Detect(struct analog_input_descr *pObject, float value)
{
    float prior_value = 0.0f;
    float cov_increment = 0.0f;
    float cov_delta = 0.0f;

    if (pObject) {
        prior_value = pObject->Prior_Value;
        cov_increment = pObject->COV_Increment;
        if (prior_value > value) {
            cov_delta = prior_value - value;
        } else {
            cov_delta = value - prior_value;
        }
        if (cov_delta >= cov_increment) {
            pObject->Changed = true;
            pObject->Prior_Value = value;
        }
    }
}

/**
 * For a given object instance-number, sets the present-value
 *
 * @param  object_instance - object-instance number of the object
 * @param  value - floating point analog value
 * @return  true if values are within range and present-value is set.
 */
void Analog_Input_Present_Value_Set(uint32_t object_instance, float value)
{
    struct analog_input_descr *pObject;

    pObject = Analog_Input_Object(object_instance);
    if (pObject) {
        Analog_Input_COV_Detect(pObject, value);
        pObject->Present_Value = value;
    }
}

/**
 * For a given object instance-number, return the name.
 *
 * Note: the object name must be unique within this device
 *
 * @param  object_instance - object-instance number of the object
 * @param  object_name - object name/string pointer
 *
 * @return  true/false
 */
bool Analog_Input_Object_Name(
    uint32_t object_instance, BACNET_CHARACTER_STRING *object_name)
{
    char text_string[32] = "";
    bool status = false;
    struct analog_input_descr *pObject;

    pObject = Analog_Input_Object(object_instance);
    if (pObject) {
        if (pObject->Object_Name) {
            status =
                characterstring_init_ansi(object_name, pObject->Object_Name);
        } else {
            snprintf(
                text_string, sizeof(text_string), "ANALOG INPUT %lu",
                (unsigned long)object_instance);
            status = characterstring_init_ansi(object_name, text_string);
        }
    }

    return status;
}

/**
 * For a given object instance-number, sets the object-name
 *
 * @param  object_instance - object-instance number of the object
 * @param  new_name - holds the object-name to be set
 *
 * @return  true if object-name was set
 */
bool Analog_Input_Name_Set(uint32_t object_instance, const char *new_name)
{
    bool status = false;
    struct analog_input_descr *pObject;

    pObject = Analog_Input_Object(object_instance);
    if (pObject) {
        status = true;
        pObject->Object_Name = new_name;
    }

    return status;
}

/**
 * @brief Return the object name C string
 * @param object_instance [in] BACnet object instance number
 * @return object name or NULL if not found
 */
const char *Analog_Input_Name_ASCII(uint32_t object_instance)
{
    const char *name = NULL;
    struct analog_input_descr *pObject;

    pObject = Analog_Input_Object(object_instance);
    if (pObject) {
        name = pObject->Object_Name;
    }

    return name;
}

/**
 * For a given object instance-number, gets the event-state property value
 *
 * @param  object_instance - object-instance number of the object
 *
 * @return  event-state property value
 */
unsigned Analog_Input_Event_State(uint32_t object_instance)
{
    unsigned state = EVENT_STATE_NORMAL;
#if defined(INTRINSIC_REPORTING)
    struct analog_input_descr *pObject;

    pObject = Analog_Input_Object(object_instance);

    if (pObject) {
        state = pObject->Event_State;
    }
#else
    (void)object_instance;
#endif

    return state;
}

#if defined(INTRINSIC_REPORTING)
/**
 * For a given object instance-number, gets the event-detection-enable property
 * value
 *
 * @param  object_instance - object-instance number of the object
 *
 * @return  event-detection-enable property value
 */
bool Analog_Input_Event_Detection_Enable(uint32_t object_instance)
{
    bool retval = false;

    struct analog_input_descr *pObject = Analog_Input_Object(object_instance);

    if (pObject) {
        retval = pObject->Event_Detection_Enable;
    }

    return retval;
}

/**
 * For a given object instance-number, sets the event-detection-enable property
 * value
 *
 * @param  object_instance - object-instance number of the object
 *
 * @return  event-detection-enable property value
 */
bool Analog_Input_Event_Detection_Enable_Set(
    uint32_t object_instance, bool value)
{
    bool retval = false;

    struct analog_input_descr *pObject = Analog_Input_Object(object_instance);

    if (pObject) {
        pObject->Event_Detection_Enable = value;
        retval = true;
    }

    return retval;
}
#endif

/**
 * @brief For a given object instance-number, returns the description
 * @param  object_instance - object-instance number of the object
 * @return description text or NULL if not found
 */
const char *Analog_Input_Description(uint32_t object_instance)
{
    const char *name = NULL;
    const struct analog_input_descr *pObject;

    pObject = Analog_Input_Object(object_instance);
    if (pObject) {
        name = pObject->Description;
    }

    return name;
}

/**
 * @brief For a given object instance-number, sets the description
 * @param  object_instance - object-instance number of the object
 * @param  new_name - holds the description to be set
 * @return  true if object-name was set
 */
bool Analog_Input_Description_Set(
    uint32_t object_instance, const char *new_name)
{
    bool status = false; /* return value */
    struct analog_input_descr *pObject;

    pObject = Analog_Input_Object(object_instance);
    if (pObject) {
        pObject->Description = new_name;
        status = true;
    }

    return status;
}

/**
 * @brief For a given object instance-number, returns the reliability
 * @param  object_instance - object-instance number of the object
 * @return reliability property value
 */
BACNET_RELIABILITY Analog_Input_Reliability(uint32_t object_instance)
{
    BACNET_RELIABILITY value = RELIABILITY_NO_FAULT_DETECTED;
    struct analog_input_descr *pObject;

    pObject = Analog_Input_Object(object_instance);
    if (pObject) {
        value = pObject->Reliability;
    }

    return value;
}

/**
 * @brief For a given object, gets the Fault status flag
 * @param  object_instance - object-instance number of the object
 * @return  true the status flag is in Fault
 */
static bool Analog_Input_Object_Fault(const struct analog_input_descr *pObject)
{
    bool fault = false;

    if (pObject) {
        if (pObject->Reliability != RELIABILITY_NO_FAULT_DETECTED) {
            fault = true;
        }
    }

    return fault;
}

/**
 * @brief For a given object instance-number, sets the reliability
 * @param  object_instance - object-instance number of the object
 * @param  value - reliability property value
 * @return  true if the reliability property value was set
 */
bool Analog_Input_Reliability_Set(
    uint32_t object_instance, BACNET_RELIABILITY value)
{
    bool status = false;
    bool fault = false;
    struct analog_input_descr *pObject;

    pObject = Analog_Input_Object(object_instance);
    if (pObject) {
        fault = Analog_Input_Object_Fault(pObject);
        pObject->Reliability = value;
        if (fault != Analog_Input_Object_Fault(pObject)) {
            pObject->Changed = true;
        }
        status = true;
    }

    return status;
}

/**
 * @brief For a given object instance-number, gets the Fault status flag
 * @param  object_instance - object-instance number of the object
 * @return  true the status flag is in Fault
 */
static bool Analog_Input_Fault(uint32_t object_instance)
{
    struct analog_input_descr *pObject;

    pObject = Analog_Input_Object(object_instance);

    return Analog_Input_Object_Fault(pObject);
}

/**
 * @brief For a given object instance-number, determines the COV status
 * @param  object_instance - object-instance number of the object
 * @return  true if the COV flag is set
 */
bool Analog_Input_Change_Of_Value(uint32_t object_instance)
{
    bool changed = false;
    struct analog_input_descr *pObject;

    pObject = Analog_Input_Object(object_instance);
    if (pObject) {
        changed = pObject->Changed;
    }

    return changed;
}

/**
 * @brief For a given object instance-number, clears the COV flag
 * @param  object_instance - object-instance number of the object
 */
void Analog_Input_Change_Of_Value_Clear(uint32_t object_instance)
{
    struct analog_input_descr *pObject;

    pObject = Analog_Input_Object(object_instance);
    if (pObject) {
        pObject->Changed = false;
    }
}

/**
 * For a given object instance-number, loads the value_list with the COV data.
 *
 * @param  object_instance - object-instance number of the object
 * @param  value_list - list of COV data
 *
 * @return  true if the value list is encoded
 */
bool Analog_Input_Encode_Value_List(
    uint32_t object_instance, BACNET_PROPERTY_VALUE *value_list)
{
    bool status = false;
    bool in_alarm = false;
    bool out_of_service = false;
    bool fault = false;
    const bool overridden = false;
    float present_value = 0.0f;
    struct analog_input_descr *pObject;

    pObject = Analog_Input_Object(object_instance);
    if (pObject) {
        if (pObject->Event_State != EVENT_STATE_NORMAL) {
            in_alarm = true;
        }
        if (pObject->Reliability != RELIABILITY_NO_FAULT_DETECTED) {
            fault = true;
        }
        out_of_service = pObject->Out_Of_Service;
        present_value = pObject->Present_Value;
        status = cov_value_list_encode_real(
            value_list, present_value, in_alarm, fault, overridden,
            out_of_service);
    }

    return status;
}

/**
 * @brief For a given object instance-number, returns the COV-Increment value
 * @param  object_instance - object-instance number of the object
 * @return  COV-Increment value
 */
float Analog_Input_COV_Increment(uint32_t object_instance)
{
    float value = 0.0f;
    struct analog_input_descr *pObject;

    pObject = Analog_Input_Object(object_instance);
    if (pObject) {
        value = pObject->COV_Increment;
    }

    return value;
}

/**
 * @brief For a given object instance-number, sets the COV-Increment value
 * @param  object_instance - object-instance number of the object
 * @param  value - COV-Increment value
 */
void Analog_Input_COV_Increment_Set(uint32_t object_instance, float value)
{
    struct analog_input_descr *pObject;

    pObject = Analog_Input_Object(object_instance);
    if (pObject) {
        pObject->COV_Increment = value;
        Analog_Input_COV_Detect(pObject, pObject->Present_Value);
    }
}

/**
 * For a given object instance-number, returns the units property value
 *
 * @param  object_instance - object-instance number of the object
 *
 * @return  units property value
 */
BACNET_ENGINEERING_UNITS Analog_Input_Units(uint32_t object_instance)
{
    BACNET_ENGINEERING_UNITS units = UNITS_NO_UNITS;
    struct analog_input_descr *pObject;

    pObject = Analog_Input_Object(object_instance);
    if (pObject) {
        units = pObject->Units;
    }

    return units;
}

/**
 * For a given object instance-number, sets the units property value
 *
 * @param object_instance - object-instance number of the object
 * @param units - units property value
 *
 * @return true if the units property value was set
 */
bool Analog_Input_Units_Set(
    uint32_t object_instance, BACNET_ENGINEERING_UNITS units)
{
    bool status = false;
    struct analog_input_descr *pObject;

    pObject = Analog_Input_Object(object_instance);
    if (pObject) {
        pObject->Units = units;
        status = true;
    }

    return status;
}

/**
 * @brief For a given object instance-number, returns the out-of-service
 * property value
 * @param object_instance - object-instance number of the object
 * @return out-of-service property value
 */
bool Analog_Input_Out_Of_Service(uint32_t object_instance)
{
    bool value = false;
    struct analog_input_descr *pObject;

    pObject = Analog_Input_Object(object_instance);
    if (pObject) {
        value = pObject->Out_Of_Service;
    }

    return value;
}

/**
 * @brief For a given object instance-number, sets the out-of-service property
 * value
 * @param object_instance - object-instance number of the object
 * @param value - boolean out-of-service value
 * @return true if the out-of-service property value was set
 */
void Analog_Input_Out_Of_Service_Set(uint32_t object_instance, bool value)
{
    struct analog_input_descr *pObject;

    pObject = Analog_Input_Object(object_instance);
    if (pObject) {
        if (pObject->Out_Of_Service != value) {
            pObject->Changed = true;
        }
        pObject->Out_Of_Service = value;
    }
}

#if defined(INTRINSIC_REPORTING)
/**
 * @brief Encode a EventTimeStamps property element
 * @param object_instance [in] BACnet network port object instance number
 * @param index [in] array index requested:
 *    0 to N for individual array members
 * @param apdu [out] Buffer in which the APDU contents are built, or NULL to
 * return the length of buffer if it had been built
 * @return The length of the apdu encoded or
 *   BACNET_STATUS_ERROR for ERROR_CODE_INVALID_ARRAY_INDEX
 */
static int Analog_Input_Event_Time_Stamps_Encode(
    uint32_t object_instance, BACNET_ARRAY_INDEX index, uint8_t *apdu)
{
    int apdu_len = 0, len = 0;
    struct analog_input_descr *pObject;

    pObject = Analog_Input_Object(object_instance);
    if (pObject) {
        if (index < MAX_BACNET_EVENT_TRANSITION) {
            len = encode_opening_tag(apdu, TIME_STAMP_DATETIME);
            apdu_len += len;
            if (apdu) {
                apdu += len;
            }
            len = encode_application_date(
                apdu, &pObject->Event_Time_Stamps[index].date);
            apdu_len += len;
            if (apdu) {
                apdu += len;
            }
            len = encode_application_time(
                apdu, &pObject->Event_Time_Stamps[index].time);
            apdu_len += len;
            if (apdu) {
                apdu += len;
            }
            len = encode_closing_tag(apdu, TIME_STAMP_DATETIME);
            apdu_len += len;
        } else {
            apdu_len = BACNET_STATUS_ERROR;
        }
    } else {
        apdu_len = BACNET_STATUS_ERROR;
    }

    return apdu_len;
}
#endif

/**
 * @brief For a given object instance-number, handles the ReadProperty service
 * @param  rpdata Property requested, see for BACNET_READ_PROPERTY_DATA details.
 * @return apdu len, or BACNET_STATUS_ERROR on error
 */
int Analog_Input_Read_Property(BACNET_READ_PROPERTY_DATA *rpdata)
{
    int apdu_len = 0; /* return value */
    uint8_t *apdu = NULL;
    BACNET_BIT_STRING bit_string;
    BACNET_CHARACTER_STRING char_string;
    float real_value = (float)1.414;
    bool state = false;
#if defined(INTRINSIC_REPORTING)
    int apdu_size = 0;
#endif
    struct analog_input_descr *pObject;

    if ((rpdata == NULL) || (rpdata->application_data == NULL) ||
        (rpdata->application_data_len == 0)) {
        return 0;
    }
    pObject = Analog_Input_Object(rpdata->object_instance);
    if (!pObject) {
        return BACNET_STATUS_ERROR;
    }
    apdu = rpdata->application_data;
#if defined(INTRINSIC_REPORTING)
    apdu_size = rpdata->application_data_len;
#endif
    switch ((int)rpdata->object_property) {
        case PROP_OBJECT_IDENTIFIER:
            apdu_len = encode_application_object_id(
                &apdu[0], Object_Type, rpdata->object_instance);
            break;
        case PROP_OBJECT_NAME:
            Analog_Input_Object_Name(rpdata->object_instance, &char_string);
            apdu_len =
                encode_application_character_string(&apdu[0], &char_string);
            break;
        case PROP_OBJECT_TYPE:
            apdu_len = encode_application_enumerated(&apdu[0], Object_Type);
            break;
        case PROP_PRESENT_VALUE:
            real_value = Analog_Input_Present_Value(rpdata->object_instance);
            apdu_len = encode_application_real(&apdu[0], real_value);
            break;
        case PROP_STATUS_FLAGS:
            bitstring_init(&bit_string);
            bitstring_set_bit(
                &bit_string, STATUS_FLAG_IN_ALARM,
                pObject->Event_State != EVENT_STATE_NORMAL);
            state = Analog_Input_Fault(rpdata->object_instance);
            bitstring_set_bit(&bit_string, STATUS_FLAG_FAULT, state);
            bitstring_set_bit(&bit_string, STATUS_FLAG_OVERRIDDEN, false);
            state = Analog_Input_Out_Of_Service(rpdata->object_instance);
            bitstring_set_bit(&bit_string, STATUS_FLAG_OUT_OF_SERVICE, state);
            apdu_len = encode_application_bitstring(&apdu[0], &bit_string);
            break;
        case PROP_EVENT_STATE:
            apdu_len = encode_application_enumerated(
                &apdu[0], Analog_Input_Event_State(rpdata->object_instance));
            break;
        case PROP_RELIABILITY:
            apdu_len =
                encode_application_enumerated(&apdu[0], pObject->Reliability);
            break;
        case PROP_OUT_OF_SERVICE:
            apdu_len =
                encode_application_boolean(&apdu[0], pObject->Out_Of_Service);
            break;
        case PROP_UNITS:
            apdu_len = encode_application_enumerated(&apdu[0], pObject->Units);
            break;
        case PROP_DESCRIPTION:
            characterstring_init_ansi(
                &char_string,
                Analog_Input_Description(rpdata->object_instance));
            apdu_len =
                encode_application_character_string(&apdu[0], &char_string);
            break;
        case PROP_COV_INCREMENT:
            apdu_len =
                encode_application_real(&apdu[0], pObject->COV_Increment);
            break;
#if defined(INTRINSIC_REPORTING)
        case PROP_TIME_DELAY:
            apdu_len =
                encode_application_unsigned(&apdu[0], pObject->Time_Delay);
            break;
        case PROP_NOTIFICATION_CLASS:
            apdu_len = encode_application_unsigned(
                &apdu[0], pObject->Notification_Class);
            break;
        case PROP_HIGH_LIMIT:
            apdu_len = encode_application_real(&apdu[0], pObject->High_Limit);
            break;
        case PROP_LOW_LIMIT:
            apdu_len = encode_application_real(&apdu[0], pObject->Low_Limit);
            break;
        case PROP_DEADBAND:
            apdu_len = encode_application_real(&apdu[0], pObject->Deadband);
            break;
        case PROP_LIMIT_ENABLE:
            bitstring_init(&bit_string);
            bitstring_set_bit(
                &bit_string, 0,
                (pObject->Limit_Enable & EVENT_LOW_LIMIT_ENABLE) ? true
                                                                 : false);
            bitstring_set_bit(
                &bit_string, 1,
                (pObject->Limit_Enable & EVENT_HIGH_LIMIT_ENABLE) ? true
                                                                  : false);
            apdu_len = encode_application_bitstring(&apdu[0], &bit_string);
            break;
        case PROP_EVENT_ENABLE:
            bitstring_init(&bit_string);
            bitstring_set_bit(
                &bit_string, TRANSITION_TO_OFFNORMAL,
                (pObject->Event_Enable & EVENT_ENABLE_TO_OFFNORMAL) ? true
                                                                    : false);
            bitstring_set_bit(
                &bit_string, TRANSITION_TO_FAULT,
                (pObject->Event_Enable & EVENT_ENABLE_TO_FAULT) ? true : false);
            bitstring_set_bit(
                &bit_string, TRANSITION_TO_NORMAL,
                (pObject->Event_Enable & EVENT_ENABLE_TO_NORMAL) ? true
                                                                 : false);
            apdu_len = encode_application_bitstring(&apdu[0], &bit_string);
            break;
        case PROP_EVENT_DETECTION_ENABLE:
            apdu_len = encode_application_boolean(
                &apdu[0], pObject->Event_Detection_Enable);
            break;
        case PROP_ACKED_TRANSITIONS:
            bitstring_init(&bit_string);
            bitstring_set_bit(
                &bit_string, TRANSITION_TO_OFFNORMAL,
                pObject->Acked_Transitions[TRANSITION_TO_OFFNORMAL].bIsAcked);
            bitstring_set_bit(
                &bit_string, TRANSITION_TO_FAULT,
                pObject->Acked_Transitions[TRANSITION_TO_FAULT].bIsAcked);
            bitstring_set_bit(
                &bit_string, TRANSITION_TO_NORMAL,
                pObject->Acked_Transitions[TRANSITION_TO_NORMAL].bIsAcked);
            apdu_len = encode_application_bitstring(&apdu[0], &bit_string);
            break;
        case PROP_NOTIFY_TYPE:
            apdu_len = encode_application_enumerated(
                &apdu[0], pObject->Notify_Type ? NOTIFY_EVENT : NOTIFY_ALARM);
            break;
        case PROP_EVENT_TIME_STAMPS:
            apdu_len = bacnet_array_encode(
                rpdata->object_instance, rpdata->array_index,
                Analog_Input_Event_Time_Stamps_Encode,
                MAX_BACNET_EVENT_TRANSITION, apdu, apdu_size);
            if (apdu_len == BACNET_STATUS_ABORT) {
                rpdata->error_code =
                    ERROR_CODE_ABORT_SEGMENTATION_NOT_SUPPORTED;
            } else if (apdu_len == BACNET_STATUS_ERROR) {
                rpdata->error_class = ERROR_CLASS_PROPERTY;
                rpdata->error_code = ERROR_CODE_INVALID_ARRAY_INDEX;
            }
            break;
#endif
        default:
            rpdata->error_class = ERROR_CLASS_PROPERTY;
            rpdata->error_code = ERROR_CODE_UNKNOWN_PROPERTY;
            apdu_len = BACNET_STATUS_ERROR;
            break;
    }

    return apdu_len;
}

/**
 * @brief WriteProperty handler for this object.  For the given WriteProperty
 * data, the application_data is loaded or the error flags are set.
 * @param  wp_data - BACNET_WRITE_PROPERTY_DATA data, including
 * requested data and space for the reply, or error response.
 * @return false if an error is loaded, true if no errors
 */
bool Analog_Input_Write_Property(BACNET_WRITE_PROPERTY_DATA *wp_data)
{
    bool status = false; /* return value */
    int len = 0;
    BACNET_APPLICATION_DATA_VALUE value = { 0 };
    struct analog_input_descr *pObject;

    /* Valid data? */
    if (wp_data == NULL) {
        return false;
    }
    if (wp_data->application_data_len == 0) {
        return false;
    }
    /* decode the some of the request */
    len = bacapp_decode_application_data(
        wp_data->application_data, wp_data->application_data_len, &value);
    /* FIXME: len < application_data_len: more data? */
    if (len < 0) {
        /* error while decoding - a value larger than we can handle */
        wp_data->error_class = ERROR_CLASS_PROPERTY;
        wp_data->error_code = ERROR_CODE_VALUE_OUT_OF_RANGE;
        return false;
    }
    pObject = Analog_Input_Object(wp_data->object_instance);
    if (!pObject) {
        return false;
    }
    switch (wp_data->object_property) {
        case PROP_PRESENT_VALUE:
            status = write_property_type_valid(
                wp_data, &value, BACNET_APPLICATION_TAG_REAL);
            if (status) {
                if (pObject->Out_Of_Service == true) {
                    Analog_Input_Present_Value_Set(
                        wp_data->object_instance, value.type.Real);
                } else {
                    wp_data->error_class = ERROR_CLASS_PROPERTY;
                    wp_data->error_code = ERROR_CODE_WRITE_ACCESS_DENIED;
                    status = false;
                }
            }
            break;
        case PROP_OUT_OF_SERVICE:
            status = write_property_type_valid(
                wp_data, &value, BACNET_APPLICATION_TAG_BOOLEAN);
            if (status) {
                Analog_Input_Out_Of_Service_Set(
                    wp_data->object_instance, value.type.Boolean);
            }
            break;
        case PROP_UNITS:
            status = write_property_type_valid(
                wp_data, &value, BACNET_APPLICATION_TAG_ENUMERATED);
            if (status) {
<<<<<<< HEAD
                pObject->Units =
                    (BACNET_ENGINEERING_UNITS)value.type.Enumerated;
=======
                if (value.type.Enumerated <= UINT16_MAX) {
                    pObject->Units = value.type.Enumerated;
                } else {
                    status = false;
                    wp_data->error_class = ERROR_CLASS_PROPERTY;
                    wp_data->error_code = ERROR_CODE_VALUE_OUT_OF_RANGE;
                }
>>>>>>> 814eea5f
            }
            break;
        case PROP_COV_INCREMENT:
            status = write_property_type_valid(
                wp_data, &value, BACNET_APPLICATION_TAG_REAL);
            if (status) {
                if (value.type.Real >= 0.0f) {
                    Analog_Input_COV_Increment_Set(
                        wp_data->object_instance, value.type.Real);
                } else {
                    status = false;
                    wp_data->error_class = ERROR_CLASS_PROPERTY;
                    wp_data->error_code = ERROR_CODE_VALUE_OUT_OF_RANGE;
                }
            }
            break;
#if defined(INTRINSIC_REPORTING)
        case PROP_TIME_DELAY:
            status = write_property_type_valid(
                wp_data, &value, BACNET_APPLICATION_TAG_UNSIGNED_INT);
            if (status) {
                pObject->Time_Delay = value.type.Unsigned_Int;
                pObject->Remaining_Time_Delay = pObject->Time_Delay;
            }
            break;
        case PROP_NOTIFICATION_CLASS:
            status = write_property_type_valid(
                wp_data, &value, BACNET_APPLICATION_TAG_UNSIGNED_INT);
            if (status) {
                pObject->Notification_Class = value.type.Unsigned_Int;
            }
            break;
        case PROP_HIGH_LIMIT:
            status = write_property_type_valid(
                wp_data, &value, BACNET_APPLICATION_TAG_REAL);
            if (status) {
                pObject->High_Limit = value.type.Real;
            }
            break;
        case PROP_LOW_LIMIT:
            status = write_property_type_valid(
                wp_data, &value, BACNET_APPLICATION_TAG_REAL);
            if (status) {
                pObject->Low_Limit = value.type.Real;
            }
            break;
        case PROP_DEADBAND:
            status = write_property_type_valid(
                wp_data, &value, BACNET_APPLICATION_TAG_REAL);
            if (status) {
                pObject->Deadband = value.type.Real;
            }
            break;
        case PROP_LIMIT_ENABLE:
            status = write_property_type_valid(
                wp_data, &value, BACNET_APPLICATION_TAG_BIT_STRING);
            if (status) {
                if (value.type.Bit_String.bits_used == 2) {
                    pObject->Limit_Enable = value.type.Bit_String.value[0];
                } else {
                    wp_data->error_class = ERROR_CLASS_PROPERTY;
                    wp_data->error_code = ERROR_CODE_VALUE_OUT_OF_RANGE;
                    status = false;
                }
            }
            break;
        case PROP_EVENT_ENABLE:
            status = write_property_type_valid(
                wp_data, &value, BACNET_APPLICATION_TAG_BIT_STRING);
            if (status) {
                if (value.type.Bit_String.bits_used == 3) {
                    pObject->Event_Enable = value.type.Bit_String.value[0];
                } else {
                    wp_data->error_class = ERROR_CLASS_PROPERTY;
                    wp_data->error_code = ERROR_CODE_VALUE_OUT_OF_RANGE;
                    status = false;
                }
            }
            break;
        case PROP_NOTIFY_TYPE:
            status = write_property_type_valid(
                wp_data, &value, BACNET_APPLICATION_TAG_ENUMERATED);
            if (status) {
                switch ((BACNET_NOTIFY_TYPE)value.type.Enumerated) {
                    case NOTIFY_EVENT:
                        pObject->Notify_Type = 1;
                        break;
                    case NOTIFY_ALARM:
                        pObject->Notify_Type = 0;
                        break;
                    default:
                        wp_data->error_class = ERROR_CLASS_PROPERTY;
                        wp_data->error_code = ERROR_CODE_VALUE_OUT_OF_RANGE;
                        status = false;
                        break;
                }
            }
            break;
#endif
        default:
            if (property_lists_member(
                    Properties_Required, Properties_Optional,
                    Properties_Proprietary, wp_data->object_property)) {
                wp_data->error_class = ERROR_CLASS_PROPERTY;
                wp_data->error_code = ERROR_CODE_WRITE_ACCESS_DENIED;
            } else {
                wp_data->error_class = ERROR_CLASS_PROPERTY;
                wp_data->error_code = ERROR_CODE_UNKNOWN_PROPERTY;
            }
            break;
    }

    return status;
}

/**
 * @brief Handles the Intrinsic Reporting Service for the Analog Input Object
 * @param  object_instance - object-instance number of the object
 */
void Analog_Input_Intrinsic_Reporting(uint32_t object_instance)
{
#if defined(INTRINSIC_REPORTING)
    BACNET_EVENT_NOTIFICATION_DATA event_data = { 0 };
    BACNET_CHARACTER_STRING msgText = { 0 };
    struct analog_input_descr *CurrentAI = NULL;
    uint8_t FromState = 0;
    uint8_t ToState = 0;
    float ExceededLimit = 0.0f;
    float PresentVal = 0.0f;
    bool SendNotify = false;

    CurrentAI = Analog_Input_Object(object_instance);
    if (!CurrentAI) {
        return;
    }

    /* check whether Intrinsic reporting is enabled */
    if (!CurrentAI->Event_Detection_Enable) {
        return; /* limits are not configured */
    }

    if (CurrentAI->Ack_notify_data.bSendAckNotify) {
        /* clean bSendAckNotify flag */
        CurrentAI->Ack_notify_data.bSendAckNotify = false;
        /* copy toState */
        ToState = CurrentAI->Ack_notify_data.EventState;
        debug_printf(
            "Analog-Input[%d]: Send AckNotification.\n", object_instance);
        characterstring_init_ansi(&msgText, "AckNotification");
        /* Notify Type */
        event_data.notifyType = NOTIFY_ACK_NOTIFICATION;
        /* Send EventNotification. */
        SendNotify = true;
    } else {
        /* actual Present_Value */
        PresentVal = Analog_Input_Present_Value(object_instance);
        FromState = CurrentAI->Event_State;
        switch (CurrentAI->Event_State) {
            case EVENT_STATE_NORMAL:
                /* A TO-OFFNORMAL event is generated under these conditions:
                   (a) the Present_Value must exceed the High_Limit for a
                   minimum period of time, specified in the Time_Delay property,
                   and (b) the HighLimitEnable flag must be set in the
                   Limit_Enable property, and
                   (c) the TO-OFFNORMAL flag must be set in the Event_Enable
                   property. */
                if ((PresentVal > CurrentAI->High_Limit) &&
                    ((CurrentAI->Limit_Enable & EVENT_HIGH_LIMIT_ENABLE) ==
                     EVENT_HIGH_LIMIT_ENABLE) &&
                    ((CurrentAI->Event_Enable & EVENT_ENABLE_TO_OFFNORMAL) ==
                     EVENT_ENABLE_TO_OFFNORMAL)) {
                    if (!CurrentAI->Remaining_Time_Delay) {
                        CurrentAI->Event_State = EVENT_STATE_HIGH_LIMIT;
                    } else {
                        CurrentAI->Remaining_Time_Delay--;
                    }
                    break;
                }
                /* A TO-OFFNORMAL event is generated under these conditions:
                   (a) the Present_Value must exceed the Low_Limit plus the
                   Deadband for a minimum period of time, specified in the
                   Time_Delay property, and (b) the LowLimitEnable flag must be
                   set in the Limit_Enable property, and
                   (c) the TO-NORMAL flag must be set in the Event_Enable
                   property. */
                if ((PresentVal < CurrentAI->Low_Limit) &&
                    ((CurrentAI->Limit_Enable & EVENT_LOW_LIMIT_ENABLE) ==
                     EVENT_LOW_LIMIT_ENABLE) &&
                    ((CurrentAI->Event_Enable & EVENT_ENABLE_TO_OFFNORMAL) ==
                     EVENT_ENABLE_TO_OFFNORMAL)) {
                    if (!CurrentAI->Remaining_Time_Delay) {
                        CurrentAI->Event_State = EVENT_STATE_LOW_LIMIT;
                    } else {
                        CurrentAI->Remaining_Time_Delay--;
                    }
                    break;
                }
                /* value of the object is still in the same event state */
                CurrentAI->Remaining_Time_Delay = CurrentAI->Time_Delay;
                break;
            case EVENT_STATE_HIGH_LIMIT:
                /* Once exceeded, the Present_Value must fall below the
                   High_Limit minus the Deadband before a TO-NORMAL event is
                   generated under these conditions: (a) the Present_Value must
                   fall below the High_Limit minus the Deadband for a minimum
                   period of time, specified in the Time_Delay property, and (b)
                   the HighLimitEnable flag must be set in the Limit_Enable
                   property, and (c) the TO-NORMAL flag must be set in the
                   Event_Enable property. */
                if (((PresentVal <
                      CurrentAI->High_Limit - CurrentAI->Deadband) &&
                     ((CurrentAI->Limit_Enable & EVENT_HIGH_LIMIT_ENABLE) ==
                      EVENT_HIGH_LIMIT_ENABLE) &&
                     ((CurrentAI->Event_Enable & EVENT_ENABLE_TO_NORMAL) ==
                      EVENT_ENABLE_TO_NORMAL)) ||
                    /* 13.3.6 (c) If pCurrentState is HIGH_LIMIT, and the
                     * HighLimitEnable flag of pLimitEnable is FALSE, then
                     * indicate a transition to the NORMAL event state. */
                    (!(CurrentAI->Limit_Enable & EVENT_HIGH_LIMIT_ENABLE))) {
                    if ((!CurrentAI->Remaining_Time_Delay) ||
                        (!(CurrentAI->Limit_Enable &
                           EVENT_HIGH_LIMIT_ENABLE))) {
                        CurrentAI->Event_State = EVENT_STATE_NORMAL;
                    } else {
                        CurrentAI->Remaining_Time_Delay--;
                    }
                    break;
                }
                /* value of the object is still in the same event state */
                CurrentAI->Remaining_Time_Delay = CurrentAI->Time_Delay;
                break;
            case EVENT_STATE_LOW_LIMIT:
                /* Once the Present_Value has fallen below the Low_Limit,
                   the Present_Value must exceed the Low_Limit plus the Deadband
                   before a TO-NORMAL event is generated under these conditions:
                   (a) the Present_Value must exceed the Low_Limit plus the
                   Deadband for a minimum period of time, specified in the
                   Time_Delay property, and (b) the LowLimitEnable flag must be
                   set in the Limit_Enable property, and
                   (c) the TO-NORMAL flag must be set in the Event_Enable
                   property. */
                if (((PresentVal >
                      CurrentAI->Low_Limit + CurrentAI->Deadband) &&
                     ((CurrentAI->Limit_Enable & EVENT_LOW_LIMIT_ENABLE) ==
                      EVENT_LOW_LIMIT_ENABLE) &&
                     ((CurrentAI->Event_Enable & EVENT_ENABLE_TO_NORMAL) ==
                      EVENT_ENABLE_TO_NORMAL)) ||
                    /* 13.3.6 (f) If pCurrentState is LOW_LIMIT, and the
                     * LowLimitEnable flag of pLimitEnable is FALSE, then
                     * indicate a transition to the NORMAL event state. */
                    (!(CurrentAI->Limit_Enable & EVENT_LOW_LIMIT_ENABLE))) {
                    if ((!CurrentAI->Remaining_Time_Delay) ||
                        (!(CurrentAI->Limit_Enable & EVENT_LOW_LIMIT_ENABLE))) {
                        CurrentAI->Event_State = EVENT_STATE_NORMAL;
                    } else {
                        CurrentAI->Remaining_Time_Delay--;
                    }
                    break;
                }
                /* value of the object is still in the same event state */
                CurrentAI->Remaining_Time_Delay = CurrentAI->Time_Delay;
                break;
            default:
                return; /* shouldn't happen */
        } /* switch (FromState) */
        ToState = CurrentAI->Event_State;
        if (FromState != ToState) {
            /* Event_State has changed.
               Need to fill only the basic parameters of this type of event.
               Other parameters will be filled in common function. */
            switch (ToState) {
                case EVENT_STATE_HIGH_LIMIT:
                    ExceededLimit = CurrentAI->High_Limit;
                    characterstring_init_ansi(&msgText, "Goes to high limit");
                    break;

                case EVENT_STATE_LOW_LIMIT:
                    ExceededLimit = CurrentAI->Low_Limit;
                    characterstring_init_ansi(&msgText, "Goes to low limit");
                    break;

                case EVENT_STATE_NORMAL:
                    if (FromState == EVENT_STATE_HIGH_LIMIT) {
                        ExceededLimit = CurrentAI->High_Limit;
                        characterstring_init_ansi(
                            &msgText, "Back to normal state from high limit");
                    } else {
                        ExceededLimit = CurrentAI->Low_Limit;
                        characterstring_init_ansi(
                            &msgText, "Back to normal state from low limit");
                    }
                    break;

                default:
                    ExceededLimit = 0;
                    break;
            } /* switch (ToState) */
            debug_printf(
                "Analog-Input[%d]: Event_State goes from %s to %s.\n",
                object_instance, bactext_event_state_name(FromState),
                bactext_event_state_name(ToState));
            /* Notify Type */
            event_data.notifyType = CurrentAI->Notify_Type;

            /* Send EventNotification. */
            SendNotify = true;
        }
    }
    if (SendNotify) {
        /* Event Object Identifier */
        event_data.eventObjectIdentifier.type = Object_Type;
        event_data.eventObjectIdentifier.instance = object_instance;
        /* Time Stamp */
        event_data.timeStamp.tag = TIME_STAMP_DATETIME;
        if (event_data.notifyType != NOTIFY_ACK_NOTIFICATION) {
            datetime_local(
                &event_data.timeStamp.value.dateTime.date,
                &event_data.timeStamp.value.dateTime.time, NULL, NULL);
            /* fill Event_Time_Stamps */
            switch (ToState) {
                case EVENT_STATE_HIGH_LIMIT:
                case EVENT_STATE_LOW_LIMIT:
                    datetime_copy(
                        &CurrentAI->Event_Time_Stamps[TRANSITION_TO_OFFNORMAL],
                        &event_data.timeStamp.value.dateTime);
                    break;
                case EVENT_STATE_FAULT:
                    datetime_copy(
                        &CurrentAI->Event_Time_Stamps[TRANSITION_TO_FAULT],
                        &event_data.timeStamp.value.dateTime);
                    break;
                case EVENT_STATE_NORMAL:
                    datetime_copy(
                        &CurrentAI->Event_Time_Stamps[TRANSITION_TO_NORMAL],
                        &event_data.timeStamp.value.dateTime);
                    break;
                default:
                    break;
            }
        } else {
            /* fill event_data timeStamp */
            switch (ToState) {
                case EVENT_STATE_HIGH_LIMIT:
                case EVENT_STATE_LOW_LIMIT:
                    datetime_copy(
                        &event_data.timeStamp.value.dateTime,
                        &CurrentAI->Event_Time_Stamps[TRANSITION_TO_OFFNORMAL]);
                    break;
                case EVENT_STATE_FAULT:
                    datetime_copy(
                        &event_data.timeStamp.value.dateTime,
                        &CurrentAI->Event_Time_Stamps[TRANSITION_TO_FAULT]);
                    break;
                case EVENT_STATE_NORMAL:
                    datetime_copy(
                        &event_data.timeStamp.value.dateTime,
                        &CurrentAI->Event_Time_Stamps[TRANSITION_TO_NORMAL]);
                    break;
                default:
                    break;
            }
        }
        /* Notification Class */
        event_data.notificationClass = CurrentAI->Notification_Class;
        /* Event Type */
        event_data.eventType = EVENT_OUT_OF_RANGE;
        /* Message Text */
        event_data.messageText = &msgText;
        /* Notify Type */
        /* filled before */
        /* From State */
        if (event_data.notifyType != NOTIFY_ACK_NOTIFICATION) {
            event_data.fromState = FromState;
        }
        /* To State */
        event_data.toState = CurrentAI->Event_State;
        /* Event Values */
        if (event_data.notifyType != NOTIFY_ACK_NOTIFICATION) {
            /* Value that exceeded a limit. */
            event_data.notificationParams.outOfRange.exceedingValue =
                PresentVal;
            /* Status_Flags of the referenced object. */
            bitstring_init(
                &event_data.notificationParams.outOfRange.statusFlags);
            bitstring_set_bit(
                &event_data.notificationParams.outOfRange.statusFlags,
                STATUS_FLAG_IN_ALARM,
                CurrentAI->Event_State != EVENT_STATE_NORMAL);
            bitstring_set_bit(
                &event_data.notificationParams.outOfRange.statusFlags,
                STATUS_FLAG_FAULT, false);
            bitstring_set_bit(
                &event_data.notificationParams.outOfRange.statusFlags,
                STATUS_FLAG_OVERRIDDEN, false);
            bitstring_set_bit(
                &event_data.notificationParams.outOfRange.statusFlags,
                STATUS_FLAG_OUT_OF_SERVICE, CurrentAI->Out_Of_Service);
            /* Deadband used for limit checking. */
            event_data.notificationParams.outOfRange.deadband =
                CurrentAI->Deadband;
            /* Limit that was exceeded. */
            event_data.notificationParams.outOfRange.exceededLimit =
                ExceededLimit;
        }
        /* add data from notification class */
        debug_printf(
            "Analog-Input[%d]: Notification Class[%d]-%s "
            "%u/%u/%u-%u:%u:%u.%u!\n",
            object_instance, event_data.notificationClass,
            bactext_event_type_name(event_data.eventType),
            (unsigned)event_data.timeStamp.value.dateTime.date.year,
            (unsigned)event_data.timeStamp.value.dateTime.date.month,
            (unsigned)event_data.timeStamp.value.dateTime.date.day,
            (unsigned)event_data.timeStamp.value.dateTime.time.hour,
            (unsigned)event_data.timeStamp.value.dateTime.time.min,
            (unsigned)event_data.timeStamp.value.dateTime.time.sec,
            (unsigned)event_data.timeStamp.value.dateTime.time.hundredths);
        Notification_Class_common_reporting_function(&event_data);
        /* Ack required */
        if ((event_data.notifyType != NOTIFY_ACK_NOTIFICATION) &&
            (event_data.ackRequired == true)) {
            debug_printf("Analog-Input[%d]: Ack Required!\n", object_instance);
            switch (event_data.toState) {
                case EVENT_STATE_OFFNORMAL:
                case EVENT_STATE_HIGH_LIMIT:
                case EVENT_STATE_LOW_LIMIT:
                    CurrentAI->Acked_Transitions[TRANSITION_TO_OFFNORMAL]
                        .bIsAcked = false;
                    CurrentAI->Acked_Transitions[TRANSITION_TO_OFFNORMAL]
                        .Time_Stamp = event_data.timeStamp.value.dateTime;
                    break;
                case EVENT_STATE_FAULT:
                    CurrentAI->Acked_Transitions[TRANSITION_TO_FAULT].bIsAcked =
                        false;
                    CurrentAI->Acked_Transitions[TRANSITION_TO_FAULT]
                        .Time_Stamp = event_data.timeStamp.value.dateTime;
                    break;
                case EVENT_STATE_NORMAL:
                    CurrentAI->Acked_Transitions[TRANSITION_TO_NORMAL]
                        .bIsAcked = false;
                    CurrentAI->Acked_Transitions[TRANSITION_TO_NORMAL]
                        .Time_Stamp = event_data.timeStamp.value.dateTime;
                    break;
                default: /* shouldn't happen */
                    break;
            }
        }
    }
#else
    (void)object_instance;
#endif /* defined(INTRINSIC_REPORTING) */
}

#if defined(INTRINSIC_REPORTING)
/**
 * @brief Handles getting the Event Information for the Analog Input Object
 * @param  index - index number of the object 0..count
 * @param  getevent_data - data for the Event Information
 * @return 1 if an active event is found, 0 if no active event, -1 if
 * end of list
 */
int Analog_Input_Event_Information(
    unsigned index, BACNET_GET_EVENT_INFORMATION_DATA *getevent_data)
{
    bool IsNotAckedTransitions;
    bool IsActiveEvent;
    int i;
    struct analog_input_descr *pObject;

    pObject = Analog_Input_Object_Index(index);
    if (pObject) {
        /* Event_State not equal to NORMAL */
        IsActiveEvent = (pObject->Event_State != EVENT_STATE_NORMAL);

        /* Acked_Transitions property, which has at least one of the bits
           (TO-OFFNORMAL, TO-FAULT, TONORMAL) set to FALSE. */
        IsNotAckedTransitions =
            (pObject->Acked_Transitions[TRANSITION_TO_OFFNORMAL].bIsAcked ==
             false) ||
            (pObject->Acked_Transitions[TRANSITION_TO_FAULT].bIsAcked ==
             false) ||
            (pObject->Acked_Transitions[TRANSITION_TO_NORMAL].bIsAcked ==
             false);
    } else {
        return -1; /* end of list  */
    }
    if ((IsActiveEvent) || (IsNotAckedTransitions)) {
        /* Object Identifier */
        getevent_data->objectIdentifier.type = Object_Type;
        getevent_data->objectIdentifier.instance =
            Analog_Input_Index_To_Instance(index);
        /* Event State */
        getevent_data->eventState = pObject->Event_State;
        /* Acknowledged Transitions */
        bitstring_init(&getevent_data->acknowledgedTransitions);
        bitstring_set_bit(
            &getevent_data->acknowledgedTransitions, TRANSITION_TO_OFFNORMAL,
            pObject->Acked_Transitions[TRANSITION_TO_OFFNORMAL].bIsAcked);
        bitstring_set_bit(
            &getevent_data->acknowledgedTransitions, TRANSITION_TO_FAULT,
            pObject->Acked_Transitions[TRANSITION_TO_FAULT].bIsAcked);
        bitstring_set_bit(
            &getevent_data->acknowledgedTransitions, TRANSITION_TO_NORMAL,
            pObject->Acked_Transitions[TRANSITION_TO_NORMAL].bIsAcked);
        /* Event Time Stamps */
        for (i = 0; i < 3; i++) {
            getevent_data->eventTimeStamps[i].tag = TIME_STAMP_DATETIME;
            getevent_data->eventTimeStamps[i].value.dateTime =
                pObject->Event_Time_Stamps[i];
        }
        /* Notify Type */
        getevent_data->notifyType = pObject->Notify_Type;
        /* Event Enable */
        bitstring_init(&getevent_data->eventEnable);
        bitstring_set_bit(
            &getevent_data->eventEnable, TRANSITION_TO_OFFNORMAL,
            (pObject->Event_Enable & EVENT_ENABLE_TO_OFFNORMAL) ? true : false);
        bitstring_set_bit(
            &getevent_data->eventEnable, TRANSITION_TO_FAULT,
            (pObject->Event_Enable & EVENT_ENABLE_TO_FAULT) ? true : false);
        bitstring_set_bit(
            &getevent_data->eventEnable, TRANSITION_TO_NORMAL,
            (pObject->Event_Enable & EVENT_ENABLE_TO_NORMAL) ? true : false);
        /* Event Priorities */
        Notification_Class_Get_Priorities(
            pObject->Notification_Class, getevent_data->eventPriorities);

        return 1; /* active event */
    } else {
        return 0; /* no active event at this index */
    }
}

/**
 * @brief Acknowledges the Event Information for the Analog Input Object
 * @param alarmack_data - data for the Event Acknowledgement
 * @param error_code - error code for the Event Acknowledgement
 * @return 1 if successful, -1 if error, -2 if request is out-of-range
 */
int Analog_Input_Alarm_Ack(
    BACNET_ALARM_ACK_DATA *alarmack_data, BACNET_ERROR_CODE *error_code)
{
    struct analog_input_descr *CurrentAI;

    if (!alarmack_data) {
        return -1;
    }
    CurrentAI =
        Analog_Input_Object(alarmack_data->eventObjectIdentifier.instance);
    if (!CurrentAI) {
        *error_code = ERROR_CODE_UNKNOWN_OBJECT;
        return -1;
    }
    switch (alarmack_data->eventStateAcked) {
        case EVENT_STATE_OFFNORMAL:
        case EVENT_STATE_HIGH_LIMIT:
        case EVENT_STATE_LOW_LIMIT:
            if (CurrentAI->Acked_Transitions[TRANSITION_TO_OFFNORMAL]
                    .bIsAcked == false) {
                if (alarmack_data->eventTimeStamp.tag != TIME_STAMP_DATETIME) {
                    *error_code = ERROR_CODE_INVALID_TIME_STAMP;
                    return -1;
                }
                if (datetime_compare(
                        &CurrentAI->Acked_Transitions[TRANSITION_TO_OFFNORMAL]
                             .Time_Stamp,
                        &alarmack_data->eventTimeStamp.value.dateTime) > 0) {
                    *error_code = ERROR_CODE_INVALID_TIME_STAMP;
                    return -1;
                }
                /* Send ack notification */
                CurrentAI->Acked_Transitions[TRANSITION_TO_OFFNORMAL].bIsAcked =
                    true;
            } else if (
                alarmack_data->eventStateAcked == CurrentAI->Event_State) {
                /* Send ack notification */
            } else {
                *error_code = ERROR_CODE_INVALID_EVENT_STATE;
                return -1;
            }
            break;

        case EVENT_STATE_FAULT:
            if (CurrentAI->Acked_Transitions[TRANSITION_TO_FAULT].bIsAcked ==
                false) {
                if (alarmack_data->eventTimeStamp.tag != TIME_STAMP_DATETIME) {
                    *error_code = ERROR_CODE_INVALID_TIME_STAMP;
                    return -1;
                }
                if (datetime_compare(
                        &CurrentAI->Acked_Transitions[TRANSITION_TO_FAULT]
                             .Time_Stamp,
                        &alarmack_data->eventTimeStamp.value.dateTime) > 0) {
                    *error_code = ERROR_CODE_INVALID_TIME_STAMP;
                    return -1;
                }
                /* Send ack notification */
                CurrentAI->Acked_Transitions[TRANSITION_TO_FAULT].bIsAcked =
                    true;
            } else if (
                alarmack_data->eventStateAcked == CurrentAI->Event_State) {
                /* Send ack notification */
            } else {
                *error_code = ERROR_CODE_INVALID_EVENT_STATE;
                return -1;
            }
            break;

        case EVENT_STATE_NORMAL:
            if (CurrentAI->Acked_Transitions[TRANSITION_TO_NORMAL].bIsAcked ==
                false) {
                if (alarmack_data->eventTimeStamp.tag != TIME_STAMP_DATETIME) {
                    *error_code = ERROR_CODE_INVALID_TIME_STAMP;
                    return -1;
                }
                if (datetime_compare(
                        &CurrentAI->Acked_Transitions[TRANSITION_TO_NORMAL]
                             .Time_Stamp,
                        &alarmack_data->eventTimeStamp.value.dateTime) > 0) {
                    *error_code = ERROR_CODE_INVALID_TIME_STAMP;
                    return -1;
                }
                /* Send ack notification */
                CurrentAI->Acked_Transitions[TRANSITION_TO_NORMAL].bIsAcked =
                    true;
            } else if (
                alarmack_data->eventStateAcked == CurrentAI->Event_State) {
                /* Send ack notification */
            } else {
                *error_code = ERROR_CODE_INVALID_EVENT_STATE;
                return -1;
            }
            break;

        default:
            return -2;
    }
    /* Need to send AckNotification. */
    CurrentAI->Ack_notify_data.bSendAckNotify = true;
    CurrentAI->Ack_notify_data.EventState = alarmack_data->eventStateAcked;

    return 1;
}

/**
 * @brief Handles getting the Alarm Summary for the Analog Input Object
 * @param  index - index number of the object 0..count
 * @param  getalarm_data - data for the Alarm Summary
 * @return 1 if an active alarm is found, 0 if no active alarm, -1 if
 * end of list
 */
int Analog_Input_Alarm_Summary(
    unsigned index, BACNET_GET_ALARM_SUMMARY_DATA *getalarm_data)
{
    struct analog_input_descr *pObject;

    pObject = Analog_Input_Object_Index(index);
    if (pObject) {
        /* Event_State is not equal to NORMAL  and
           Notify_Type property value is ALARM */
        if ((pObject->Event_State != EVENT_STATE_NORMAL) &&
            (pObject->Notify_Type == NOTIFY_ALARM)) {
            /* Object Identifier */
            getalarm_data->objectIdentifier.type = Object_Type;
            getalarm_data->objectIdentifier.instance =
                Analog_Input_Index_To_Instance(index);
            /* Alarm State */
            getalarm_data->alarmState = pObject->Event_State;
            /* Acknowledged Transitions */
            bitstring_init(&getalarm_data->acknowledgedTransitions);
            bitstring_set_bit(
                &getalarm_data->acknowledgedTransitions,
                TRANSITION_TO_OFFNORMAL,
                pObject->Acked_Transitions[TRANSITION_TO_OFFNORMAL].bIsAcked);
            bitstring_set_bit(
                &getalarm_data->acknowledgedTransitions, TRANSITION_TO_FAULT,
                pObject->Acked_Transitions[TRANSITION_TO_FAULT].bIsAcked);
            bitstring_set_bit(
                &getalarm_data->acknowledgedTransitions, TRANSITION_TO_NORMAL,
                pObject->Acked_Transitions[TRANSITION_TO_NORMAL].bIsAcked);
            return 1; /* active alarm */
        } else {
            return 0; /* no active alarm at this index */
        }
    } else {
        return -1; /* end of list  */
    }
}
#endif /* defined(INTRINSIC_REPORTING) */

/**
 * @brief Creates a Analog Input object
 * @param object_instance - object-instance number of the object
 * @return the object-instance that was created, or BACNET_MAX_INSTANCE
 */
uint32_t Analog_Input_Create(uint32_t object_instance)
{
    struct analog_input_descr *pObject = NULL;
    int index = 0;
#if defined(INTRINSIC_REPORTING)
    unsigned j;
#endif

    if (object_instance > BACNET_MAX_INSTANCE) {
        return BACNET_MAX_INSTANCE;
    } else if (object_instance == BACNET_MAX_INSTANCE) {
        /* wildcard instance */
        /* the Object_Identifier property of the newly created object
            shall be initialized to a value that is unique within the
            responding BACnet-user device. The method used to generate
            the object identifier is a local matter.*/
        object_instance = Keylist_Next_Empty_Key(Object_List, 1);
    }
    pObject = Keylist_Data(Object_List, object_instance);
    if (!pObject) {
        pObject = calloc(1, sizeof(struct analog_input_descr));
        if (pObject) {
            pObject->Object_Name = NULL;
            pObject->Description = NULL;
            pObject->Reliability = RELIABILITY_NO_FAULT_DETECTED;
            pObject->COV_Increment = 1.0;
            pObject->Present_Value = 0.0f;
            pObject->Prior_Value = 0.0;
            pObject->Units = UNITS_PERCENT;
            pObject->Out_Of_Service = false;
            pObject->Changed = false;
            pObject->Event_State = EVENT_STATE_NORMAL;
#if defined(INTRINSIC_REPORTING)
            pObject->Event_Detection_Enable = true;
            pObject->Time_Delay = 0;
            /* notification class not connected */
            pObject->Notification_Class = BACNET_MAX_INSTANCE;
            /* initialize Event time stamps using wildcards
            and set Acked_transitions */
            for (j = 0; j < MAX_BACNET_EVENT_TRANSITION; j++) {
                datetime_wildcard_set(&pObject->Event_Time_Stamps[j]);
                pObject->Acked_Transitions[j].bIsAcked = true;
            }
#endif
            /* add to list */
            index = Keylist_Data_Add(Object_List, object_instance, pObject);
            if (index < 0) {
                free(pObject);
                return BACNET_MAX_INSTANCE;
            }
        } else {
            return BACNET_MAX_INSTANCE;
        }
    }

    return object_instance;
}

/**
 * @brief Deletes an Analog Input object
 * @param object_instance - object-instance number of the object
 * @return true if the object-instance was deleted
 */
bool Analog_Input_Delete(uint32_t object_instance)
{
    bool status = false;
    struct analog_input_descr *pObject = NULL;

    pObject = Keylist_Data_Delete(Object_List, object_instance);
    if (pObject) {
        free(pObject);
        status = true;
    }

    return status;
}

/**
 * @brief Deletes all the Analog Inputs and their data
 */
void Analog_Input_Cleanup(void)
{
    struct analog_input_descr *pObject;

    if (Object_List) {
        do {
            pObject = Keylist_Data_Pop(Object_List);
            if (pObject) {
                free(pObject);
            }
        } while (pObject);
        Keylist_Delete(Object_List);
        Object_List = NULL;
    }
}

/**
 * @brief Initializes the Analog Input object data
 */
void Analog_Input_Init(void)
{
    if (!Object_List) {
        Object_List = Keylist_Create();
    }
#if defined(INTRINSIC_REPORTING)
    /* Set handler for GetEventInformation function */
    handler_get_event_information_set(
        Object_Type, Analog_Input_Event_Information);
    /* Set handler for AcknowledgeAlarm function */
    handler_alarm_ack_set(Object_Type, Analog_Input_Alarm_Ack);
    /* Set handler for GetAlarmSummary Service */
    handler_get_alarm_summary_set(Object_Type, Analog_Input_Alarm_Summary);
#endif
}<|MERGE_RESOLUTION|>--- conflicted
+++ resolved
@@ -959,10 +959,6 @@
             status = write_property_type_valid(
                 wp_data, &value, BACNET_APPLICATION_TAG_ENUMERATED);
             if (status) {
-<<<<<<< HEAD
-                pObject->Units =
-                    (BACNET_ENGINEERING_UNITS)value.type.Enumerated;
-=======
                 if (value.type.Enumerated <= UINT16_MAX) {
                     pObject->Units = value.type.Enumerated;
                 } else {
@@ -970,7 +966,6 @@
                     wp_data->error_class = ERROR_CLASS_PROPERTY;
                     wp_data->error_code = ERROR_CODE_VALUE_OUT_OF_RANGE;
                 }
->>>>>>> 814eea5f
             }
             break;
         case PROP_COV_INCREMENT:
