--- conflicted
+++ resolved
@@ -512,13 +512,8 @@
             break;
         default:
             if (property_lists_member(
-<<<<<<< HEAD
-                Command_Properties_Required, Command_Properties_Optional, 
-                Command_Properties_Proprietary, wp_data->object_property)) {
-=======
                     Command_Properties_Required, Command_Properties_Optional,
                     Command_Properties_Proprietary, wp_data->object_property)) {
->>>>>>> ebfaa5eb
                 wp_data->error_class = ERROR_CLASS_PROPERTY;
                 wp_data->error_code = ERROR_CODE_WRITE_ACCESS_DENIED;
             } else {
