--- conflicted
+++ resolved
@@ -511,11 +511,7 @@
 #endif
     PROP_DESCRIPTION, PROP_LOCAL_TIME, PROP_UTC_OFFSET, PROP_LOCAL_DATE,
     PROP_DAYLIGHT_SAVINGS_STATUS, PROP_LOCATION, PROP_ACTIVE_COV_SUBSCRIPTIONS,
-<<<<<<< HEAD
-    PROP_SERIAL_NUMBER,
-=======
     PROP_SERIAL_NUMBER, PROP_TIME_OF_DEVICE_RESTART,
->>>>>>> bdfa46ff
 #if defined(BACNET_TIME_MASTER)
     PROP_TIME_SYNCHRONIZATION_RECIPIENTS, PROP_TIME_SYNCHRONIZATION_INTERVAL,
     PROP_ALIGN_INTERVALS, PROP_INTERVAL_OFFSET,
