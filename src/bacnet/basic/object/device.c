--- conflicted
+++ resolved
@@ -51,8 +51,6 @@
 #endif /* defined(INTRINSIC_REPORTING) */
 #if defined(BACFILE)
 #include "bacnet/basic/object/bacfile.h"
-<<<<<<< HEAD
-=======
 #endif /* defined(BACFILE) */
 #if (BACNET_PROTOCOL_REVISION >= 10)
 #include "bacnet/basic/object/bitstring_value.h"
@@ -71,7 +69,6 @@
 #endif
 #if (BACNET_PROTOCOL_REVISION >= 17)
 #include "bacnet/basic/object/netport.h"
->>>>>>> 2b58f5b1
 #endif
 #if (BACNET_PROTOCOL_REVISION >= 24)
 #include "bacnet/basic/object/color_object.h"
@@ -668,12 +665,7 @@
 bool Device_Reinitialize(BACNET_REINITIALIZE_DEVICE_DATA *rd_data)
 {
     bool status = false;
-<<<<<<< HEAD
     int i;
-
-    /* Note: you could use a mix of state and password to multiple things */
-    if (characterstring_ansi_same(&rd_data->password, Reinit_Password)) {
-=======
     bool password_success = false;
 
     /* From 16.4.1.1.2 Password
@@ -697,7 +689,6 @@
         password_success = true;
     }
     if (password_success) {
->>>>>>> 2b58f5b1
         switch (rd_data->state) {
             case BACNET_REINIT_COLDSTART:
                 dcc_set_status_duration(COMMUNICATION_ENABLE, 0);
@@ -734,14 +725,10 @@
                 }
                 break;
             case BACNET_REINIT_ACTIVATE_CHANGES:
-<<<<<<< HEAD
                 for (i = 0; i < Network_Port_Count(); i++) {
                     Network_Port_Pending_Params_Apply(
                         Network_Port_Index_To_Instance(i));
                 }
-=======
-                /* note: activate changes *after* the simple ack is sent */
->>>>>>> 2b58f5b1
                 Reinitialize_State = rd_data->state;
                 status = true;
                 break;
