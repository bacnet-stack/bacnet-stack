--- conflicted
+++ resolved
@@ -99,183 +99,6 @@
         Device_Property_Lists, DeviceGetRRInfo, NULL /* Iterator */,
         NULL /* Value_Lists */, NULL /* COV */, NULL /* COV Clear */,
         NULL /* Intrinsic Reporting */ },
-<<<<<<< HEAD
-#if (BACNET_PROTOCOL_REVISION >= 17)
-    { OBJECT_NETWORK_PORT, Network_Port_Init, Network_Port_Count,
-        Network_Port_Index_To_Instance, Network_Port_Valid_Instance,
-        Network_Port_Object_Name, Network_Port_Read_Property,
-        Network_Port_Write_Property, Network_Port_Property_Lists,
-        NULL /* ReadRangeInfo */, NULL /* Iterator */, NULL /* Value_Lists */,
-        NULL /* COV */, NULL /* COV Clear */, NULL /* Intrinsic Reporting */ },
-#endif
-    { OBJECT_ANALOG_INPUT, Analog_Input_Init, Analog_Input_Count,
-        Analog_Input_Index_To_Instance, Analog_Input_Valid_Instance,
-        Analog_Input_Object_Name, Analog_Input_Read_Property,
-        Analog_Input_Write_Property, Analog_Input_Property_Lists,
-        NULL /* ReadRangeInfo */, NULL /* Iterator */,
-        Analog_Input_Encode_Value_List, Analog_Input_Change_Of_Value,
-        Analog_Input_Change_Of_Value_Clear, Analog_Input_Intrinsic_Reporting },
-    { OBJECT_ANALOG_OUTPUT, Analog_Output_Init, Analog_Output_Count,
-        Analog_Output_Index_To_Instance, Analog_Output_Valid_Instance,
-        Analog_Output_Object_Name, Analog_Output_Read_Property,
-        Analog_Output_Write_Property, Analog_Output_Property_Lists,
-        NULL /* ReadRangeInfo */, NULL /* Iterator */, NULL /* Value_Lists */,
-        NULL /* COV */, NULL /* COV Clear */, NULL /* Intrinsic Reporting */ },
-    { OBJECT_ANALOG_VALUE, Analog_Value_Init, Analog_Value_Count,
-        Analog_Value_Index_To_Instance, Analog_Value_Valid_Instance,
-        Analog_Value_Object_Name, Analog_Value_Read_Property,
-        Analog_Value_Write_Property, Analog_Value_Property_Lists,
-        NULL /* ReadRangeInfo */, NULL /* Iterator */,
-        Analog_Value_Encode_Value_List, Analog_Value_Change_Of_Value,
-        Analog_Value_Change_Of_Value_Clear, Analog_Value_Intrinsic_Reporting },
-    { OBJECT_BINARY_INPUT, Binary_Input_Init, Binary_Input_Count,
-        Binary_Input_Index_To_Instance, Binary_Input_Valid_Instance,
-        Binary_Input_Object_Name, Binary_Input_Read_Property,
-        Binary_Input_Write_Property, Binary_Input_Property_Lists,
-        NULL /* ReadRangeInfo */, NULL /* Iterator */,
-        Binary_Input_Encode_Value_List, Binary_Input_Change_Of_Value,
-        Binary_Input_Change_Of_Value_Clear, NULL /* Intrinsic Reporting */ },
-    { OBJECT_BINARY_OUTPUT, Binary_Output_Init, Binary_Output_Count,
-        Binary_Output_Index_To_Instance, Binary_Output_Valid_Instance,
-        Binary_Output_Object_Name, Binary_Output_Read_Property,
-        Binary_Output_Write_Property, Binary_Output_Property_Lists,
-        NULL /* ReadRangeInfo */, NULL /* Iterator */, NULL /* Value_Lists */,
-        NULL /* COV */, NULL /* COV Clear */, NULL /* Intrinsic Reporting */ },
-    { OBJECT_BINARY_VALUE, Binary_Value_Init, Binary_Value_Count,
-        Binary_Value_Index_To_Instance, Binary_Value_Valid_Instance,
-        Binary_Value_Object_Name, Binary_Value_Read_Property,
-        Binary_Value_Write_Property, Binary_Value_Property_Lists,
-        NULL /* ReadRangeInfo */, NULL /* Iterator */, NULL /* Value_Lists */,
-        NULL /* COV */, NULL /* COV Clear */, NULL /* Intrinsic Reporting */ },
-    { OBJECT_CHARACTERSTRING_VALUE, CharacterString_Value_Init,
-        CharacterString_Value_Count, CharacterString_Value_Index_To_Instance,
-        CharacterString_Value_Valid_Instance, CharacterString_Value_Object_Name,
-        CharacterString_Value_Read_Property,
-        CharacterString_Value_Write_Property,
-        CharacterString_Value_Property_Lists, NULL /* ReadRangeInfo */,
-        NULL /* Iterator */, CharacterString_Value_Encode_Value_List,
-        CharacterString_Value_Change_Of_Value,
-        CharacterString_Value_Change_Of_Value_Clear,
-        NULL /* Intrinsic Reporting */ },
-    { OBJECT_COMMAND, Command_Init, Command_Count, Command_Index_To_Instance,
-        Command_Valid_Instance, Command_Object_Name, Command_Read_Property,
-        Command_Write_Property, Command_Property_Lists,
-        NULL /* ReadRangeInfo */, NULL /* Iterator */, NULL /* Value_Lists */,
-        NULL /* COV */, NULL /* COV Clear */, NULL /* Intrinsic Reporting */ },
-    { OBJECT_INTEGER_VALUE, Integer_Value_Init, Integer_Value_Count,
-        Integer_Value_Index_To_Instance, Integer_Value_Valid_Instance,
-        Integer_Value_Object_Name, Integer_Value_Read_Property,
-        Integer_Value_Write_Property, Integer_Value_Property_Lists,
-        NULL /* ReadRangeInfo */, NULL /* Iterator */, NULL /* Value_Lists */,
-        NULL /* COV */, NULL /* COV Clear */, NULL /* Intrinsic Reporting */ },
-#if defined(INTRINSIC_REPORTING)
-    { OBJECT_NOTIFICATION_CLASS, Notification_Class_Init,
-        Notification_Class_Count, Notification_Class_Index_To_Instance,
-        Notification_Class_Valid_Instance, Notification_Class_Object_Name,
-        Notification_Class_Read_Property, Notification_Class_Write_Property,
-        Notification_Class_Property_Lists, NULL /* ReadRangeInfo */,
-        NULL /* Iterator */, NULL /* Value_Lists */, NULL /* COV */,
-        NULL /* COV Clear */, NULL /* Intrinsic Reporting */ },
-#endif
-    { OBJECT_LIFE_SAFETY_POINT, Life_Safety_Point_Init, Life_Safety_Point_Count,
-        Life_Safety_Point_Index_To_Instance, Life_Safety_Point_Valid_Instance,
-        Life_Safety_Point_Object_Name, Life_Safety_Point_Read_Property,
-        Life_Safety_Point_Write_Property, Life_Safety_Point_Property_Lists,
-        NULL /* ReadRangeInfo */, NULL /* Iterator */, NULL /* Value_Lists */,
-        NULL /* COV */, NULL /* COV Clear */, NULL /* Intrinsic Reporting */ },
-    { OBJECT_LOAD_CONTROL, Load_Control_Init, Load_Control_Count,
-        Load_Control_Index_To_Instance, Load_Control_Valid_Instance,
-        Load_Control_Object_Name, Load_Control_Read_Property,
-        Load_Control_Write_Property, Load_Control_Property_Lists,
-        NULL /* ReadRangeInfo */, NULL /* Iterator */, NULL /* Value_Lists */,
-        NULL /* COV */, NULL /* COV Clear */, NULL /* Intrinsic Reporting */ },
-    { OBJECT_MULTI_STATE_INPUT, Multistate_Input_Init, Multistate_Input_Count,
-        Multistate_Input_Index_To_Instance, Multistate_Input_Valid_Instance,
-        Multistate_Input_Object_Name, Multistate_Input_Read_Property,
-        Multistate_Input_Write_Property, Multistate_Input_Property_Lists,
-        NULL /* ReadRangeInfo */, NULL /* Iterator */, NULL /* Value_Lists */,
-        NULL /* COV */, NULL /* COV Clear */, NULL /* Intrinsic Reporting */ },
-    { OBJECT_MULTI_STATE_OUTPUT, Multistate_Output_Init,
-        Multistate_Output_Count, Multistate_Output_Index_To_Instance,
-        Multistate_Output_Valid_Instance, Multistate_Output_Object_Name,
-        Multistate_Output_Read_Property, Multistate_Output_Write_Property,
-        Multistate_Output_Property_Lists, NULL /* ReadRangeInfo */,
-        NULL /* Iterator */, NULL /* Value_Lists */, NULL /* COV */,
-        NULL /* COV Clear */, NULL /* Intrinsic Reporting */ },
-    { OBJECT_MULTI_STATE_VALUE, Multistate_Value_Init, Multistate_Value_Count,
-        Multistate_Value_Index_To_Instance, Multistate_Value_Valid_Instance,
-        Multistate_Value_Object_Name, Multistate_Value_Read_Property,
-        Multistate_Value_Write_Property, Multistate_Value_Property_Lists,
-        NULL /* ReadRangeInfo */, NULL /* Iterator */,
-        Multistate_Value_Encode_Value_List, Multistate_Value_Change_Of_Value,
-        Multistate_Value_Change_Of_Value_Clear,
-        NULL /* Intrinsic Reporting */ },
-    { OBJECT_TRENDLOG, Trend_Log_Init, Trend_Log_Count,
-        Trend_Log_Index_To_Instance, Trend_Log_Valid_Instance,
-        Trend_Log_Object_Name, Trend_Log_Read_Property,
-        Trend_Log_Write_Property, Trend_Log_Property_Lists, TrendLogGetRRInfo,
-        NULL /* Iterator */, NULL /* Value_Lists */, NULL /* COV */,
-        NULL /* COV Clear */, NULL /* Intrinsic Reporting */ },
-#if (BACNET_PROTOCOL_REVISION >= 14)
-    { OBJECT_LIGHTING_OUTPUT, Lighting_Output_Init, Lighting_Output_Count,
-        Lighting_Output_Index_To_Instance, Lighting_Output_Valid_Instance,
-        Lighting_Output_Object_Name, Lighting_Output_Read_Property,
-        Lighting_Output_Write_Property, Lighting_Output_Property_Lists,
-        NULL /* ReadRangeInfo */, NULL /* Iterator */, NULL /* Value_Lists */,
-        NULL /* COV */, NULL /* COV Clear */, NULL /* Intrinsic Reporting */ },
-    { OBJECT_CHANNEL, Channel_Init, Channel_Count, Channel_Index_To_Instance,
-        Channel_Valid_Instance, Channel_Object_Name, Channel_Read_Property,
-        Channel_Write_Property, Channel_Property_Lists,
-        NULL /* ReadRangeInfo */, NULL /* Iterator */, NULL /* Value_Lists */,
-        NULL /* COV */, NULL /* COV Clear */, NULL /* Intrinsic Reporting */ },
-#endif
-#if (BACNET_PROTOCOL_REVISION >= 24)
-    { OBJECT_COLOR, Color_Init, Color_Count, Color_Index_To_Instance,
-        Color_Valid_Instance, Color_Object_Name, Color_Read_Property,
-        Color_Write_Property, Color_Property_Lists, NULL /* ReadRangeInfo */,
-        NULL /* Iterator */, NULL /* Value_Lists */, NULL /* COV */,
-        NULL /* COV Clear */, NULL /* Intrinsic Reporting */ },
-    { OBJECT_COLOR_TEMPERATURE, Color_Temperature_Init, Color_Temperature_Count,
-        Color_Temperature_Index_To_Instance, Color_Temperature_Valid_Instance,
-        Color_Temperature_Object_Name, Color_Temperature_Read_Property,
-        Color_Temperature_Write_Property, Color_Temperature_Property_Lists,
-        NULL /* ReadRangeInfo */, NULL /* Iterator */, NULL /* Value_Lists */,
-        NULL /* COV */, NULL /* COV Clear */, NULL /* Intrinsic Reporting */ },
-#endif
-#if defined(BACFILE)
-    { OBJECT_FILE, bacfile_init, bacfile_count, bacfile_index_to_instance,
-        bacfile_valid_instance, bacfile_object_name, bacfile_read_property,
-        bacfile_write_property, BACfile_Property_Lists,
-        NULL /* ReadRangeInfo */, NULL /* Iterator */, NULL /* Value_Lists */,
-        NULL /* COV */, NULL /* COV Clear */, NULL /* Intrinsic Reporting */ },
-#endif
-    { OBJECT_OCTETSTRING_VALUE, OctetString_Value_Init, OctetString_Value_Count,
-        OctetString_Value_Index_To_Instance, OctetString_Value_Valid_Instance,
-        OctetString_Value_Object_Name, OctetString_Value_Read_Property,
-        OctetString_Value_Write_Property, OctetString_Value_Property_Lists,
-        NULL /* ReadRangeInfo */, NULL /* Iterator */, NULL /* Value_Lists */,
-        NULL /* COV */, NULL /* COV Clear */, NULL /* Intrinsic Reporting */ },
-    { OBJECT_POSITIVE_INTEGER_VALUE, PositiveInteger_Value_Init,
-        PositiveInteger_Value_Count, PositiveInteger_Value_Index_To_Instance,
-        PositiveInteger_Value_Valid_Instance, PositiveInteger_Value_Object_Name,
-        PositiveInteger_Value_Read_Property,
-        PositiveInteger_Value_Write_Property,
-        PositiveInteger_Value_Property_Lists, NULL /* ReadRangeInfo */,
-        NULL /* Iterator */, NULL /* Value_Lists */, NULL /* COV */,
-        NULL /* COV Clear */, NULL /* Intrinsic Reporting */ },
-    { OBJECT_SCHEDULE, Schedule_Init, Schedule_Count,
-        Schedule_Index_To_Instance, Schedule_Valid_Instance,
-        Schedule_Object_Name, Schedule_Read_Property, Schedule_Write_Property,
-        Schedule_Property_Lists, NULL /* ReadRangeInfo */, NULL /* Iterator */,
-        NULL /* Value_Lists */, NULL /* COV */, NULL /* COV Clear */,
-        NULL /* Intrinsic Reporting */ },
-    { OBJECT_ACCUMULATOR, Accumulator_Init, Accumulator_Count,
-        Accumulator_Index_To_Instance, Accumulator_Valid_Instance,
-        Accumulator_Object_Name, Accumulator_Read_Property,
-        Accumulator_Write_Property, Accumulator_Property_Lists,
-        NULL /* ReadRangeInfo */, NULL /* Iterator */, NULL /* Value_Lists */,
-        NULL /* COV */, NULL /* COV Clear */, NULL /* Intrinsic Reporting */ },
-=======
 // #if (BACNET_PROTOCOL_REVISION >= 17)
 //     { OBJECT_NETWORK_PORT, Network_Port_Init, Network_Port_Count,
 //         Network_Port_Index_To_Instance, Network_Port_Valid_Instance,
@@ -392,7 +215,7 @@
 //         Trend_Log_Write_Property, Trend_Log_Property_Lists, TrendLogGetRRInfo,
 //         NULL /* Iterator */, NULL /* Value_Lists */, NULL /* COV */,
 //         NULL /* COV Clear */, NULL /* Intrinsic Reporting */ },
-// #if (BACNET_PROTOCOL_REVISION >= 14) && defined(BACAPP_LIGHTING_COMMAND)
+#if (BACNET_PROTOCOL_REVISION >= 14)
 //     { OBJECT_LIGHTING_OUTPUT, Lighting_Output_Init, Lighting_Output_Count,
 //         Lighting_Output_Index_To_Instance, Lighting_Output_Valid_Instance,
 //         Lighting_Output_Object_Name, Lighting_Output_Read_Property,
@@ -405,6 +228,19 @@
 //         NULL /* ReadRangeInfo */, NULL /* Iterator */, NULL /* Value_Lists */,
 //         NULL /* COV */, NULL /* COV Clear */, NULL /* Intrinsic Reporting */ },
 // #endif
+#if (BACNET_PROTOCOL_REVISION >= 24)
+    { OBJECT_COLOR, Color_Init, Color_Count, Color_Index_To_Instance,
+        Color_Valid_Instance, Color_Object_Name, Color_Read_Property,
+        Color_Write_Property, Color_Property_Lists, NULL /* ReadRangeInfo */,
+        NULL /* Iterator */, NULL /* Value_Lists */, NULL /* COV */,
+        NULL /* COV Clear */, NULL /* Intrinsic Reporting */ },
+    { OBJECT_COLOR_TEMPERATURE, Color_Temperature_Init, Color_Temperature_Count,
+        Color_Temperature_Index_To_Instance, Color_Temperature_Valid_Instance,
+        Color_Temperature_Object_Name, Color_Temperature_Read_Property,
+        Color_Temperature_Write_Property, Color_Temperature_Property_Lists,
+        NULL /* ReadRangeInfo */, NULL /* Iterator */, NULL /* Value_Lists */,
+        NULL /* COV */, NULL /* COV Clear */, NULL /* Intrinsic Reporting */ },
+#endif
 // #if defined(BACFILE)
 //     { OBJECT_FILE, bacfile_init, bacfile_count, bacfile_index_to_instance,
 //         bacfile_valid_instance, bacfile_object_name, bacfile_read_property,
@@ -438,7 +274,6 @@
 //         Accumulator_Write_Property, Accumulator_Property_Lists,
 //         NULL /* ReadRangeInfo */, NULL /* Iterator */, NULL /* Value_Lists */,
 //         NULL /* COV */, NULL /* COV Clear */, NULL /* Intrinsic Reporting */ },
->>>>>>> 0dfbfbfa
     { MAX_BACNET_OBJECT_TYPE, NULL /* Init */, NULL /* Count */,
         NULL /* Index_To_Instance */, NULL /* Valid_Instance */,
         NULL /* Object_Name */, NULL /* Read_Property */,
@@ -1582,33 +1417,14 @@
     rpdata->error_code = ERROR_CODE_UNKNOWN_OBJECT;
     pObject = Device_Objects_Find_Functions(rpdata->object_type);
     if (pObject != NULL) {
+        PRINT("Device_Read_Property***");
         if (pObject->Object_Valid_Instance &&
             pObject->Object_Valid_Instance(rpdata->object_instance)) {
-<<<<<<< HEAD
+            PRINT("has valid Object Instance***");
             apdu_len = Read_Property_Common(pObject, rpdata);
         } else {
             rpdata->error_class = ERROR_CLASS_OBJECT;
             rpdata->error_code = ERROR_CODE_UNKNOWN_OBJECT;
-=======
-            if (pObject->Object_Read_Property) {
-                PRINT("Object_Read_Property***");
-#if (BACNET_PROTOCOL_REVISION >= 14)
-                PRINT("BACNET_PROTOCOL_REVISION > 14***");
-                if ((int)rpdata->object_property == PROP_PROPERTY_LIST) {
-                    PRINT("has PROP_PROPERTY_LIST***");
-                    Device_Objects_Property_List(rpdata->object_type,
-                        rpdata->object_instance, &property_list);
-                    apdu_len = property_list_encode(rpdata,
-                        property_list.Required.pList,
-                        property_list.Optional.pList,
-                        property_list.Proprietary.pList);
-                } else
-#endif
-                {
-                    apdu_len = pObject->Object_Read_Property(rpdata);
-                }
-            }
->>>>>>> 0dfbfbfa
         }
     } else {
         rpdata->error_class = ERROR_CLASS_OBJECT;
