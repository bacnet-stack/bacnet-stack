--- conflicted
+++ resolved
@@ -1,20 +1,10 @@
 /**
  * @file
-<<<<<<< HEAD
- * @author Steve Karg
- * @date 2005
- * @brief Base "class" for handling all BACnet objects belonging
- *  to a BACnet device, as well as Device-specific properties.
- * @copyright
- *  Copyright 2005 by Steve Karg <skarg@users.sourceforge.net>
- *  SPDX-License-Identifier: MIT
-=======
  * @author Steve Karg <skarg@users.sourceforge.net>
  * @date 2005
  * @brief Base "class" for handling all BACnet objects belonging
  * to a BACnet device, as well as Device-specific properties.
  * @copyright SPDX-License-Identifier: MIT
->>>>>>> ebfaa5eb
  */
 #include <stdbool.h>
 #include <stdint.h>
@@ -34,38 +24,6 @@
 #include "bacnet/datalink/datalink.h"
 #include "bacnet/basic/binding/address.h"
 /* include the device object */
-<<<<<<< HEAD
-#include "device.h"
-#include "acc.h"
-#include "ai.h"
-#include "ao.h"
-#include "av.h"
-#include "bi.h"
-#if (BACNET_PROTOCOL_REVISION >= 16)
-#include "blo.h"
-#endif
-#include "bo.h"
-#include "bv.h"
-#include "calendar.h"
-#include "channel.h"
-#include "command.h"
-#include "csv.h"
-#include "iv.h"
-#include "lc.h"
-#include "lsp.h"
-#include "lsz.h"
-#include "ms-input.h"
-#include "mso.h"
-#include "msv.h"
-#if (BACNET_PROTOCOL_REVISION >= 17)
-#include "netport.h"
-#endif
-#include "osv.h"
-#include "piv.h"
-#include "schedule.h"
-#include "time_value.h"
-#include "trendlog.h"
-=======
 #include "bacnet/basic/object/device.h"
 #include "bacnet/basic/object/acc.h"
 #include "bacnet/basic/object/ai.h"
@@ -85,7 +43,6 @@
 #include "bacnet/basic/object/schedule.h"
 #include "bacnet/basic/object/structured_view.h"
 #include "bacnet/basic/object/trendlog.h"
->>>>>>> ebfaa5eb
 #if defined(INTRINSIC_REPORTING)
 #include "nc.h"
 #endif /* defined(INTRINSIC_REPORTING) */
@@ -120,13 +77,10 @@
 extern bool Routed_Device_Write_Property_Local(
     BACNET_WRITE_PROPERTY_DATA *wp_data);
 
-<<<<<<< HEAD
-=======
 /* may be overridden by outside table */
 static object_functions_t *Object_Table;
 
 /* clang-format off */
->>>>>>> ebfaa5eb
 static object_functions_t My_Object_Table[] = {
     { OBJECT_DEVICE, NULL /* Init - don't init Device or it will recourse! */,
         Device_Count, Device_Index_To_Instance,
@@ -160,11 +114,7 @@
         Analog_Output_Index_To_Instance, Analog_Output_Valid_Instance,
         Analog_Output_Object_Name, Analog_Output_Read_Property,
         Analog_Output_Write_Property, Analog_Output_Property_Lists,
-<<<<<<< HEAD
-        NULL /* ReadRangeInfo */, NULL /* Iterator */, 
-=======
         NULL /* ReadRangeInfo */, NULL /* Iterator */,
->>>>>>> ebfaa5eb
         Analog_Output_Encode_Value_List, Analog_Output_Change_Of_Value,
         Analog_Output_Change_Of_Value_Clear, NULL /* Intrinsic Reporting */,
         NULL /* Add_List_Element */, NULL /* Remove_List_Element */,
@@ -191,11 +141,7 @@
         Binary_Output_Index_To_Instance, Binary_Output_Valid_Instance,
         Binary_Output_Object_Name, Binary_Output_Read_Property,
         Binary_Output_Write_Property, Binary_Output_Property_Lists,
-<<<<<<< HEAD
-        NULL /* ReadRangeInfo */, NULL /* Iterator */, 
-=======
         NULL /* ReadRangeInfo */, NULL /* Iterator */,
->>>>>>> ebfaa5eb
         Binary_Output_Encode_Value_List, Binary_Output_Change_Of_Value,
         Binary_Output_Change_Of_Value_Clear, NULL /* Intrinsic Reporting */,
         NULL /* Add_List_Element */, NULL /* Remove_List_Element */,
@@ -204,11 +150,7 @@
         Binary_Value_Index_To_Instance, Binary_Value_Valid_Instance,
         Binary_Value_Object_Name, Binary_Value_Read_Property,
         Binary_Value_Write_Property, Binary_Value_Property_Lists,
-<<<<<<< HEAD
-        NULL /* ReadRangeInfo */, NULL /* Iterator */, 
-=======
         NULL /* ReadRangeInfo */, NULL /* Iterator */,
->>>>>>> ebfaa5eb
         Binary_Value_Encode_Value_List, Binary_Value_Change_Of_Value,
         Binary_Value_Change_Of_Value_Clear, NULL /* Intrinsic Reporting */,
         NULL /* Add_List_Element */, NULL /* Remove_List_Element */,
@@ -326,11 +268,7 @@
         Multistate_Input_Index_To_Instance, Multistate_Input_Valid_Instance,
         Multistate_Input_Object_Name, Multistate_Input_Read_Property,
         Multistate_Input_Write_Property, Multistate_Input_Property_Lists,
-<<<<<<< HEAD
-        NULL /* ReadRangeInfo */, NULL /* Iterator */, 
-=======
         NULL /* ReadRangeInfo */, NULL /* Iterator */,
->>>>>>> ebfaa5eb
         Multistate_Input_Encode_Value_List, Multistate_Input_Change_Of_Value,
         Multistate_Input_Change_Of_Value_Clear, NULL /* Intrinsic Reporting */,
         NULL /* Add_List_Element */, NULL /* Remove_List_Element */,
@@ -340,11 +278,7 @@
         Multistate_Output_Valid_Instance, Multistate_Output_Object_Name,
         Multistate_Output_Read_Property, Multistate_Output_Write_Property,
         Multistate_Output_Property_Lists, NULL /* ReadRangeInfo */,
-<<<<<<< HEAD
-        NULL /* Iterator */, 
-=======
         NULL /* Iterator */,
->>>>>>> ebfaa5eb
         Multistate_Output_Encode_Value_List, Multistate_Output_Change_Of_Value,
         Multistate_Output_Change_Of_Value_Clear, NULL /* Intrinsic Reporting */,
         NULL /* Add_List_Element */, NULL /* Remove_List_Element */,
@@ -1739,11 +1673,6 @@
     if (object_table) {
         handler_device_object_table_set(object_table);
     } else {
-<<<<<<< HEAD
-        handler_device_object_table_set(&My_Object_Table[0]);
-    }
-    handler_device_object_init();
-=======
         Object_Table = &My_Object_Table[0];
     }
     pObject = Object_Table;
@@ -1753,7 +1682,6 @@
         }
         pObject++;
     }
->>>>>>> ebfaa5eb
 #if (BACNET_PROTOCOL_REVISION >= 14)
     Channel_Write_Property_Internal_Callback_Set(Device_Write_Property);
 #endif
