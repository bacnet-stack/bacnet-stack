--- conflicted
+++ resolved
@@ -319,11 +319,8 @@
     unsigned index = 0;
     bool status = false;
 
-<<<<<<< HEAD
+    printf("%s(%d): %s\r\n", __FILE__, __LINE__, __func__);
     (void)priority;
-=======
-    printf("%s(%d): %s\r\n", __FILE__, __LINE__, __func__);
->>>>>>> 0dfbfbfa
     index = Analog_Value_Instance_To_Index(object_instance);
     if (index < MAX_ANALOG_VALUES) {
         Analog_Value_COV_Detect(index, value);
@@ -429,11 +426,7 @@
 unsigned Analog_Value_Event_State(uint32_t object_instance)
 {
     unsigned state = EVENT_STATE_NORMAL;
-<<<<<<< HEAD
-=======
-
-    printf("%s(%d): %s\r\n", __FILE__, __LINE__, __func__);
->>>>>>> 0dfbfbfa
+    printf("%s(%d): %s\r\n", __FILE__, __LINE__, __func__);
 #if defined(INTRINSIC_REPORTING)
     unsigned index = 0;
 
