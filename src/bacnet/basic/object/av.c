--- conflicted
+++ resolved
@@ -974,13 +974,6 @@
                     wp_data->error_code = ERROR_CODE_WRITE_ACCESS_DENIED;
                     status = false;
                 }
-<<<<<<< HEAD
-            } else {
-                status = false;
-                wp_data->error_class = ERROR_CLASS_PROPERTY;
-                wp_data->error_code = ERROR_CODE_INVALID_DATA_TYPE;
-=======
->>>>>>> bdfa46ff
             }
             break;
         case PROP_OUT_OF_SERVICE:
