/**
 * @file
 * @author Steve Karg
 * @date 2006
 * @brief Analog Value object is an input object with a present-value that
 * uses an single precision floating point data type.
 * @section LICENSE
 * Copyright (C) 2006 Steve Karg <skarg@users.sourceforge.net>
 * Copyright (C) 2011 Krzysztof Malorny <malornykrzysztof@gmail.com>
 * SPDX-License-Identifier: MIT
 */
#include <stdbool.h>
#include <stdint.h>
#include <stdio.h>
#include <stdlib.h>
#include <string.h>
/* BACnet Stack defines - first */
#include "bacnet/bacdef.h"
/* BACnet Stack API */
#include "bacnet/bacdcode.h"
#include "bacnet/bacapp.h"
#include "bacnet/bactext.h"
#include "bacnet/basic/services.h"
#include "bacnet/basic/sys/keylist.h"
#include "bacnet/basic/sys/debug.h"
/* me! */
#include "bacnet/basic/object/av.h"

<<<<<<< HEAD
#ifndef MAX_ANALOG_VALUES
#define MAX_ANALOG_VALUES 4
#endif

static ANALOG_VALUE_DESCR AV_Descr[MAX_ANALOG_VALUES];
static int AV_Max_Index = MAX_ANALOG_VALUES;
=======
/* Key List for storing the object data sorted by instance number  */
static OS_Keylist Object_List;
/* common object type */
static const BACNET_OBJECT_TYPE Object_Type = OBJECT_ANALOG_VALUE;
>>>>>>> 3222244e

/* These three arrays are used by the ReadPropertyMultiple handler */
static const int Analog_Value_Properties_Required[] = { PROP_OBJECT_IDENTIFIER,
    PROP_OBJECT_NAME, PROP_OBJECT_TYPE, PROP_PRESENT_VALUE, PROP_STATUS_FLAGS,
    PROP_EVENT_STATE, PROP_OUT_OF_SERVICE, PROP_UNITS, -1 };

static const int Analog_Value_Properties_Optional[] = { PROP_DESCRIPTION,
    PROP_COV_INCREMENT,
#if defined(INTRINSIC_REPORTING)
    PROP_TIME_DELAY, PROP_NOTIFICATION_CLASS, PROP_HIGH_LIMIT, PROP_LOW_LIMIT,
    PROP_DEADBAND, PROP_LIMIT_ENABLE, PROP_EVENT_ENABLE, PROP_ACKED_TRANSITIONS,
    PROP_NOTIFY_TYPE, PROP_EVENT_TIME_STAMPS,
#endif
    -1 };

static const int Analog_Value_Properties_Proprietary[] = { -1 };

/**
 * Initialize the pointers for the required, the optional and the properitary
 * value properties.
 *
 * @param pRequired - Pointer to the pointer of required values.
 * @param pOptional - Pointer to the pointer of optional values.
 * @param pProprietary - Pointer to the pointer of properitary values.
 */
void Analog_Value_Property_Lists(
    const int **pRequired, const int **pOptional, const int **pProprietary)
{
    if (pRequired) {
        *pRequired = Analog_Value_Properties_Required;
    }
    if (pOptional) {
        *pOptional = Analog_Value_Properties_Optional;
    }
    if (pProprietary) {
        *pProprietary = Analog_Value_Properties_Proprietary;
    }

    return;
}

/**
 * @brief Gets an object from the list using an instance number as the key
 * @param  object_instance - object-instance number of the object
 * @return object found in the list, or NULL if not found
 */
static struct analog_value_descr *Analog_Value_Object(uint32_t object_instance)
{
    return Keylist_Data(Object_List, object_instance);
}

<<<<<<< HEAD
    AV_Max_Index = MAX_ANALOG_VALUES;

    for (i = 0; i < MAX_ANALOG_VALUES; i++) {
        memset(&AV_Descr[i], 0x00, sizeof(ANALOG_VALUE_DESCR));
        AV_Descr[i].Instance = BACNET_INSTANCE(BACNET_ID_VALUE(i, OBJECT_ANALOG_VALUE));
        AV_Descr[i].Present_Value = 0.0;
        AV_Descr[i].Units = UNITS_NO_UNITS;
        AV_Descr[i].Prior_Value = 0.0f;
        AV_Descr[i].COV_Increment = 1.0f;
        AV_Descr[i].Changed = false;
=======
>>>>>>> 3222244e
#if defined(INTRINSIC_REPORTING)
/**
 * @brief Gets an object from the list using its index in the list
 * @param index - index of the object in the list
 * @return object found in the list, or NULL if not found
 */
static struct analog_value_descr *Analog_Value_Object_Index(int index)
{
    return Keylist_Data_Index(Object_List, index);
}
#endif

/**
<<<<<<< HEAD
 * Initialize the analog values. Returns false if there are errors.
 *
 * @param pInit_data pointer to initialisation values
 *
 * @return true/false
 */
bool Analog_Value_Set(BACNET_OBJECT_LIST_INIT_T *pInit_data)
{
  unsigned i;

  if (!pInit_data) {
    return false;
  }

  if (pInit_data->length > MAX_ANALOG_VALUES) {
    return false;
  }

  for (i = 0; i < pInit_data->length; i++) {
    if (pInit_data->Object_Init_Values[i].Object_Instance < BACNET_MAX_INSTANCE) {
      AV_Descr[i].Instance = pInit_data->Object_Init_Values[i].Object_Instance;
    } else {
      PRINT("Object instance %u is too big", pInit_data->Object_Init_Values[i].Object_Instance);
      return false;
    }

    if (!characterstring_init_ansi(&AV_Descr[i].Name, pInit_data->Object_Init_Values[i].Object_Name)) {
      PRINT("Fail to set Object name to \"%128s\"", pInit_data->Object_Init_Values[i].Object_Name);
      return false;
    }

    if (!characterstring_init_ansi(&AV_Descr[i].Description, pInit_data->Object_Init_Values[i].Description)) {
      PRINT("Fail to set Object description to \"%128s\"", pInit_data->Object_Init_Values[i].Description);
      return false;
    }

    if (pInit_data->Object_Init_Values[i].Units < UNITS_PROPRIETARY_RANGE_MAX2) {
      AV_Descr[i].Units = pInit_data->Object_Init_Values[i].Units;
    } else {
      PRINT("unit %u is out of range", pInit_data->Object_Init_Values[i].Units);
      return false;
    }
  }

  AV_Max_Index = (int) pInit_data->length;

  return true;
}

/**
 * Validate whether the given instance exists in our table.
 *
 * @param object_instance Object instance
 *
 * @return true/false
 */
bool Analog_Value_Valid_Instance(uint32_t object_instance)
{
    unsigned int instance;

    for (instance = 0; instance < AV_Max_Index; instance++) {
        if (AV_Descr[instance].Instance == object_instance) {
            return true;
        }
=======
 * @brief Determines if a given Analog Value instance is valid
 * @param  object_instance - object-instance number of the object
 * @return  true if the instance is valid, and false if not
 */
bool Analog_Value_Valid_Instance(uint32_t object_instance)
{
    struct analog_value_descr *pObject;

    pObject = Analog_Value_Object(object_instance);
    if (pObject) {
        return true;
>>>>>>> 3222244e
    }

    return false;
}

/**
 * @brief Determines the number of Analog Value objects
 * @return  Number of Analog Value objects
 */
unsigned Analog_Value_Count(void)
{
<<<<<<< HEAD
    return AV_Max_Index;
}

/**
 * Return the instance that correlates to the correct index.
 *
 * @param index Index
 *
 * @return Object instance
 */
uint32_t Analog_Value_Index_To_Instance(unsigned index)
{
    if (index < AV_Max_Index) {
        return AV_Descr[index].Instance;
    }
    else {
        PRINT("index out of bounds");
        return 0;
    }
}

/**
 * Return the index that correlates to the correct instance.
 *
 * @param object_instance Object instance
 *
 * @return Index in the object table.
 */
unsigned Analog_Value_Instance_To_Index(uint32_t object_instance)
{
    unsigned index = 0;

    for (; index < AV_Max_Index && AV_Descr[index].Instance != object_instance; index++) ;

    return index;
=======
    return Keylist_Count(Object_List);
}

/**
 * @brief Determines the object instance-number for a given 0..N index
 * of Analog Value objects where N is Analog_Output_Count().
 * @param  index - 0..MAX_ANALOG_OUTPUTS value
 * @return  object instance-number for the given index
 */
uint32_t Analog_Value_Index_To_Instance(unsigned index)
{
    KEY key = UINT32_MAX;

    Keylist_Index_Key(Object_List, index, &key);

    return key;
}

/**
 * @brief For a given object instance-number, determines a 0..N index
 * of Analog Value objects where N is Analog_Output_Count().
 * @param  object_instance - object-instance number of the object
 * @return  index for the given instance-number, or MAX_ANALOG_OUTPUTS
 * if not valid.
 */
unsigned Analog_Value_Instance_To_Index(uint32_t object_instance)
{
    return Keylist_Index(Object_List, object_instance);
>>>>>>> 3222244e
}

/**
 * This function is used to detect a value change,
 * using the new value compared against the prior
 * value, using a delta as threshold.
 *
 * This method will update the COV-changed attribute.
 *
 * @param index  Object index
 * @param value  Given present value.
 */
static void Analog_Value_COV_Detect(struct analog_value_descr *pObject, float value)
{
    float prior_value = 0.0f;
    float cov_increment = 0.0f;
    float cov_delta = 0.0f;

<<<<<<< HEAD
    if (index < AV_Max_Index) {
        prior_value = AV_Descr[index].Prior_Value;
        cov_increment = AV_Descr[index].COV_Increment;
=======
    if (pObject) {
        prior_value = pObject->Prior_Value;
        cov_increment = pObject->COV_Increment;
>>>>>>> 3222244e
        if (prior_value > value) {
            cov_delta = prior_value - value;
        } else {
            cov_delta = value - prior_value;
        }
        if (cov_delta >= cov_increment) {
            pObject->Changed = true;
            pObject->Prior_Value = value;
        }
    }
}

/**
 * For a given object instance-number, sets the present-value at a given
 * priority 1..16.
 *
 * @param  object_instance - object-instance number of the object
 * @param  value - floating point analog value
 * @param  priority - priority 1..16
 *
 * @return  true if values are within range and present-value is set.
 */
bool Analog_Value_Present_Value_Set(
    uint32_t object_instance, float value, uint8_t priority)
{
    bool status = false;
    struct analog_value_descr *pObject;

    (void)priority;
<<<<<<< HEAD
    index = Analog_Value_Instance_To_Index(object_instance);
    if (index < AV_Max_Index) {
        Analog_Value_COV_Detect(index, value);
        AV_Descr[index].Present_Value = value;
=======
    pObject = Analog_Value_Object(object_instance);
    if (pObject) {
        Analog_Value_COV_Detect(pObject, value);
        pObject->Present_Value = value;
>>>>>>> 3222244e
        status = true;
    }

    return status;
}

/**
 * For a given object instance-number, return the present value.
 *
 * @param  object_instance - object-instance number of the object
 *
 * @return  Present value
 */
float Analog_Value_Present_Value(uint32_t object_instance)
{
    float value = 0;
    struct analog_value_descr *pObject;

<<<<<<< HEAD
    index = Analog_Value_Instance_To_Index(object_instance);
    if (index < AV_Max_Index) {
        value = AV_Descr[index].Present_Value;
=======
    pObject = Analog_Value_Object(object_instance);
    if (pObject) {
        value = pObject->Present_Value;
>>>>>>> 3222244e
    }

    return value;
}

/**
 * For a given object instance-number, return the name.
 *
 * Note: the object name must be unique within this device.
 *
 * @param  object_instance - object-instance number of the object
 * @param  object_name - object name pointer
 *
 * @return  true/false
 */
bool Analog_Value_Object_Name(
    uint32_t object_instance, BACNET_CHARACTER_STRING *object_name)
{
<<<<<<< HEAD
    bool status = false;
    unsigned index = 0;

    if (!object_name) {
        return false;
    }

    index = Analog_Value_Instance_To_Index(object_instance);
    if (index < AV_Max_Index) {
        *object_name = AV_Descr[index].Name;
        status = true;
    }


    return status;
}

/**
 * For a given object instance-number, return the description.
 *
 * Note: the object name must be unique within this device.
 *
 * @param  object_instance - object-instance number of the object
 * @param  description - description pointer
 *
 * @return  true/false
 */
bool Analog_Value_Description(
    uint32_t object_instance, BACNET_CHARACTER_STRING *description)
{
    bool status = false;
    unsigned index = 0;

    if (!description) {
        return false;
    }

    index = Analog_Value_Instance_To_Index(object_instance);
    if (index < AV_Max_Index) {
        *description = AV_Descr[index].Description;
        status = true;
=======
    static char text_string[32] = "";
    bool status = false;
    struct analog_value_descr *pObject;

    pObject = Analog_Value_Object(object_instance);
    if (pObject) {
        if (pObject->Object_Name) {
            status = characterstring_init_ansi(object_name,
            pObject->Object_Name);
        } else {
            snprintf(text_string, sizeof(text_string), "ANALOG VALUE %u",
                object_instance);
            status = characterstring_init_ansi(object_name, text_string);
        }
    }

    return status;
}

/**
 * For a given object instance-number, sets the object-name
 *
 * @param  object_instance - object-instance number of the object
 * @param  new_name - holds the object-name to be set
 *
 * @return  true if object-name was set
 */
bool Analog_Value_Name_Set(uint32_t object_instance, char *new_name)
{
    bool status = false;
    struct analog_value_descr *pObject;

    pObject = Analog_Value_Object(object_instance);
    if (pObject) {
        status = true;
        pObject->Object_Name = new_name;
>>>>>>> 3222244e
    }

    return status;
}

/**
 * For a given object instance-number, gets the event-state property value
 *
 * @param  object_instance - object-instance number of the object
 *
 * @return  event-state property value
 */
unsigned Analog_Value_Event_State(uint32_t object_instance)
{
    unsigned state = EVENT_STATE_NORMAL;
    struct analog_value_descr *pObject;

<<<<<<< HEAD
    index = Analog_Value_Instance_To_Index(object_instance);
    if (index < AV_Max_Index) {
        state = AV_Descr[index].Event_State;
=======
    pObject = Analog_Value_Object(object_instance);
    if (pObject) {
        state = pObject->Event_State;
>>>>>>> 3222244e
    }

    return state;
}

/**
 * @brief For a given object instance-number, returns the description
 * @param  object_instance - object-instance number of the object
 * @return description text or NULL if not found
 */
char *Analog_Value_Description(uint32_t object_instance)
{
    char *name = NULL;
    struct analog_value_descr *pObject;

    pObject = Analog_Value_Object(object_instance);
    if (pObject) {
        name = pObject->Description;
    }

    return name;
}

/**
 * @brief For a given object instance-number, sets the description
 * @param  object_instance - object-instance number of the object
 * @param  new_name - holds the description to be set
 * @return  true if object-name was set
 */
bool Analog_Value_Description_Set(uint32_t object_instance, char *new_name)
{
    bool status = false; /* return value */
    struct analog_value_descr *pObject;

    pObject = Analog_Value_Object(object_instance);
    if (pObject) {
        status = true;
        pObject->Description = new_name;
    }

    return status;
}

/**
 * @brief For a given object instance-number, returns the reliability
 * @param  object_instance - object-instance number of the object
 * @return reliability property value
*/
BACNET_RELIABILITY Analog_Value_Reliability(
    uint32_t object_instance)
{
    BACNET_RELIABILITY value = RELIABILITY_NO_FAULT_DETECTED;
    struct analog_value_descr *pObject;

    pObject = Analog_Value_Object(object_instance);
    if (pObject) {
        value = pObject->Reliability;
    }

    return value;
}

/**
 * @brief For a given object instance-number, sets the reliability
 * @param  object_instance - object-instance number of the object
 * @param  value - reliability property value
 * @return  true if the reliability property value was set
 */
bool Analog_Value_Reliability_Set(
    uint32_t object_instance,
    BACNET_RELIABILITY value)
{
    bool status = false;
    struct analog_value_descr *pObject;

    pObject = Analog_Value_Object(object_instance);
    if (pObject) {
        pObject->Reliability = value;
        status = true;
    }

    return status;

}

/**
 * For a given object instance-number, determines if the COV flag
 * has been triggered.
 *
 * @param  object_instance - object-instance number of the object
 *
 * @return  true if the COV flag is set
 */
bool Analog_Value_Change_Of_Value(uint32_t object_instance)
{
    bool changed = false;
    struct analog_value_descr *pObject;

<<<<<<< HEAD
    index = Analog_Value_Instance_To_Index(object_instance);
    if (index < AV_Max_Index) {
        changed = AV_Descr[index].Changed;
=======
    pObject = Analog_Value_Object(object_instance);
    if (pObject) {
        changed = pObject->Changed;
>>>>>>> 3222244e
    }

    return changed;
}

/**
 * For a given object instance-number, clears the COV flag
 *
 * @param  object_instance - object-instance number of the object
 */
void Analog_Value_Change_Of_Value_Clear(uint32_t object_instance)
{
    struct analog_value_descr *pObject;

<<<<<<< HEAD
    index = Analog_Value_Instance_To_Index(object_instance);
    if (index < AV_Max_Index) {
        AV_Descr[index].Changed = false;
=======
    pObject = Analog_Value_Object(object_instance);
    if (pObject) {
        pObject->Changed = false;
>>>>>>> 3222244e
    }
}

/**
 * For a given object instance-number, loads the value_list with the COV data.
 *
 * @param  object_instance - object-instance number of the object
 * @param  value_list - list of COV data
 *
 * @return  true if the value list is encoded
 */
bool Analog_Value_Encode_Value_List(
    uint32_t object_instance, BACNET_PROPERTY_VALUE *value_list)
{
    bool status = false;
    bool in_alarm = false;
    bool out_of_service = false;
    bool fault = false;
    const bool overridden = false;
    float present_value = 0.0f;
    struct analog_value_descr *pObject;

    pObject = Analog_Value_Object(object_instance);
    if (pObject) {
        if (pObject->Event_State != EVENT_STATE_NORMAL) {
            in_alarm = true;
        }
        if (pObject->Reliability != RELIABILITY_NO_FAULT_DETECTED) {
            fault = true;
        }
        out_of_service = pObject->Out_Of_Service;
        present_value = pObject->Present_Value;
        status = cov_value_list_encode_real(value_list, present_value,
            in_alarm, fault, overridden, out_of_service);
    }

    return status;
}

/**
 * @brief For a given object instance-number, returns the COV-Increment value
 * @param  object_instance - object-instance number of the object
 * @return  COV-Increment value
 */
float Analog_Value_COV_Increment(uint32_t object_instance)
{
    float value = 0;
    struct analog_value_descr *pObject;

<<<<<<< HEAD
    index = Analog_Value_Instance_To_Index(object_instance);
    if (index < AV_Max_Index) {
        value = AV_Descr[index].COV_Increment;
=======
    pObject = Analog_Value_Object(object_instance);
    if (pObject) {
        value = pObject->COV_Increment;
>>>>>>> 3222244e
    }

    return value;
}

/**
 * @brief For a given object instance-number, sets the COV-Increment value
 * @param  object_instance - object-instance number of the object
 * @param  value - COV-Increment value
*/
void Analog_Value_COV_Increment_Set(uint32_t object_instance, float value)
{
    struct analog_value_descr *pObject;

<<<<<<< HEAD
    index = Analog_Value_Instance_To_Index(object_instance);
    if (index < AV_Max_Index) {
        AV_Descr[index].COV_Increment = value;
        Analog_Value_COV_Detect(index, AV_Descr[index].Present_Value);
=======
    pObject = Analog_Value_Object(object_instance);
    if (pObject) {
        pObject->COV_Increment = value;
        Analog_Value_COV_Detect(pObject, pObject->Present_Value);
>>>>>>> 3222244e
    }
}

/**
 * For a given object instance-number, returns the units property value
 *
 * @param  object_instance - object-instance number of the object
 *
 * @return  units property value
 */
uint16_t Analog_Value_Units(uint32_t object_instance)
{
	uint16_t units = UNITS_NO_UNITS;
    struct analog_value_descr *pObject;

    pObject = Analog_Value_Object(object_instance);
    if (pObject) {
		units = pObject->Units;
	}

	return units;
}

/**
 * For a given object instance-number, sets the units property value
 *
 * @param object_instance - object-instance number of the object
 * @param units - units property value
 *
 * @return true if the units property value was set
 */
bool Analog_Value_Units_Set(uint32_t object_instance, uint16_t units)
{
	bool status = false;
    struct analog_value_descr *pObject;

    pObject = Analog_Value_Object(object_instance);
    if (pObject) {
		pObject->Units = units;
		status = true;
	}

	return status;
}

/**
 * @brief For a given object instance-number, returns the out-of-service
 * property value
 * @param object_instance - object-instance number of the object
 * @return out-of-service property value
 */
bool Analog_Value_Out_Of_Service(uint32_t object_instance)
{
    bool value = false;
    struct analog_value_descr *pObject;

<<<<<<< HEAD
    index = Analog_Value_Instance_To_Index(object_instance);
    if (index < AV_Max_Index) {
        value = AV_Descr[index].Out_Of_Service;
=======
    pObject = Analog_Value_Object(object_instance);
    if (pObject) {
        value = pObject->Out_Of_Service;
>>>>>>> 3222244e
    }

    return value;
}

/**
 * @brief For a given object instance-number, sets the out-of-service property value
 * @param object_instance - object-instance number of the object
 * @param value - boolean out-of-service value
 * @return true if the out-of-service property value was set
 */
void Analog_Value_Out_Of_Service_Set(uint32_t object_instance, bool value)
{
    struct analog_value_descr *pObject;

<<<<<<< HEAD
    index = Analog_Value_Instance_To_Index(object_instance);
    if (index < AV_Max_Index) {
        if (AV_Descr[index].Out_Of_Service != value) {
            AV_Descr[index].Changed = true;
=======
    pObject = Analog_Value_Object(object_instance);
    if (pObject) {
        if (pObject->Out_Of_Service != value) {
            pObject->Changed = true;
        }
        pObject->Out_Of_Service = value;
    }
}

#if defined(INTRINSIC_REPORTING)
/**
 * @brief Encode a EventTimeStamps property element
 * @param object_instance [in] BACnet network port object instance number
 * @param index [in] array index requested:
 *    0 to N for individual array members
 * @param apdu [out] Buffer in which the APDU contents are built, or NULL to
 * return the length of buffer if it had been built
 * @return The length of the apdu encoded or
 *   BACNET_STATUS_ERROR for ERROR_CODE_INVALID_ARRAY_INDEX
 */
static int Analog_Value_Event_Time_Stamps_Encode(
    uint32_t object_instance, BACNET_ARRAY_INDEX index, uint8_t *apdu)
{
    int apdu_len = 0, len = 0;
    struct analog_value_descr *pObject;

    pObject = Analog_Value_Object(object_instance);
    if (pObject) {
        if (index < MAX_BACNET_EVENT_TRANSITION) {
            len = encode_opening_tag(apdu, TIME_STAMP_DATETIME);
            apdu_len += len;
            if (apdu) {
                apdu += len;
            }
            len = encode_application_date(
                apdu, &pObject->Event_Time_Stamps[index].date);
            apdu_len += len;
            if (apdu) {
                apdu += len;
            }
            len = encode_application_time(
                apdu, &pObject->Event_Time_Stamps[index].time);
            apdu_len += len;
            if (apdu) {
                apdu += len;
            }
            len = encode_closing_tag(apdu, TIME_STAMP_DATETIME);
            apdu_len += len;
        } else {
            apdu_len = BACNET_STATUS_ERROR;
>>>>>>> 3222244e
        }
    } else {
        apdu_len = BACNET_STATUS_ERROR;
    }

    return apdu_len;
}
#endif

/**
 * Return the requested property of the analog value.
 *
 * @param rpdata  Property requested, see for BACNET_READ_PROPERTY_DATA details.
 *
 * @return apdu len, or BACNET_STATUS_ERROR on error
 */
int Analog_Value_Read_Property(BACNET_READ_PROPERTY_DATA *rpdata)
{
    int apdu_len = 0; /* return value */
    BACNET_BIT_STRING bit_string;
    BACNET_CHARACTER_STRING char_string = {0, };
    float real_value = (float)1.414;
    bool state = false;
    uint8_t *apdu = NULL;
    ANALOG_VALUE_DESCR *CurrentAV;
#if defined(INTRINSIC_REPORTING)
    int apdu_size = 0;
#endif

    /* Valid data? */
    if (rpdata == NULL) {
        return 0;
    }
    if ((rpdata->application_data == NULL) ||
        (rpdata->application_data_len == 0)) {
        return 0;
    }
<<<<<<< HEAD

    apdu = rpdata->application_data;

    object_index = Analog_Value_Instance_To_Index(rpdata->object_instance);
    if (object_index >= AV_Max_Index) {
=======
    CurrentAV = Analog_Value_Object(rpdata->object_instance);
    if (!CurrentAV) {
>>>>>>> 3222244e
        rpdata->error_class = ERROR_CLASS_OBJECT;
        rpdata->error_code = ERROR_CODE_UNKNOWN_OBJECT;
        return BACNET_STATUS_ERROR;
    }
    apdu = rpdata->application_data;
#if defined(INTRINSIC_REPORTING)
    apdu_size = rpdata->application_data_len;
#endif
    switch (rpdata->object_property) {
        case PROP_OBJECT_IDENTIFIER:
            apdu_len = encode_application_object_id(
                &apdu[0], Object_Type, rpdata->object_instance);
            break;
        case PROP_OBJECT_NAME:
            if (Analog_Value_Object_Name(
                    rpdata->object_instance, &char_string)) {
                apdu_len =
                    encode_application_character_string(&apdu[0], &char_string);
            }
            break;
<<<<<<< HEAD

        case PROP_DESCRIPTION:
            if (Analog_Value_Description(
                    rpdata->object_instance, &char_string)) {
                apdu_len =
                    encode_application_character_string(&apdu[0], &char_string);
            }
            break;

=======
        case PROP_DESCRIPTION:
            characterstring_init_ansi(&char_string,
                Analog_Value_Description(rpdata->object_instance));
            apdu_len =
                encode_application_character_string(&apdu[0], &char_string);
            break;
>>>>>>> 3222244e
        case PROP_OBJECT_TYPE:
            apdu_len =
                encode_application_enumerated(&apdu[0], Object_Type);
            break;
        case PROP_PRESENT_VALUE:
            real_value = Analog_Value_Present_Value(rpdata->object_instance);
            apdu_len = encode_application_real(&apdu[0], real_value);
            break;
        case PROP_STATUS_FLAGS:
            bitstring_init(&bit_string);
            bitstring_set_bit(&bit_string, STATUS_FLAG_IN_ALARM,
                (CurrentAV->Event_State != EVENT_STATE_NORMAL));
            bitstring_set_bit(&bit_string, STATUS_FLAG_FAULT,
                (CurrentAV->Reliability != RELIABILITY_NO_FAULT_DETECTED));
            bitstring_set_bit(&bit_string, STATUS_FLAG_OVERRIDDEN, false);
            bitstring_set_bit(&bit_string, STATUS_FLAG_OUT_OF_SERVICE,
                CurrentAV->Out_Of_Service);
            apdu_len = encode_application_bitstring(&apdu[0], &bit_string);
            break;
        case PROP_EVENT_STATE:
            apdu_len =
                encode_application_enumerated(&apdu[0], CurrentAV->Event_State);
            break;
        case PROP_OUT_OF_SERVICE:
            state = CurrentAV->Out_Of_Service;
            apdu_len = encode_application_boolean(&apdu[0], state);
            break;
        case PROP_UNITS:
            apdu_len =
                encode_application_enumerated(&apdu[0], CurrentAV->Units);
            break;
        case PROP_COV_INCREMENT:
            apdu_len =
                encode_application_real(&apdu[0], CurrentAV->COV_Increment);
            break;
#if defined(INTRINSIC_REPORTING)
        case PROP_TIME_DELAY:
            apdu_len =
                encode_application_unsigned(&apdu[0], CurrentAV->Time_Delay);
            break;

        case PROP_NOTIFICATION_CLASS:
            apdu_len = encode_application_unsigned(
                &apdu[0], CurrentAV->Notification_Class);
            break;

        case PROP_HIGH_LIMIT:
            apdu_len = encode_application_real(&apdu[0], CurrentAV->High_Limit);
            break;

        case PROP_LOW_LIMIT:
            apdu_len = encode_application_real(&apdu[0], CurrentAV->Low_Limit);
            break;

        case PROP_DEADBAND:
            apdu_len = encode_application_real(&apdu[0], CurrentAV->Deadband);
            break;

        case PROP_LIMIT_ENABLE:
            bitstring_init(&bit_string);
            bitstring_set_bit(&bit_string, 0,
                (CurrentAV->Limit_Enable & EVENT_LOW_LIMIT_ENABLE) ? true
                                                                   : false);
            bitstring_set_bit(&bit_string, 1,
                (CurrentAV->Limit_Enable & EVENT_HIGH_LIMIT_ENABLE) ? true
                                                                    : false);
            apdu_len = encode_application_bitstring(&apdu[0], &bit_string);
            break;

        case PROP_EVENT_ENABLE:
            bitstring_init(&bit_string);
            bitstring_set_bit(&bit_string, TRANSITION_TO_OFFNORMAL,
                (CurrentAV->Event_Enable & EVENT_ENABLE_TO_OFFNORMAL) ? true
                                                                      : false);
            bitstring_set_bit(&bit_string, TRANSITION_TO_FAULT,
                (CurrentAV->Event_Enable & EVENT_ENABLE_TO_FAULT) ? true
                                                                  : false);
            bitstring_set_bit(&bit_string, TRANSITION_TO_NORMAL,
                (CurrentAV->Event_Enable & EVENT_ENABLE_TO_NORMAL) ? true
                                                                   : false);
            apdu_len = encode_application_bitstring(&apdu[0], &bit_string);
            break;

        case PROP_ACKED_TRANSITIONS:
            bitstring_init(&bit_string);
            bitstring_set_bit(&bit_string, TRANSITION_TO_OFFNORMAL,
                CurrentAV->Acked_Transitions[TRANSITION_TO_OFFNORMAL].bIsAcked);
            bitstring_set_bit(&bit_string, TRANSITION_TO_FAULT,
                CurrentAV->Acked_Transitions[TRANSITION_TO_FAULT].bIsAcked);
            bitstring_set_bit(&bit_string, TRANSITION_TO_NORMAL,
                CurrentAV->Acked_Transitions[TRANSITION_TO_NORMAL].bIsAcked);
            apdu_len = encode_application_bitstring(&apdu[0], &bit_string);
            break;

        case PROP_NOTIFY_TYPE:
            apdu_len = encode_application_enumerated(
                &apdu[0], CurrentAV->Notify_Type ? NOTIFY_EVENT : NOTIFY_ALARM);
            break;
        case PROP_EVENT_TIME_STAMPS:
            apdu_len = bacnet_array_encode(rpdata->object_instance,
                rpdata->array_index, Analog_Value_Event_Time_Stamps_Encode,
                MAX_BACNET_EVENT_TRANSITION, apdu, apdu_size);
            if (apdu_len == BACNET_STATUS_ABORT) {
                rpdata->error_code =
                    ERROR_CODE_ABORT_SEGMENTATION_NOT_SUPPORTED;
            } else if (apdu_len == BACNET_STATUS_ERROR) {
                rpdata->error_class = ERROR_CLASS_PROPERTY;
                rpdata->error_code = ERROR_CODE_INVALID_ARRAY_INDEX;
            }
            break;
#endif
        default:
            rpdata->error_class = ERROR_CLASS_PROPERTY;
            rpdata->error_code = ERROR_CODE_UNKNOWN_PROPERTY;
            apdu_len = BACNET_STATUS_ERROR;
            break;
    }
    /*  only array properties can have array options */
    if ((apdu_len >= 0) && (rpdata->object_property != PROP_PRIORITY_ARRAY) &&
        (rpdata->object_property != PROP_EVENT_TIME_STAMPS) &&
        (rpdata->array_index != BACNET_ARRAY_ALL)) {
        rpdata->error_class = ERROR_CLASS_PROPERTY;
        rpdata->error_code = ERROR_CODE_PROPERTY_IS_NOT_AN_ARRAY;
        apdu_len = BACNET_STATUS_ERROR;
    }

    return apdu_len;
}

/**
 * Set the requested property of the analog value.
 *
 * @param wp_data  Property requested, see for BACNET_WRITE_PROPERTY_DATA
 * details.
 *
 * @return true if successful
 */
bool Analog_Value_Write_Property(BACNET_WRITE_PROPERTY_DATA *wp_data)
{
    bool status = false; /* return value */
    int len = 0;
    BACNET_APPLICATION_DATA_VALUE value;
    ANALOG_VALUE_DESCR *CurrentAV;

    /* Valid data? */
    if (wp_data == NULL) {
        return false;
    }
    if (wp_data->application_data_len == 0) {
        return false;
    }
    /* decode the some of the request */
    len = bacapp_decode_application_data(
        wp_data->application_data, wp_data->application_data_len, &value);
    /* FIXME: len < application_data_len: more data? */
    if (len < 0) {
        /* error while decoding - a value larger than we can handle */
        wp_data->error_class = ERROR_CLASS_PROPERTY;
        wp_data->error_code = ERROR_CODE_VALUE_OUT_OF_RANGE;
        return false;
    }
    if ((wp_data->object_property != PROP_PRIORITY_ARRAY) &&
        (wp_data->object_property != PROP_EVENT_TIME_STAMPS) &&
        (wp_data->array_index != BACNET_ARRAY_ALL)) {
        /*  only array properties can have array options */
        wp_data->error_class = ERROR_CLASS_PROPERTY;
        wp_data->error_code = ERROR_CODE_PROPERTY_IS_NOT_AN_ARRAY;
        return false;
    }
<<<<<<< HEAD

    /* Valid object? */
    object_index = Analog_Value_Instance_To_Index(wp_data->object_instance);
    if (object_index >= AV_Max_Index) {
=======
    CurrentAV = Analog_Value_Object(wp_data->object_instance);
    if (!CurrentAV) {
>>>>>>> 3222244e
        wp_data->error_class = ERROR_CLASS_OBJECT;
        wp_data->error_code = ERROR_CODE_UNKNOWN_OBJECT;
        return false;
    }
    switch (wp_data->object_property) {
        case PROP_PRESENT_VALUE:
            status = write_property_type_valid(
                wp_data, &value, BACNET_APPLICATION_TAG_REAL);
            if (status) {
                /* Command priority 6 is reserved for use by Minimum On/Off
                   algorithm and may not be used for other purposes in any
                   object. */
                if (Analog_Value_Present_Value_Set(wp_data->object_instance,
                        value.type.Real, wp_data->priority)) {
                    status = true;
                } else if (wp_data->priority == 6) {
                    /* Command priority 6 is reserved for use by Minimum On/Off
                       algorithm and may not be used for other purposes in any
                       object. */
                    wp_data->error_class = ERROR_CLASS_PROPERTY;
                    wp_data->error_code = ERROR_CODE_WRITE_ACCESS_DENIED;
                } else {
                    wp_data->error_class = ERROR_CLASS_PROPERTY;
                    wp_data->error_code = ERROR_CODE_VALUE_OUT_OF_RANGE;
                }
            } else {
                status = false;
                wp_data->error_class = ERROR_CLASS_PROPERTY;
                wp_data->error_code = ERROR_CODE_VALUE_OUT_OF_RANGE;
            }
            break;
        case PROP_OUT_OF_SERVICE:
            status = write_property_type_valid(
                wp_data, &value, BACNET_APPLICATION_TAG_BOOLEAN);
            if (status) {
                CurrentAV->Out_Of_Service = value.type.Boolean;
            }
            break;
        case PROP_UNITS:
            status = write_property_type_valid(
                wp_data, &value, BACNET_APPLICATION_TAG_ENUMERATED);
            if (status) {
                CurrentAV->Units = value.type.Enumerated;
            }
            break;
        case PROP_COV_INCREMENT:
            status = write_property_type_valid(
                wp_data, &value, BACNET_APPLICATION_TAG_REAL);
            if (status) {
                if (value.type.Real >= 0.0f) {
                    Analog_Value_COV_Increment_Set(
                        wp_data->object_instance, value.type.Real);
                } else {
                    status = false;
                    wp_data->error_class = ERROR_CLASS_PROPERTY;
                    wp_data->error_code = ERROR_CODE_VALUE_OUT_OF_RANGE;
                }
            }
            break;
#if defined(INTRINSIC_REPORTING)
        case PROP_TIME_DELAY:
            status = write_property_type_valid(
                wp_data, &value, BACNET_APPLICATION_TAG_UNSIGNED_INT);
            if (status) {
                CurrentAV->Time_Delay = value.type.Unsigned_Int;
                CurrentAV->Remaining_Time_Delay = CurrentAV->Time_Delay;
            }
            break;
        case PROP_NOTIFICATION_CLASS:
            status = write_property_type_valid(
                wp_data, &value, BACNET_APPLICATION_TAG_UNSIGNED_INT);
            if (status) {
                CurrentAV->Notification_Class = value.type.Unsigned_Int;
            }
            break;
        case PROP_HIGH_LIMIT:
            status = write_property_type_valid(
                wp_data, &value, BACNET_APPLICATION_TAG_REAL);
            if (status) {
                CurrentAV->High_Limit = value.type.Real;
            }
            break;
        case PROP_LOW_LIMIT:
            status = write_property_type_valid(
                wp_data, &value, BACNET_APPLICATION_TAG_REAL);
            if (status) {
                CurrentAV->Low_Limit = value.type.Real;
            }
            break;
        case PROP_DEADBAND:
            status = write_property_type_valid(
                wp_data, &value, BACNET_APPLICATION_TAG_REAL);
            if (status) {
                CurrentAV->Deadband = value.type.Real;
            }
            break;
        case PROP_LIMIT_ENABLE:
            status = write_property_type_valid(
                wp_data, &value, BACNET_APPLICATION_TAG_BIT_STRING);
            if (status) {
                if (value.type.Bit_String.bits_used == 2) {
                    CurrentAV->Limit_Enable = value.type.Bit_String.value[0];
                } else {
                    wp_data->error_class = ERROR_CLASS_PROPERTY;
                    wp_data->error_code = ERROR_CODE_VALUE_OUT_OF_RANGE;
                    status = false;
                }
            }
            break;
        case PROP_EVENT_ENABLE:
            status = write_property_type_valid(
                wp_data, &value, BACNET_APPLICATION_TAG_BIT_STRING);
            if (status) {
                if (value.type.Bit_String.bits_used == 3) {
                    CurrentAV->Event_Enable = value.type.Bit_String.value[0];
                } else {
                    wp_data->error_class = ERROR_CLASS_PROPERTY;
                    wp_data->error_code = ERROR_CODE_VALUE_OUT_OF_RANGE;
                    status = false;
                }
            }
            break;
        case PROP_NOTIFY_TYPE:
            status = write_property_type_valid(
                wp_data, &value, BACNET_APPLICATION_TAG_ENUMERATED);
            if (status) {
                switch ((BACNET_NOTIFY_TYPE)value.type.Enumerated) {
                    case NOTIFY_EVENT:
                        CurrentAV->Notify_Type = 1;
                        break;
                    case NOTIFY_ALARM:
                        CurrentAV->Notify_Type = 0;
                        break;
                    default:
                        wp_data->error_class = ERROR_CLASS_PROPERTY;
                        wp_data->error_code = ERROR_CODE_VALUE_OUT_OF_RANGE;
                        status = false;
                        break;
                }
            }
            break;
#endif
        default:
            if (property_lists_member(
                Analog_Value_Properties_Required,
                Analog_Value_Properties_Optional,
                Analog_Value_Properties_Proprietary,
                wp_data->object_property)) {
                wp_data->error_class = ERROR_CLASS_PROPERTY;
                wp_data->error_code = ERROR_CODE_WRITE_ACCESS_DENIED;
            } else {
                wp_data->error_class = ERROR_CLASS_PROPERTY;
                wp_data->error_code = ERROR_CODE_UNKNOWN_PROPERTY;
            }
            break;
    }

    return status;
}

/**
 * @brief Analog Value intrinsic reporting function.
 * @param object_instance [in] BACnet object-instance number of the object
 */
void Analog_Value_Intrinsic_Reporting(uint32_t object_instance)
{
#if defined(INTRINSIC_REPORTING)
    BACNET_EVENT_NOTIFICATION_DATA event_data;
    BACNET_CHARACTER_STRING msgText;
    ANALOG_VALUE_DESCR *CurrentAV;
    uint8_t FromState = 0;
    uint8_t ToState;
    float ExceededLimit = 0.0f;
    float PresentVal = 0.0f;
    bool SendNotify = false;

<<<<<<< HEAD
    object_index = Analog_Value_Instance_To_Index(object_instance);
    if (object_index < AV_Max_Index)
        CurrentAV = &AV_Descr[object_index];
    else
=======
    CurrentAV = Analog_Value_Object(object_instance);
    if (!CurrentAV) {
>>>>>>> 3222244e
        return;
    }
    /* check limits */
    if (!CurrentAV->Limit_Enable) {
        return; /* limits are not configured */
    }
    if (CurrentAV->Ack_notify_data.bSendAckNotify) {
        /* clean bSendAckNotify flag */
        CurrentAV->Ack_notify_data.bSendAckNotify = false;
        /* copy toState */
        ToState = CurrentAV->Ack_notify_data.EventState;

#if PRINT_ENABLED
        fprintf(stderr, "Send Acknotification for (%s,%u).\n",
            bactext_object_type_name(Object_Type),
            (unsigned)object_instance);
#endif /* PRINT_ENABLED */

        characterstring_init_ansi(&msgText, "AckNotification");

        /* Notify Type */
        event_data.notifyType = NOTIFY_ACK_NOTIFICATION;

        /* Send EventNotification. */
        SendNotify = true;
    } else {
        /* actual Present_Value */
        PresentVal = Analog_Value_Present_Value(object_instance);
        FromState = CurrentAV->Event_State;
        switch (CurrentAV->Event_State) {
            case EVENT_STATE_NORMAL:
                /* A TO-OFFNORMAL event is generated under these conditions:
                   (a) the Present_Value must exceed the High_Limit for a
                   minimum period of time, specified in the Time_Delay property,
                   and (b) the HighLimitEnable flag must be set in the
                   Limit_Enable property, and
                   (c) the TO-OFFNORMAL flag must be set in the Event_Enable
                   property. */
                if ((PresentVal > CurrentAV->High_Limit) &&
                    ((CurrentAV->Limit_Enable & EVENT_HIGH_LIMIT_ENABLE) ==
                        EVENT_HIGH_LIMIT_ENABLE) &&
                    ((CurrentAV->Event_Enable & EVENT_ENABLE_TO_OFFNORMAL) ==
                        EVENT_ENABLE_TO_OFFNORMAL)) {
                    if (!CurrentAV->Remaining_Time_Delay)
                        CurrentAV->Event_State = EVENT_STATE_HIGH_LIMIT;
                    else
                        CurrentAV->Remaining_Time_Delay--;
                    break;
                }

                /* A TO-OFFNORMAL event is generated under these conditions:
                   (a) the Present_Value must exceed the Low_Limit plus the
                   Deadband for a minimum period of time, specified in the
                   Time_Delay property, and (b) the LowLimitEnable flag must be
                   set in the Limit_Enable property, and
                   (c) the TO-NORMAL flag must be set in the Event_Enable
                   property. */
                if ((PresentVal < CurrentAV->Low_Limit) &&
                    ((CurrentAV->Limit_Enable & EVENT_LOW_LIMIT_ENABLE) ==
                        EVENT_LOW_LIMIT_ENABLE) &&
                    ((CurrentAV->Event_Enable & EVENT_ENABLE_TO_OFFNORMAL) ==
                        EVENT_ENABLE_TO_OFFNORMAL)) {
                    if (!CurrentAV->Remaining_Time_Delay)
                        CurrentAV->Event_State = EVENT_STATE_LOW_LIMIT;
                    else
                        CurrentAV->Remaining_Time_Delay--;
                    break;
                }
                /* value of the object is still in the same event state */
                CurrentAV->Remaining_Time_Delay = CurrentAV->Time_Delay;
                break;

            case EVENT_STATE_HIGH_LIMIT:
                /* Once exceeded, the Present_Value must fall below the
                   High_Limit minus the Deadband before a TO-NORMAL event is
                   generated under these conditions: (a) the Present_Value must
                   fall below the High_Limit minus the Deadband for a minimum
                   period of time, specified in the Time_Delay property, and (b)
                   the HighLimitEnable flag must be set in the Limit_Enable
                   property, and (c) the TO-NORMAL flag must be set in the
                   Event_Enable property. */
                if ((PresentVal <
                        CurrentAV->High_Limit - CurrentAV->Deadband) &&
                    ((CurrentAV->Limit_Enable & EVENT_HIGH_LIMIT_ENABLE) ==
                        EVENT_HIGH_LIMIT_ENABLE) &&
                    ((CurrentAV->Event_Enable & EVENT_ENABLE_TO_NORMAL) ==
                        EVENT_ENABLE_TO_NORMAL)) {
                    if (!CurrentAV->Remaining_Time_Delay)
                        CurrentAV->Event_State = EVENT_STATE_NORMAL;
                    else
                        CurrentAV->Remaining_Time_Delay--;
                    break;
                }
                /* value of the object is still in the same event state */
                CurrentAV->Remaining_Time_Delay = CurrentAV->Time_Delay;
                break;

            case EVENT_STATE_LOW_LIMIT:
                /* Once the Present_Value has fallen below the Low_Limit,
                   the Present_Value must exceed the Low_Limit plus the Deadband
                   before a TO-NORMAL event is generated under these conditions:
                   (a) the Present_Value must exceed the Low_Limit plus the
                   Deadband for a minimum period of time, specified in the
                   Time_Delay property, and (b) the LowLimitEnable flag must be
                   set in the Limit_Enable property, and
                   (c) the TO-NORMAL flag must be set in the Event_Enable
                   property. */
                if ((PresentVal > CurrentAV->Low_Limit + CurrentAV->Deadband) &&
                    ((CurrentAV->Limit_Enable & EVENT_LOW_LIMIT_ENABLE) ==
                        EVENT_LOW_LIMIT_ENABLE) &&
                    ((CurrentAV->Event_Enable & EVENT_ENABLE_TO_NORMAL) ==
                        EVENT_ENABLE_TO_NORMAL)) {
                    if (!CurrentAV->Remaining_Time_Delay)
                        CurrentAV->Event_State = EVENT_STATE_NORMAL;
                    else
                        CurrentAV->Remaining_Time_Delay--;
                    break;
                }
                /* value of the object is still in the same event state */
                CurrentAV->Remaining_Time_Delay = CurrentAV->Time_Delay;
                break;

            default:
                return; /* shouldn't happen */
        } /* switch (FromState) */

        ToState = CurrentAV->Event_State;

        if (FromState != ToState) {
            /* Event_State has changed.
               Need to fill only the basic parameters of this type of event.
               Other parameters will be filled in common function. */

            switch (ToState) {
                case EVENT_STATE_HIGH_LIMIT:
                    ExceededLimit = CurrentAV->High_Limit;
                    characterstring_init_ansi(&msgText, "Goes to high limit");
                    break;

                case EVENT_STATE_LOW_LIMIT:
                    ExceededLimit = CurrentAV->Low_Limit;
                    characterstring_init_ansi(&msgText, "Goes to low limit");
                    break;

                case EVENT_STATE_NORMAL:
                    if (FromState == EVENT_STATE_HIGH_LIMIT) {
                        ExceededLimit = CurrentAV->High_Limit;
                        characterstring_init_ansi(
                            &msgText, "Back to normal state from high limit");
                    } else {
                        ExceededLimit = CurrentAV->Low_Limit;
                        characterstring_init_ansi(
                            &msgText, "Back to normal state from low limit");
                    }
                    break;

                default:
                    ExceededLimit = 0;
                    break;
            } /* switch (ToState) */

#if PRINT_ENABLED
            fprintf(stderr, "Event_State for (%s,%u) goes from %s to %s.\n",
                bactext_object_type_name(Object_Type),
                (unsigned)object_instance, bactext_event_state_name(FromState),
                bactext_event_state_name(ToState));
#endif /* PRINT_ENABLED */

            /* Notify Type */
            event_data.notifyType = CurrentAV->Notify_Type;

            /* Send EventNotification. */
            SendNotify = true;
        }
    }

    if (SendNotify) {
        /* Event Object Identifier */
        event_data.eventObjectIdentifier.type = Object_Type;
        event_data.eventObjectIdentifier.instance = object_instance;

        /* Time Stamp */
        event_data.timeStamp.tag = TIME_STAMP_DATETIME;
        datetime_local(&event_data.timeStamp.value.dateTime.date,
            &event_data.timeStamp.value.dateTime.time, NULL, NULL);

        if (event_data.notifyType != NOTIFY_ACK_NOTIFICATION) {
            /* fill Event_Time_Stamps */
            switch (ToState) {
                case EVENT_STATE_HIGH_LIMIT:
                case EVENT_STATE_LOW_LIMIT:
                    CurrentAV->Event_Time_Stamps[TRANSITION_TO_OFFNORMAL] =
                        event_data.timeStamp.value.dateTime;
                    break;

                case EVENT_STATE_FAULT:
                    CurrentAV->Event_Time_Stamps[TRANSITION_TO_FAULT] =
                        event_data.timeStamp.value.dateTime;
                    break;

                case EVENT_STATE_NORMAL:
                    CurrentAV->Event_Time_Stamps[TRANSITION_TO_NORMAL] =
                        event_data.timeStamp.value.dateTime;
                    break;
                default:
                    break;
            }
        }

        /* Notification Class */
        event_data.notificationClass = CurrentAV->Notification_Class;

        /* Event Type */
        event_data.eventType = EVENT_OUT_OF_RANGE;

        /* Message Text */
        event_data.messageText = &msgText;

        /* Notify Type */
        /* filled before */

        /* From State */
        if (event_data.notifyType != NOTIFY_ACK_NOTIFICATION)
            event_data.fromState = FromState;

        /* To State */
        event_data.toState = CurrentAV->Event_State;

        /* Event Values */
        if (event_data.notifyType != NOTIFY_ACK_NOTIFICATION) {
            /* Value that exceeded a limit. */
            event_data.notificationParams.outOfRange.exceedingValue =
                PresentVal;
            /* Status_Flags of the referenced object. */
            bitstring_init(
                &event_data.notificationParams.outOfRange.statusFlags);
            bitstring_set_bit(
                &event_data.notificationParams.outOfRange.statusFlags,
                STATUS_FLAG_IN_ALARM,
                CurrentAV->Event_State != EVENT_STATE_NORMAL);
            bitstring_set_bit(
                &event_data.notificationParams.outOfRange.statusFlags,
                STATUS_FLAG_FAULT, false);
            bitstring_set_bit(
                &event_data.notificationParams.outOfRange.statusFlags,
                STATUS_FLAG_OVERRIDDEN, false);
            bitstring_set_bit(
                &event_data.notificationParams.outOfRange.statusFlags,
                STATUS_FLAG_OUT_OF_SERVICE, CurrentAV->Out_Of_Service);
            /* Deadband used for limit checking. */
            event_data.notificationParams.outOfRange.deadband =
                CurrentAV->Deadband;
            /* Limit that was exceeded. */
            event_data.notificationParams.outOfRange.exceededLimit =
                ExceededLimit;
        }

        /* add data from notification class */
        Notification_Class_common_reporting_function(&event_data);

        /* Ack required */
        if ((event_data.notifyType != NOTIFY_ACK_NOTIFICATION) &&
            (event_data.ackRequired == true)) {
            switch (event_data.toState) {
                case EVENT_STATE_OFFNORMAL:
                case EVENT_STATE_HIGH_LIMIT:
                case EVENT_STATE_LOW_LIMIT:
                    CurrentAV->Acked_Transitions[TRANSITION_TO_OFFNORMAL]
                        .bIsAcked = false;
                    CurrentAV->Acked_Transitions[TRANSITION_TO_OFFNORMAL]
                        .Time_Stamp = event_data.timeStamp.value.dateTime;
                    break;

                case EVENT_STATE_FAULT:
                    CurrentAV->Acked_Transitions[TRANSITION_TO_FAULT].bIsAcked =
                        false;
                    CurrentAV->Acked_Transitions[TRANSITION_TO_FAULT]
                        .Time_Stamp = event_data.timeStamp.value.dateTime;
                    break;

                case EVENT_STATE_NORMAL:
                    CurrentAV->Acked_Transitions[TRANSITION_TO_NORMAL]
                        .bIsAcked = false;
                    CurrentAV->Acked_Transitions[TRANSITION_TO_NORMAL]
                        .Time_Stamp = event_data.timeStamp.value.dateTime;
                    break;

                default: /* shouldn't happen */
                    break;
            }
        }
    }
#else
    (void)object_instance;
#endif /* defined(INTRINSIC_REPORTING) */
}

#if defined(INTRINSIC_REPORTING)
/**
 * @brief Handles getting the Event Information for this object.
 * @param  index - index number of the object 0..count
 * @param  getevent_data - data for the Event Information
 * @return 1 if an active event is found, 0 if no active event, -1 if
 * end of list
 */
int Analog_Value_Event_Information(
    unsigned index, BACNET_GET_EVENT_INFORMATION_DATA *getevent_data)
{
    bool IsNotAckedTransitions;
    bool IsActiveEvent;
    int i;
    struct analog_value_descr *pObject;

<<<<<<< HEAD
    /* check index */
    if (index < AV_Max_Index) {
=======
    pObject = Analog_Value_Object_Index(index);
    if (pObject) {
>>>>>>> 3222244e
        /* Event_State not equal to NORMAL */
        IsActiveEvent = (pObject->Event_State != EVENT_STATE_NORMAL);
        /* Acked_Transitions property, which has at least one of the bits
           (TO-OFFNORMAL, TO-FAULT, TONORMAL) set to FALSE. */
        IsNotAckedTransitions =
            (pObject->Acked_Transitions[TRANSITION_TO_OFFNORMAL].bIsAcked == false) |
            (pObject->Acked_Transitions[TRANSITION_TO_FAULT].bIsAcked ==
                false) |
            (pObject->Acked_Transitions[TRANSITION_TO_NORMAL].bIsAcked ==
                false);
    } else {
        return -1; /* end of list  */
    }
    if ((IsActiveEvent) || (IsNotAckedTransitions)) {
        /* Object Identifier */
        getevent_data->objectIdentifier.type = Object_Type;
        getevent_data->objectIdentifier.instance =
            Analog_Value_Index_To_Instance(index);
        /* Event State */
        getevent_data->eventState = pObject->Event_State;
        /* Acknowledged Transitions */
        bitstring_init(&getevent_data->acknowledgedTransitions);
        bitstring_set_bit(&getevent_data->acknowledgedTransitions,
            TRANSITION_TO_OFFNORMAL,
            pObject->Acked_Transitions[TRANSITION_TO_OFFNORMAL]
                .bIsAcked);
        bitstring_set_bit(&getevent_data->acknowledgedTransitions,
            TRANSITION_TO_FAULT,
            pObject->Acked_Transitions[TRANSITION_TO_FAULT].bIsAcked);
        bitstring_set_bit(&getevent_data->acknowledgedTransitions,
            TRANSITION_TO_NORMAL,
            pObject->Acked_Transitions[TRANSITION_TO_NORMAL].bIsAcked);
        /* Event Time Stamps */
        for (i = 0; i < 3; i++) {
            getevent_data->eventTimeStamps[i].tag = TIME_STAMP_DATETIME;
            getevent_data->eventTimeStamps[i].value.dateTime =
                pObject->Event_Time_Stamps[i];
        }
        /* Notify Type */
        getevent_data->notifyType = pObject->Notify_Type;
        /* Event Enable */
        bitstring_init(&getevent_data->eventEnable);
        bitstring_set_bit(&getevent_data->eventEnable, TRANSITION_TO_OFFNORMAL,
            (pObject->Event_Enable & EVENT_ENABLE_TO_OFFNORMAL) ? true
                                                                       : false);
        bitstring_set_bit(&getevent_data->eventEnable, TRANSITION_TO_FAULT,
            (pObject->Event_Enable & EVENT_ENABLE_TO_FAULT) ? true
                                                                   : false);
        bitstring_set_bit(&getevent_data->eventEnable, TRANSITION_TO_NORMAL,
            (pObject->Event_Enable & EVENT_ENABLE_TO_NORMAL) ? true
                                                                    : false);
        /* Event Priorities */
        Notification_Class_Get_Priorities(
            pObject->Notification_Class, getevent_data->eventPriorities);

        return 1; /* active event */
    } else
        return 0; /* no active event at this index */
}

/**
 * @brief Acknowledges the Event Information for this object.
 * @param alarmack_data - data for the Event Acknowledgement
 * @param error_code - error code for the Event Acknowledgement
 * @return 1 if successful, -1 if error, -2 if request is out-of-range
 */
int Analog_Value_Alarm_Ack(
    BACNET_ALARM_ACK_DATA *alarmack_data, BACNET_ERROR_CODE *error_code)
{
    ANALOG_VALUE_DESCR *CurrentAV;

<<<<<<< HEAD
    if (object_index < AV_Max_Index)
        CurrentAV = &AV_Descr[object_index];
    else {
=======
    if (!alarmack_data) {
        return -1;
    }
    CurrentAV =
        Analog_Value_Object(alarmack_data->eventObjectIdentifier.instance);
    if (!CurrentAV) {
>>>>>>> 3222244e
        *error_code = ERROR_CODE_UNKNOWN_OBJECT;
        return -1;
    }
    switch (alarmack_data->eventStateAcked) {
        case EVENT_STATE_OFFNORMAL:
        case EVENT_STATE_HIGH_LIMIT:
        case EVENT_STATE_LOW_LIMIT:
            if (CurrentAV->Acked_Transitions[TRANSITION_TO_OFFNORMAL]
                    .bIsAcked == false) {
                if (alarmack_data->eventTimeStamp.tag != TIME_STAMP_DATETIME) {
                    *error_code = ERROR_CODE_INVALID_TIME_STAMP;
                    return -1;
                }
                if (datetime_compare(
                        &CurrentAV->Acked_Transitions[TRANSITION_TO_OFFNORMAL]
                             .Time_Stamp,
                        &alarmack_data->eventTimeStamp.value.dateTime) > 0) {
                    *error_code = ERROR_CODE_INVALID_TIME_STAMP;
                    return -1;
                }

                /* Clean transitions flag. */
                CurrentAV->Acked_Transitions[TRANSITION_TO_OFFNORMAL].bIsAcked =
                    true;
            } else if (alarmack_data->eventStateAcked ==
                CurrentAV->Event_State) {
                /* Send ack notification */
            } else {
                *error_code = ERROR_CODE_INVALID_EVENT_STATE;
                return -1;
            }
            break;

        case EVENT_STATE_FAULT:
            if (CurrentAV->Acked_Transitions[TRANSITION_TO_NORMAL].bIsAcked ==
                false) {
                if (alarmack_data->eventTimeStamp.tag != TIME_STAMP_DATETIME) {
                    *error_code = ERROR_CODE_INVALID_TIME_STAMP;
                    return -1;
                }
                if (datetime_compare(
                        &CurrentAV->Acked_Transitions[TRANSITION_TO_NORMAL]
                             .Time_Stamp,
                        &alarmack_data->eventTimeStamp.value.dateTime) > 0) {
                    *error_code = ERROR_CODE_INVALID_TIME_STAMP;
                    return -1;
                }

                /* Clean transitions flag. */
                CurrentAV->Acked_Transitions[TRANSITION_TO_FAULT].bIsAcked =
                    true;
            } else if (alarmack_data->eventStateAcked ==
                CurrentAV->Event_State) {
                /* Send ack notification */
            } else {
                *error_code = ERROR_CODE_INVALID_EVENT_STATE;
                return -1;
            }
            break;

        case EVENT_STATE_NORMAL:
            if (CurrentAV->Acked_Transitions[TRANSITION_TO_FAULT].bIsAcked ==
                false) {
                if (alarmack_data->eventTimeStamp.tag != TIME_STAMP_DATETIME) {
                    *error_code = ERROR_CODE_INVALID_TIME_STAMP;
                    return -1;
                }
                if (datetime_compare(
                        &CurrentAV->Acked_Transitions[TRANSITION_TO_FAULT]
                             .Time_Stamp,
                        &alarmack_data->eventTimeStamp.value.dateTime) > 0) {
                    *error_code = ERROR_CODE_INVALID_TIME_STAMP;
                    return -1;
                }

                /* Clean transitions flag. */
                CurrentAV->Acked_Transitions[TRANSITION_TO_NORMAL].bIsAcked =
                    true;
            } else if (alarmack_data->eventStateAcked ==
                CurrentAV->Event_State) {
                /* Send ack notification */
            } else {
                *error_code = ERROR_CODE_INVALID_EVENT_STATE;
                return -1;
            }
            break;

        default:
            return -2;
    }

    /* Need to send AckNotification. */
    CurrentAV->Ack_notify_data.bSendAckNotify = true;
    CurrentAV->Ack_notify_data.EventState = alarmack_data->eventStateAcked;

    /* Return OK */
    return 1;
}

/**
 * @brief Handles getting the Alarm Summary for this object.
 * @param  index - index number of the object 0..count
 * @param  getalarm_data - data for the Alarm Summary
 * @return 1 if an active alarm is found, 0 if no active alarm, -1 if
 * end of list
 */
int Analog_Value_Alarm_Summary(
    unsigned index, BACNET_GET_ALARM_SUMMARY_DATA *getalarm_data)
{
<<<<<<< HEAD
    /* check index */
    if (index < AV_Max_Index) {
=======
    struct analog_value_descr *pObject;

    pObject = Analog_Value_Object_Index(index);
    if (pObject) {
>>>>>>> 3222244e
        /* Event_State is not equal to NORMAL  and
           Notify_Type property value is ALARM */
        if ((pObject->Event_State != EVENT_STATE_NORMAL) &&
            (pObject->Notify_Type == NOTIFY_ALARM)) {
            /* Object Identifier */
            getalarm_data->objectIdentifier.type = Object_Type;
            getalarm_data->objectIdentifier.instance =
                Analog_Value_Index_To_Instance(index);
            /* Alarm State */
            getalarm_data->alarmState = pObject->Event_State;
            /* Acknowledged Transitions */
            bitstring_init(&getalarm_data->acknowledgedTransitions);
            bitstring_set_bit(&getalarm_data->acknowledgedTransitions,
                TRANSITION_TO_OFFNORMAL,
                pObject->Acked_Transitions[TRANSITION_TO_OFFNORMAL]
                    .bIsAcked);
            bitstring_set_bit(&getalarm_data->acknowledgedTransitions,
                TRANSITION_TO_FAULT,
                pObject->Acked_Transitions[TRANSITION_TO_FAULT]
                    .bIsAcked);
            bitstring_set_bit(&getalarm_data->acknowledgedTransitions,
                TRANSITION_TO_NORMAL,
                pObject->Acked_Transitions[TRANSITION_TO_NORMAL]
                    .bIsAcked);

            return 1; /* active alarm */
        } else
            return 0; /* no active alarm at this index */
    } else
        return -1; /* end of list  */
}
#endif /* defined(INTRINSIC_REPORTING) */

/**
 * @brief Creates a Analog Value object
 * @param object_instance - object-instance number of the object
 * @return the object-instance that was created, or BACNET_MAX_INSTANCE
 */
uint32_t Analog_Value_Create(uint32_t object_instance)
{
    struct analog_value_descr *pObject = NULL;
    int index = 0;
#if defined(INTRINSIC_REPORTING)
    unsigned j;
#endif

    if (object_instance > BACNET_MAX_INSTANCE) {
        return BACNET_MAX_INSTANCE;
    } else if (object_instance == BACNET_MAX_INSTANCE) {
        /* wildcard instance */
        /* the Object_Identifier property of the newly created object
            shall be initialized to a value that is unique within the
            responding BACnet-user device. The method used to generate
            the object identifier is a local matter.*/
        object_instance = Keylist_Next_Empty_Key(Object_List, 1);
    }
    pObject = Keylist_Data(Object_List, object_instance);
    if (!pObject) {
        pObject = calloc(1, sizeof(struct analog_value_descr));
        if (pObject) {
            pObject->Object_Name = NULL;
            pObject->Description = NULL;
            pObject->Reliability = RELIABILITY_NO_FAULT_DETECTED;
            pObject->COV_Increment = 1.0;
            pObject->Present_Value = 0.0f;
            pObject->Prior_Value = 0.0;
            pObject->Units = UNITS_PERCENT;
            pObject->Out_Of_Service = false;
            pObject->Changed = false;
            pObject->Event_State = EVENT_STATE_NORMAL;
#if defined(INTRINSIC_REPORTING)
            /* notification class not connected */
            pObject->Notification_Class = BACNET_MAX_INSTANCE;
            /* initialize Event time stamps using wildcards
            and set Acked_transitions */
            for (j = 0; j < MAX_BACNET_EVENT_TRANSITION; j++) {
                datetime_wildcard_set(&pObject->Event_Time_Stamps[j]);
                pObject->Acked_Transitions[j].bIsAcked = true;
            }
#endif
            /* add to list */
            index = Keylist_Data_Add(Object_List, object_instance, pObject);
            if (index < 0) {
                free(pObject);
                return BACNET_MAX_INSTANCE;
            }
        } else {
            return BACNET_MAX_INSTANCE;
        }
    }

    return object_instance;
}

/**
 * @brief Deletes an Analog Value object
 * @param object_instance - object-instance number of the object
 * @return true if the object-instance was deleted
 */
bool Analog_Value_Delete(uint32_t object_instance)
{
    bool status = false;
    struct analog_value_descr *pObject = NULL;

    pObject = Keylist_Data_Delete(Object_List, object_instance);
    if (pObject) {
        free(pObject);
        status = true;
    }

    return status;
}

/**
 * @brief Deletes all the Analog Values and their data
 */
void Analog_Value_Cleanup(void)
{
    struct analog_value_descr *pObject;

    if (Object_List) {
        do {
            pObject = Keylist_Data_Pop(Object_List);
            if (pObject) {
                free(pObject);
            }
        } while (pObject);
        Keylist_Delete(Object_List);
        Object_List = NULL;
    }
}

/**
 * @brief Initializes the Analog Value object data
 */
void Analog_Value_Init(void)
{
    if (!Object_List) {
        Object_List = Keylist_Create();
    }
#if defined(INTRINSIC_REPORTING)
    /* Set handler for GetEventInformation function */
    handler_get_event_information_set(
        Object_Type, Analog_Value_Event_Information);
    /* Set handler for AcknowledgeAlarm function */
    handler_alarm_ack_set(Object_Type, Analog_Value_Alarm_Ack);
    /* Set handler for GetAlarmSummary Service */
    handler_get_alarm_summary_set(
        Object_Type, Analog_Value_Alarm_Summary);
#endif
}<|MERGE_RESOLUTION|>--- conflicted
+++ resolved
@@ -26,19 +26,10 @@
 /* me! */
 #include "bacnet/basic/object/av.h"
 
-<<<<<<< HEAD
-#ifndef MAX_ANALOG_VALUES
-#define MAX_ANALOG_VALUES 4
-#endif
-
-static ANALOG_VALUE_DESCR AV_Descr[MAX_ANALOG_VALUES];
-static int AV_Max_Index = MAX_ANALOG_VALUES;
-=======
 /* Key List for storing the object data sorted by instance number  */
 static OS_Keylist Object_List;
 /* common object type */
 static const BACNET_OBJECT_TYPE Object_Type = OBJECT_ANALOG_VALUE;
->>>>>>> 3222244e
 
 /* These three arrays are used by the ReadPropertyMultiple handler */
 static const int Analog_Value_Properties_Required[] = { PROP_OBJECT_IDENTIFIER,
@@ -90,19 +81,6 @@
     return Keylist_Data(Object_List, object_instance);
 }
 
-<<<<<<< HEAD
-    AV_Max_Index = MAX_ANALOG_VALUES;
-
-    for (i = 0; i < MAX_ANALOG_VALUES; i++) {
-        memset(&AV_Descr[i], 0x00, sizeof(ANALOG_VALUE_DESCR));
-        AV_Descr[i].Instance = BACNET_INSTANCE(BACNET_ID_VALUE(i, OBJECT_ANALOG_VALUE));
-        AV_Descr[i].Present_Value = 0.0;
-        AV_Descr[i].Units = UNITS_NO_UNITS;
-        AV_Descr[i].Prior_Value = 0.0f;
-        AV_Descr[i].COV_Increment = 1.0f;
-        AV_Descr[i].Changed = false;
-=======
->>>>>>> 3222244e
 #if defined(INTRINSIC_REPORTING)
 /**
  * @brief Gets an object from the list using its index in the list
@@ -116,8 +94,7 @@
 #endif
 
 /**
-<<<<<<< HEAD
- * Initialize the analog values. Returns false if there are errors.
+ * Initialize the analog inputs. Returns false if there are errors.
  *
  * @param pInit_data pointer to initialisation values
  *
@@ -131,57 +108,46 @@
     return false;
   }
 
-  if (pInit_data->length > MAX_ANALOG_VALUES) {
-    return false;
-  }
-
   for (i = 0; i < pInit_data->length; i++) {
     if (pInit_data->Object_Init_Values[i].Object_Instance < BACNET_MAX_INSTANCE) {
-      AV_Descr[i].Instance = pInit_data->Object_Init_Values[i].Object_Instance;
+      if(Analog_Value_Create(pInit_data->Object_Init_Values[i].Object_Instance) < BACNET_MAX_INSTANCE) {
+        struct analog_input_descr *pObject = Analog_Value_Object(pInit_data->Object_Init_Values[i].Object_Instance);
+
+        if(pObject == NULL) {
+          PRINT("Object instance %u not found right after its creation", pInit_data->Object_Init_Values[i].Object_Instance);
+          return false;
+        }
+
+        if (!characterstring_init_ansi(&pObject->Object_Name, pInit_data->Object_Init_Values[i].Object_Name)) {
+          PRINT("Fail to set Object name to \"%.128s\"", pInit_data->Object_Init_Values[i].Object_Name);
+          return false;
+        }
+
+        if (!characterstring_init_ansi(&pObject->Description, pInit_data->Object_Init_Values[i].Description)) {
+          PRINT("Fail to set Object description to \"%.128s\"", pInit_data->Object_Init_Values[i].Description);
+          return false;
+        }
+
+        if (pInit_data->Object_Init_Values[i].Units < UNITS_PROPRIETARY_RANGE_MAX2) {
+          pObject->Units = pInit_data->Object_Init_Values[i].Units;
+        } else {
+          PRINT("unit %u is out of range", pInit_data->Object_Init_Values[i].Units);
+          return false;
+        }
+      } else {
+        PRINT("Unable to create object of instance %u", pInit_data->Object_Init_Values[i].Object_Instance);
+        return false;
+      }
     } else {
       PRINT("Object instance %u is too big", pInit_data->Object_Init_Values[i].Object_Instance);
       return false;
     }
-
-    if (!characterstring_init_ansi(&AV_Descr[i].Name, pInit_data->Object_Init_Values[i].Object_Name)) {
-      PRINT("Fail to set Object name to \"%128s\"", pInit_data->Object_Init_Values[i].Object_Name);
-      return false;
-    }
-
-    if (!characterstring_init_ansi(&AV_Descr[i].Description, pInit_data->Object_Init_Values[i].Description)) {
-      PRINT("Fail to set Object description to \"%128s\"", pInit_data->Object_Init_Values[i].Description);
-      return false;
-    }
-
-    if (pInit_data->Object_Init_Values[i].Units < UNITS_PROPRIETARY_RANGE_MAX2) {
-      AV_Descr[i].Units = pInit_data->Object_Init_Values[i].Units;
-    } else {
-      PRINT("unit %u is out of range", pInit_data->Object_Init_Values[i].Units);
-      return false;
-    }
   }
 
-  AV_Max_Index = (int) pInit_data->length;
-
   return true;
 }
 
 /**
- * Validate whether the given instance exists in our table.
- *
- * @param object_instance Object instance
- *
- * @return true/false
- */
-bool Analog_Value_Valid_Instance(uint32_t object_instance)
-{
-    unsigned int instance;
-
-    for (instance = 0; instance < AV_Max_Index; instance++) {
-        if (AV_Descr[instance].Instance == object_instance) {
-            return true;
-        }
-=======
  * @brief Determines if a given Analog Value instance is valid
  * @param  object_instance - object-instance number of the object
  * @return  true if the instance is valid, and false if not
@@ -193,7 +159,6 @@
     pObject = Analog_Value_Object(object_instance);
     if (pObject) {
         return true;
->>>>>>> 3222244e
     }
 
     return false;
@@ -205,43 +170,6 @@
  */
 unsigned Analog_Value_Count(void)
 {
-<<<<<<< HEAD
-    return AV_Max_Index;
-}
-
-/**
- * Return the instance that correlates to the correct index.
- *
- * @param index Index
- *
- * @return Object instance
- */
-uint32_t Analog_Value_Index_To_Instance(unsigned index)
-{
-    if (index < AV_Max_Index) {
-        return AV_Descr[index].Instance;
-    }
-    else {
-        PRINT("index out of bounds");
-        return 0;
-    }
-}
-
-/**
- * Return the index that correlates to the correct instance.
- *
- * @param object_instance Object instance
- *
- * @return Index in the object table.
- */
-unsigned Analog_Value_Instance_To_Index(uint32_t object_instance)
-{
-    unsigned index = 0;
-
-    for (; index < AV_Max_Index && AV_Descr[index].Instance != object_instance; index++) ;
-
-    return index;
-=======
     return Keylist_Count(Object_List);
 }
 
@@ -270,7 +198,6 @@
 unsigned Analog_Value_Instance_To_Index(uint32_t object_instance)
 {
     return Keylist_Index(Object_List, object_instance);
->>>>>>> 3222244e
 }
 
 /**
@@ -289,15 +216,9 @@
     float cov_increment = 0.0f;
     float cov_delta = 0.0f;
 
-<<<<<<< HEAD
-    if (index < AV_Max_Index) {
-        prior_value = AV_Descr[index].Prior_Value;
-        cov_increment = AV_Descr[index].COV_Increment;
-=======
     if (pObject) {
         prior_value = pObject->Prior_Value;
         cov_increment = pObject->COV_Increment;
->>>>>>> 3222244e
         if (prior_value > value) {
             cov_delta = prior_value - value;
         } else {
@@ -327,17 +248,10 @@
     struct analog_value_descr *pObject;
 
     (void)priority;
-<<<<<<< HEAD
-    index = Analog_Value_Instance_To_Index(object_instance);
-    if (index < AV_Max_Index) {
-        Analog_Value_COV_Detect(index, value);
-        AV_Descr[index].Present_Value = value;
-=======
     pObject = Analog_Value_Object(object_instance);
     if (pObject) {
         Analog_Value_COV_Detect(pObject, value);
         pObject->Present_Value = value;
->>>>>>> 3222244e
         status = true;
     }
 
@@ -356,15 +270,9 @@
     float value = 0;
     struct analog_value_descr *pObject;
 
-<<<<<<< HEAD
-    index = Analog_Value_Instance_To_Index(object_instance);
-    if (index < AV_Max_Index) {
-        value = AV_Descr[index].Present_Value;
-=======
     pObject = Analog_Value_Object(object_instance);
     if (pObject) {
         value = pObject->Present_Value;
->>>>>>> 3222244e
     }
 
     return value;
@@ -373,71 +281,28 @@
 /**
  * For a given object instance-number, return the name.
  *
- * Note: the object name must be unique within this device.
+ * Note: the object name must be unique within this device
  *
  * @param  object_instance - object-instance number of the object
- * @param  object_name - object name pointer
+ * @param  object_name - object name/string pointer
  *
  * @return  true/false
  */
 bool Analog_Value_Object_Name(
     uint32_t object_instance, BACNET_CHARACTER_STRING *object_name)
 {
-<<<<<<< HEAD
     bool status = false;
-    unsigned index = 0;
-
-    if (!object_name) {
-        return false;
-    }
-
-    index = Analog_Value_Instance_To_Index(object_instance);
-    if (index < AV_Max_Index) {
-        *object_name = AV_Descr[index].Name;
-        status = true;
-    }
-
-
-    return status;
-}
-
-/**
- * For a given object instance-number, return the description.
- *
- * Note: the object name must be unique within this device.
- *
- * @param  object_instance - object-instance number of the object
- * @param  description - description pointer
- *
- * @return  true/false
- */
-bool Analog_Value_Description(
-    uint32_t object_instance, BACNET_CHARACTER_STRING *description)
-{
-    bool status = false;
-    unsigned index = 0;
-
-    if (!description) {
-        return false;
-    }
-
-    index = Analog_Value_Instance_To_Index(object_instance);
-    if (index < AV_Max_Index) {
-        *description = AV_Descr[index].Description;
-        status = true;
-=======
-    static char text_string[32] = "";
-    bool status = false;
-    struct analog_value_descr *pObject;
-
-    pObject = Analog_Value_Object(object_instance);
-    if (pObject) {
-        if (pObject->Object_Name) {
-            status = characterstring_init_ansi(object_name,
-            pObject->Object_Name);
+    struct analog_input_descr *pObject = Analog_Input_Object(object_instance);
+
+    if (pObject) {
+        if (characterstring_length(&pObject->Object_Name) > 0) {
+            *object_name = pObject->Object_Name;
+            status = true;
         } else {
+            char text_string[32] = "";
+
             snprintf(text_string, sizeof(text_string), "ANALOG VALUE %u",
-                object_instance);
+                    object_instance);
             status = characterstring_init_ansi(object_name, text_string);
         }
     }
@@ -456,39 +321,31 @@
 bool Analog_Value_Name_Set(uint32_t object_instance, char *new_name)
 {
     bool status = false;
+    struct analog_input_descr *pObject = Analog_Input_Object(object_instance);
+
+    if (pObject) {
+        status =
+            characterstring_init_ansi(&pObject->Object_Name, new_name);
+    }
+
+    return status;
+}
+
+/**
+ * For a given object instance-number, gets the event-state property value
+ *
+ * @param  object_instance - object-instance number of the object
+ *
+ * @return  event-state property value
+ */
+unsigned Analog_Value_Event_State(uint32_t object_instance)
+{
+    unsigned state = EVENT_STATE_NORMAL;
     struct analog_value_descr *pObject;
 
     pObject = Analog_Value_Object(object_instance);
     if (pObject) {
-        status = true;
-        pObject->Object_Name = new_name;
->>>>>>> 3222244e
-    }
-
-    return status;
-}
-
-/**
- * For a given object instance-number, gets the event-state property value
- *
- * @param  object_instance - object-instance number of the object
- *
- * @return  event-state property value
- */
-unsigned Analog_Value_Event_State(uint32_t object_instance)
-{
-    unsigned state = EVENT_STATE_NORMAL;
-    struct analog_value_descr *pObject;
-
-<<<<<<< HEAD
-    index = Analog_Value_Instance_To_Index(object_instance);
-    if (index < AV_Max_Index) {
-        state = AV_Descr[index].Event_State;
-=======
-    pObject = Analog_Value_Object(object_instance);
-    if (pObject) {
         state = pObject->Event_State;
->>>>>>> 3222244e
     }
 
     return state;
@@ -499,14 +356,13 @@
  * @param  object_instance - object-instance number of the object
  * @return description text or NULL if not found
  */
-char *Analog_Value_Description(uint32_t object_instance)
-{
-    char *name = NULL;
-    struct analog_value_descr *pObject;
-
-    pObject = Analog_Value_Object(object_instance);
-    if (pObject) {
-        name = pObject->Description;
+BACNET_CHARACTER_STRING *Analog_Value_Description(uint32_t object_instance)
+{
+    BACNET_CHARACTER_STRING *name = NULL;
+    struct analog_input_descr *pObject = Analog_Value_Object(object_instance);
+
+    if (pObject) {
+        name = &pObject->Description;
     }
 
     return name;
@@ -521,12 +377,11 @@
 bool Analog_Value_Description_Set(uint32_t object_instance, char *new_name)
 {
     bool status = false; /* return value */
-    struct analog_value_descr *pObject;
-
-    pObject = Analog_Value_Object(object_instance);
-    if (pObject) {
-        status = true;
-        pObject->Description = new_name;
+    struct analog_input_descr *pObject = Analog_Value_Object(object_instance);
+
+    if (pObject) {
+        status =
+            characterstring_init_ansi(&pObject->Description, new_name);
     }
 
     return status;
@@ -587,15 +442,9 @@
     bool changed = false;
     struct analog_value_descr *pObject;
 
-<<<<<<< HEAD
-    index = Analog_Value_Instance_To_Index(object_instance);
-    if (index < AV_Max_Index) {
-        changed = AV_Descr[index].Changed;
-=======
     pObject = Analog_Value_Object(object_instance);
     if (pObject) {
         changed = pObject->Changed;
->>>>>>> 3222244e
     }
 
     return changed;
@@ -610,15 +459,9 @@
 {
     struct analog_value_descr *pObject;
 
-<<<<<<< HEAD
-    index = Analog_Value_Instance_To_Index(object_instance);
-    if (index < AV_Max_Index) {
-        AV_Descr[index].Changed = false;
-=======
     pObject = Analog_Value_Object(object_instance);
     if (pObject) {
         pObject->Changed = false;
->>>>>>> 3222244e
     }
 }
 
@@ -668,15 +511,9 @@
     float value = 0;
     struct analog_value_descr *pObject;
 
-<<<<<<< HEAD
-    index = Analog_Value_Instance_To_Index(object_instance);
-    if (index < AV_Max_Index) {
-        value = AV_Descr[index].COV_Increment;
-=======
     pObject = Analog_Value_Object(object_instance);
     if (pObject) {
         value = pObject->COV_Increment;
->>>>>>> 3222244e
     }
 
     return value;
@@ -691,17 +528,10 @@
 {
     struct analog_value_descr *pObject;
 
-<<<<<<< HEAD
-    index = Analog_Value_Instance_To_Index(object_instance);
-    if (index < AV_Max_Index) {
-        AV_Descr[index].COV_Increment = value;
-        Analog_Value_COV_Detect(index, AV_Descr[index].Present_Value);
-=======
     pObject = Analog_Value_Object(object_instance);
     if (pObject) {
         pObject->COV_Increment = value;
         Analog_Value_COV_Detect(pObject, pObject->Present_Value);
->>>>>>> 3222244e
     }
 }
 
@@ -758,15 +588,9 @@
     bool value = false;
     struct analog_value_descr *pObject;
 
-<<<<<<< HEAD
-    index = Analog_Value_Instance_To_Index(object_instance);
-    if (index < AV_Max_Index) {
-        value = AV_Descr[index].Out_Of_Service;
-=======
     pObject = Analog_Value_Object(object_instance);
     if (pObject) {
         value = pObject->Out_Of_Service;
->>>>>>> 3222244e
     }
 
     return value;
@@ -782,12 +606,6 @@
 {
     struct analog_value_descr *pObject;
 
-<<<<<<< HEAD
-    index = Analog_Value_Instance_To_Index(object_instance);
-    if (index < AV_Max_Index) {
-        if (AV_Descr[index].Out_Of_Service != value) {
-            AV_Descr[index].Changed = true;
-=======
     pObject = Analog_Value_Object(object_instance);
     if (pObject) {
         if (pObject->Out_Of_Service != value) {
@@ -838,7 +656,6 @@
             apdu_len += len;
         } else {
             apdu_len = BACNET_STATUS_ERROR;
->>>>>>> 3222244e
         }
     } else {
         apdu_len = BACNET_STATUS_ERROR;
@@ -859,7 +676,7 @@
 {
     int apdu_len = 0; /* return value */
     BACNET_BIT_STRING bit_string;
-    BACNET_CHARACTER_STRING char_string = {0, };
+    BACNET_CHARACTER_STRING char_string;
     float real_value = (float)1.414;
     bool state = false;
     uint8_t *apdu = NULL;
@@ -876,16 +693,8 @@
         (rpdata->application_data_len == 0)) {
         return 0;
     }
-<<<<<<< HEAD
-
-    apdu = rpdata->application_data;
-
-    object_index = Analog_Value_Instance_To_Index(rpdata->object_instance);
-    if (object_index >= AV_Max_Index) {
-=======
     CurrentAV = Analog_Value_Object(rpdata->object_instance);
     if (!CurrentAV) {
->>>>>>> 3222244e
         rpdata->error_class = ERROR_CLASS_OBJECT;
         rpdata->error_code = ERROR_CODE_UNKNOWN_OBJECT;
         return BACNET_STATUS_ERROR;
@@ -906,24 +715,12 @@
                     encode_application_character_string(&apdu[0], &char_string);
             }
             break;
-<<<<<<< HEAD
-
         case PROP_DESCRIPTION:
-            if (Analog_Value_Description(
-                    rpdata->object_instance, &char_string)) {
-                apdu_len =
-                    encode_application_character_string(&apdu[0], &char_string);
-            }
-            break;
-
-=======
-        case PROP_DESCRIPTION:
-            characterstring_init_ansi(&char_string,
+            characterstring_copy(&char_string,
                 Analog_Value_Description(rpdata->object_instance));
             apdu_len =
                 encode_application_character_string(&apdu[0], &char_string);
             break;
->>>>>>> 3222244e
         case PROP_OBJECT_TYPE:
             apdu_len =
                 encode_application_enumerated(&apdu[0], Object_Type);
@@ -1093,15 +890,8 @@
         wp_data->error_code = ERROR_CODE_PROPERTY_IS_NOT_AN_ARRAY;
         return false;
     }
-<<<<<<< HEAD
-
-    /* Valid object? */
-    object_index = Analog_Value_Instance_To_Index(wp_data->object_instance);
-    if (object_index >= AV_Max_Index) {
-=======
     CurrentAV = Analog_Value_Object(wp_data->object_instance);
     if (!CurrentAV) {
->>>>>>> 3222244e
         wp_data->error_class = ERROR_CLASS_OBJECT;
         wp_data->error_code = ERROR_CODE_UNKNOWN_OBJECT;
         return false;
@@ -1278,15 +1068,8 @@
     float PresentVal = 0.0f;
     bool SendNotify = false;
 
-<<<<<<< HEAD
-    object_index = Analog_Value_Instance_To_Index(object_instance);
-    if (object_index < AV_Max_Index)
-        CurrentAV = &AV_Descr[object_index];
-    else
-=======
     CurrentAV = Analog_Value_Object(object_instance);
     if (!CurrentAV) {
->>>>>>> 3222244e
         return;
     }
     /* check limits */
@@ -1600,13 +1383,8 @@
     int i;
     struct analog_value_descr *pObject;
 
-<<<<<<< HEAD
-    /* check index */
-    if (index < AV_Max_Index) {
-=======
     pObject = Analog_Value_Object_Index(index);
     if (pObject) {
->>>>>>> 3222244e
         /* Event_State not equal to NORMAL */
         IsActiveEvent = (pObject->Event_State != EVENT_STATE_NORMAL);
         /* Acked_Transitions property, which has at least one of the bits
@@ -1678,18 +1456,12 @@
 {
     ANALOG_VALUE_DESCR *CurrentAV;
 
-<<<<<<< HEAD
-    if (object_index < AV_Max_Index)
-        CurrentAV = &AV_Descr[object_index];
-    else {
-=======
     if (!alarmack_data) {
         return -1;
     }
     CurrentAV =
         Analog_Value_Object(alarmack_data->eventObjectIdentifier.instance);
     if (!CurrentAV) {
->>>>>>> 3222244e
         *error_code = ERROR_CODE_UNKNOWN_OBJECT;
         return -1;
     }
@@ -1799,15 +1571,10 @@
 int Analog_Value_Alarm_Summary(
     unsigned index, BACNET_GET_ALARM_SUMMARY_DATA *getalarm_data)
 {
-<<<<<<< HEAD
-    /* check index */
-    if (index < AV_Max_Index) {
-=======
     struct analog_value_descr *pObject;
 
     pObject = Analog_Value_Object_Index(index);
     if (pObject) {
->>>>>>> 3222244e
         /* Event_State is not equal to NORMAL  and
            Notify_Type property value is ALARM */
         if ((pObject->Event_State != EVENT_STATE_NORMAL) &&
