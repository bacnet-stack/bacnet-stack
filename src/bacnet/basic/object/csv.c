--- conflicted
+++ resolved
@@ -35,15 +35,10 @@
 };
 
 static const int Properties_Optional[] = {
-<<<<<<< HEAD
 #if (CHARACTERSTRING_INTRINSIC_REPORTING)
     PROP_EVENT_STATE,
 #endif
     PROP_OUT_OF_SERVICE, PROP_DESCRIPTION, -1
-=======
-    /* list of the optional properties */
-    PROP_EVENT_STATE, PROP_OUT_OF_SERVICE, PROP_DESCRIPTION, -1
->>>>>>> bdfa46ff
 };
 
 static const int Properties_Proprietary[] = { -1 };
@@ -56,13 +51,8 @@
     /* Here is our Present Value */
     BACNET_CHARACTER_STRING Present_Value_Backup;
     BACNET_CHARACTER_STRING Present_Value;
-<<<<<<< HEAD
     BACNET_CHARACTER_STRING Name;
     BACNET_CHARACTER_STRING Description;
-=======
-    const char *Object_Name;
-    const char *Description;
->>>>>>> bdfa46ff
 } CHARACTERSTRING_VALUE_DESCR;
 
 /**
@@ -93,8 +83,6 @@
  * @brief Creates a CharacterString Value object
  * @param object_instance - object-instance number of the object
  * @return the object-instance that was created, or BACNET_MAX_INSTANCE
-<<<<<<< HEAD
-=======
  */
 uint32_t CharacterString_Value_Create(uint32_t object_instance)
 {
@@ -120,99 +108,6 @@
                 free(pObject);
                 return BACNET_MAX_INSTANCE;
             }
-            pObject->Object_Name = NULL;
-            pObject->Description = NULL;
-            characterstring_init_ansi(&pObject->Present_Value, "");
-            characterstring_init_ansi(&pObject->Present_Value_Backup, "");
-            pObject->Out_Of_Service = false;
-            pObject->Changed = false;
-        } else {
-            return BACNET_MAX_INSTANCE;
-        }
-    }
-
-    return object_instance;
-}
-
-/**
- * @brief Delete an object and its data from the object list
- * @param  object_instance - object-instance number of the object
- * @return true if the object is deleted
- */
-bool Characterstring_Value_Delete(uint32_t object_instance)
-{
-    bool status = false;
-    struct object_data *pObject = NULL;
-
-    pObject = Keylist_Data_Delete(Object_List, object_instance);
-    if (pObject) {
-        free(pObject);
-        status = true;
-    }
-
-    return status;
-}
-
-/**
- * @brief Cleans up the object list and its data
- */
-void Characterstring_Value_Cleanup(void)
-{
-    struct object_data *pObject = NULL;
-
-    if (Object_List) {
-        do {
-            pObject = Keylist_Data_Pop(Object_List);
-            if (pObject) {
-                free(pObject);
-            }
-        } while (pObject);
-        Keylist_Delete(Object_List);
-        Object_List = NULL;
-    }
-}
-
-/**
- * @brief Gets an object from the list using an instance number as the key
- * @param  object_instance - object-instance number of the object
- * @return object found in the list, or NULL if not found
- */
-static struct characterstring_object *
-CharacterString_Value_Object(uint32_t object_instance)
-{
-    return Keylist_Data(Object_List, object_instance);
-}
-
-/**
- * Initialize the character string values.
->>>>>>> bdfa46ff
- */
-uint32_t CharacterString_Value_Create(uint32_t object_instance)
-{
-<<<<<<< HEAD
-    struct characterstring_object *pObject = NULL;
-
-    if (object_instance > BACNET_MAX_INSTANCE) {
-        return BACNET_MAX_INSTANCE;
-    } else if (object_instance == BACNET_MAX_INSTANCE) {
-        /* wildcard instance */
-        /* the Object_Identifier property of the newly created object
-            shall be initialized to a value that is unique within the
-            responding BACnet-user device. The method used to generate
-            the object identifier is a local matter.*/
-        object_instance = Keylist_Next_Empty_Key(Object_List, 1);
-    }
-    pObject = Keylist_Data(Object_List, object_instance);
-    if (!pObject) {
-        pObject = calloc(1, sizeof(struct characterstring_object));
-        if (pObject) {
-            /* add to list */
-            int index = Keylist_Data_Add(Object_List, object_instance, pObject);
-
-            if (index < 0) {
-                free(pObject);
-                return BACNET_MAX_INSTANCE;
-            }
 
             characterstring_init_ansi(&pObject->Name, "");
             characterstring_init_ansi(&pObject->Description, "");
@@ -285,11 +180,6 @@
     if (!Object_List) {
         Object_List = Keylist_Create();
     }
-=======
-    if (!Object_List) {
-        Object_List = Keylist_Create();
-    }
->>>>>>> bdfa46ff
 }
 
 /**
@@ -356,11 +246,7 @@
  *
  * @param  object_instance - object-instance number of the object
  * @param  present_value - Pointer to the new BACnet string value,
-<<<<<<< HEAD
- *                       taking the value.
-=======
  *                         taking the value.
->>>>>>> bdfa46ff
  *
  * @return  true if values are within range and present-value
  *          is returned.
@@ -475,10 +361,6 @@
                 characterstring_copy(
                     &pObject->Present_Value, &pObject->Present_Value_Backup);
             }
-<<<<<<< HEAD
-=======
-            pObject->Out_Of_Service = value;
->>>>>>> bdfa46ff
         }
     }
 
@@ -548,7 +430,6 @@
  * @param  object_instance - object-instance number of the object
  * @return description text or NULL if not found
  */
-<<<<<<< HEAD
 bool CharacterString_Value_Description(
     uint32_t object_instance, BACNET_CHARACTER_STRING *description)
 {
@@ -566,36 +447,21 @@
     }
 
     return status;
-=======
-const char *CharacterString_Value_Description(uint32_t object_instance)
-{
-    const char *name = NULL;
-    const struct characterstring_object *pObject;
-
-    pObject = CharacterString_Value_Object(object_instance);
-    if (pObject) {
-        if (pObject->Description == NULL) {
-            name = "";
-        } else {
-            name = pObject->Description;
-        }
-    }
-
-    return name;
->>>>>>> bdfa46ff
-}
-
-/**
- * @brief For a given object instance-number, sets the description
- * @param  object_instance - object-instance number of the object
- * @param  new_name - holds the description to be set
- * @return  true if object-name was set
+}
+
+/**
+ * For a given object instance-number, set the description text.
+ *
+ * @param  object_instance - object-instance number of the object
+ * @param  new_descr - C-String pointer to the string, representing the
+ * description text
+ *
+ * @return True on success, false otherwise.
  */
 bool CharacterString_Value_Description_Set(
-    uint32_t object_instance, const char *new_name)
+    uint32_t object_instance, const char *new_descr)
 {
     bool status = false; /* return value */
-<<<<<<< HEAD
     struct characterstring_object *pObject =
         CharacterString_Value_Object(object_instance);
 
@@ -606,14 +472,27 @@
         } else {
             status = characterstring_init_ansi(&pObject->Description, "");
         }
-=======
+    }
+
+    return name;
+}
+
+/**
+ * @brief For a given object instance-number, sets the description
+ * @param  object_instance - object-instance number of the object
+ * @param  new_name - holds the description to be set
+ * @return  true if object-name was set
+ */
+bool CharacterString_Value_Description_Set(
+    uint32_t object_instance, const char *new_name)
+{
+    bool status = false; /* return value */
     struct characterstring_object *pObject;
 
     pObject = CharacterString_Value_Object(object_instance);
     if (pObject) {
         status = true;
         pObject->Description = new_name;
->>>>>>> bdfa46ff
     }
 
     return status;
@@ -628,10 +507,10 @@
 bool CharacterString_Value_Object_Name(
     uint32_t object_instance, BACNET_CHARACTER_STRING *object_name)
 {
-<<<<<<< HEAD
     struct characterstring_object *pObject =
         CharacterString_Value_Object(object_instance);
     bool status = false;
+    struct characterstring_object *pObject;
 
     if (!object_name) {
         return false;
@@ -640,23 +519,6 @@
     if (pObject) {
         *object_name = pObject->Name;
         status = true;
-=======
-    char text[64] = "";
-    bool status = false;
-    struct characterstring_object *pObject;
-
-    pObject = CharacterString_Value_Object(object_instance);
-    if (pObject) {
-        if (pObject->Object_Name == NULL) {
-            snprintf(
-                text, sizeof(text), "CHARACTER STRING VALUE %lu",
-                (unsigned long)object_instance);
-            status = characterstring_init_ansi(object_name, text);
-        } else {
-            status =
-                characterstring_init_ansi(object_name, pObject->Object_Name);
-        }
->>>>>>> bdfa46ff
     }
 
     return status;
@@ -671,7 +533,6 @@
 bool CharacterString_Value_Name_Set(
     uint32_t object_instance, const char *new_name)
 {
-<<<<<<< HEAD
     bool status = false; /* return value */
     struct characterstring_object *pObject =
         CharacterString_Value_Object(object_instance);
@@ -682,15 +543,6 @@
         } else {
             status = characterstring_init_ansi(&pObject->Name, "");
         }
-=======
-    bool status = false;
-    struct characterstring_object *pObject;
-
-    pObject = CharacterString_Value_Object(object_instance);
-    if (pObject) {
-        status = true;
-        pObject->Object_Name = new_name;
->>>>>>> bdfa46ff
     }
 
     return status;
@@ -738,10 +590,6 @@
         (rpdata->application_data_len == 0)) {
         return 0;
     }
-<<<<<<< HEAD
-
-=======
->>>>>>> bdfa46ff
     pObject = CharacterString_Value_Object(rpdata->object_instance);
     /* Valid object? */
     if (!pObject) {
@@ -765,19 +613,11 @@
             }
             break;
         case PROP_DESCRIPTION:
-<<<<<<< HEAD
             if (CharacterString_Value_Description(
                     rpdata->object_instance, &char_string)) {
                 apdu_len =
                     encode_application_character_string(&apdu[0], &char_string);
             }
-=======
-            characterstring_init_ansi(
-                &char_string,
-                CharacterString_Value_Description(rpdata->object_instance));
-            apdu_len =
-                encode_application_character_string(&apdu[0], &char_string);
->>>>>>> bdfa46ff
             break;
         case PROP_OBJECT_TYPE:
             apdu_len = encode_application_enumerated(
@@ -838,14 +678,9 @@
 {
     bool status = false; /* return value */
     int len = 0;
-<<<<<<< HEAD
-    struct characterstring_object *pObject = NULL;
-    BACNET_APPLICATION_DATA_VALUE value;
-=======
 
     struct characterstring_object *pObject = NULL;
     BACNET_APPLICATION_DATA_VALUE value = { 0 };
->>>>>>> bdfa46ff
 
     if (wp_data == NULL) {
         return false;
@@ -901,20 +736,6 @@
                     wp_data->object_instance, value.type.Boolean);
             }
             break;
-<<<<<<< HEAD
-        case PROP_OBJECT_IDENTIFIER:
-        case PROP_OBJECT_NAME:
-        case PROP_DESCRIPTION:
-        case PROP_OBJECT_TYPE:
-        case PROP_STATUS_FLAGS:
-#if (CHARACTERSTRING_INTRINSIC_REPORTING)
-        case PROP_EVENT_STATE:
-            wp_data->error_class = ERROR_CLASS_PROPERTY;
-            wp_data->error_code = ERROR_CODE_WRITE_ACCESS_DENIED;
-            break;
-#endif
-=======
->>>>>>> bdfa46ff
         default:
             if (property_lists_member(
                     Properties_Required, Properties_Optional,
