--- conflicted
+++ resolved
@@ -196,15 +196,9 @@
 }
 
 /**
-<<<<<<< HEAD
- * @brief Set the Out-of-Service property of a Schedule object
- * @param object_instance - object-instance number of the object
- * @param value - value to be set
-=======
  * @brief Sets a specificSchedule object out of service
  * @param object_instance - object-instance number of the object
  * @param value - true if out of service, and false if not
->>>>>>> ebfaa5eb
  */
 void Schedule_Out_Of_Service_Set(uint32_t object_instance, bool value)
 {
