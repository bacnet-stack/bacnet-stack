/**
 * @file
 * @brief Lightweight base "class" for handling all
 * BACnet objects belonging to a BACnet device, as well as
 * Device-specific properties.  This Device instance is designed to
 * meet minimal functionality for simple clients.
 * @author Steve Karg <skarg@users.sourceforge.net>
 * @date 2007
 * @copyright SPDX-License-Identifier: MIT
 */
#include <stdbool.h>
#include <stdint.h>
#include <string.h>
/* BACnet Stack defines - first */
#include "bacnet/bacdef.h"
/* BACnet Stack API */
#include "bacnet/bacdcode.h"
#include "bacnet/bacapp.h"
#include "bacnet/datetime.h"
#include "bacnet/apdu.h"
#include "bacnet/proplist.h"
#include "bacnet/rp.h" /* ReadProperty handling */
#include "bacnet/dcc.h" /* DeviceCommunicationControl handling */
#include "bacnet/version.h"
#include "bacnet/basic/services.h"
#include "bacnet/datalink/datalink.h"
#include "bacnet/basic/binding/address.h"
#if (BACNET_PROTOCOL_REVISION >= 17)
#if (BACFILE)
#include "bacnet/basic/object/bacfile.h"
#endif
#include "bacnet/basic/object/netport.h"
#endif
/* OS specific include*/
#include "bacnet/basic/sys/mstimer.h"
/* include the device object */
#include "bacnet/basic/object/device.h" /* me */

/* note: you really only need to define variables for
   properties that are writable or that may change.
   The properties that are constant can be hard coded
   into the read-property encoding. */

static uint32_t Object_Instance_Number = 260001;
static BACNET_CHARACTER_STRING My_Object_Name;
static BACNET_DEVICE_STATUS System_Status = STATUS_OPERATIONAL;
static char *Vendor_Name = BACNET_VENDOR_NAME;
static uint16_t Vendor_Identifier = BACNET_VENDOR_ID;
static char *Model_Name = "GNU";
static char *Application_Software_Version = "1.0";
static const char *BACnet_Version = BACNET_VERSION_TEXT;
static char *Location = "USA";
static char *Description = "command line client";
/* static uint8_t Protocol_Version = 1; - constant, not settable */
/* static uint8_t Protocol_Revision = 4; - constant, not settable */
/* Protocol_Services_Supported - dynamically generated */
/* Protocol_Object_Types_Supported - in RP encoding */
/* Object_List - dynamically generated */
/* static BACNET_SEGMENTATION Segmentation_Supported = SEGMENTATION_NONE; */
/* static uint8_t Max_Segments_Accepted = 0; */
/* VT_Classes_Supported */
/* Active_VT_Sessions */
static BACNET_TIME Local_Time;
static BACNET_DATE Local_Date;
static int16_t UTC_Offset;
static bool Daylight_Savings_Status;
#if defined(BACNET_TIME_MASTER)
static bool Align_Intervals;
static uint32_t Interval_Minutes;
static uint32_t Interval_Offset_Minutes;
/* Time_Synchronization_Recipients */
#endif
/* List_Of_Session_Keys */
/* Max_Master - rely on MS/TP subsystem, if there is one */
/* Max_Info_Frames - rely on MS/TP subsystem, if there is one */
/* Device_Address_Binding - required, but relies on binding cache */
static uint32_t Database_Revision = 0;
/* Configuration_Files */
/* Last_Restore_Time */
/* Backup_Failure_Timeout */
/* Active_COV_Subscriptions */
/* Slave_Proxy_Enable */
/* Manual_Slave_Address_Binding */
/* Auto_Slave_Discovery */
/* Slave_Address_Binding */
/* Profile_Name */

/* external prototypes */
extern int Routed_Device_Read_Property_Local(BACNET_READ_PROPERTY_DATA *rpdata);
extern bool
Routed_Device_Write_Property_Local(BACNET_WRITE_PROPERTY_DATA *wp_data);

/* All included BACnet objects */
static object_functions_t Object_Table[] = {
    { OBJECT_DEVICE,
      NULL /* Init - don't init Device or it will recourse! */,
      Device_Count,
      Device_Index_To_Instance,
      Device_Valid_Object_Instance_Number,
      Device_Object_Name,
      Device_Read_Property_Local,
      NULL /* Write_Property */,
      Device_Property_Lists,
      NULL /* ReadRangeInfo */,
      NULL /* Iterator */,
      NULL /* Value_Lists */,
      NULL /* COV */,
      NULL /* COV Clear */,
      NULL /* Intrinsic Reporting */,
      NULL /* Add_List_Element */,
      NULL /* Remove_List_Element */,
      NULL /* Create */,
      NULL /* Delete */,
      NULL /* Timer */ },
#if (BACNET_PROTOCOL_REVISION >= 17)
    { OBJECT_NETWORK_PORT,
      Network_Port_Init,
      Network_Port_Count,
      Network_Port_Index_To_Instance,
      Network_Port_Valid_Instance,
      Network_Port_Object_Name,
      Network_Port_Read_Property,
      Network_Port_Write_Property,
      Network_Port_Property_Lists,
      NULL /* ReadRangeInfo */,
      NULL /* Iterator */,
      NULL /* Value_Lists */,
      NULL /* COV */,
      NULL /* COV Clear */,
      NULL /* Intrinsic Reporting */,
      NULL /* Add_List_Element */,
      NULL /* Remove_List_Element */,
      NULL /* Create */,
      NULL /* Delete */,
      NULL /* Timer */ },
#endif
<<<<<<< HEAD
#if defined(BACDL_SC)
    { OBJECT_FILE, bacfile_init, bacfile_count, bacfile_index_to_instance,
        bacfile_valid_instance, bacfile_object_name, bacfile_read_property,
        bacfile_write_property, BACfile_Property_Lists,
        NULL /* ReadRangeInfo */, NULL /* Iterator */, NULL /* Value_Lists */,
        NULL /* COV */, NULL /* COV Clear */, NULL /* Intrinsic Reporting */,
        NULL /* Add_List_Element */, NULL /* Remove_List_Element */,
        NULL /* Create */, NULL /* Delete */, NULL /* Timer */ },
#endif
    { MAX_BACNET_OBJECT_TYPE, NULL /* Init */, NULL /* Count */,
        NULL /* Index_To_Instance */, NULL /* Valid_Instance */,
        NULL /* Object_Name */, NULL /* Read_Property */,
        NULL /* Write_Property */, NULL /* Property_Lists */,
        NULL /* ReadRangeInfo */, NULL /* Iterator */, NULL /* Value_Lists */,
        NULL /* COV */, NULL /* COV Clear */,
        NULL /* Intrinsic Reporting */,
        NULL /* Add_List_Element */, NULL /* Remove_List_Element */,
        NULL /* Create */, NULL /* Delete */, NULL /* Timer */ },
=======
    { MAX_BACNET_OBJECT_TYPE,
      NULL /* Init */,
      NULL /* Count */,
      NULL /* Index_To_Instance */,
      NULL /* Valid_Instance */,
      NULL /* Object_Name */,
      NULL /* Read_Property */,
      NULL /* Write_Property */,
      NULL /* Property_Lists */,
      NULL /* ReadRangeInfo */,
      NULL /* Iterator */,
      NULL /* Value_Lists */,
      NULL /* COV */,
      NULL /* COV Clear */,
      NULL /* Intrinsic Reporting */,
      NULL /* Add_List_Element */,
      NULL /* Remove_List_Element */,
      NULL /* Create */,
      NULL /* Delete */,
      NULL /* Timer */ },
>>>>>>> 987ce816
};

/** Glue function to let the Device object, when called by a handler,
 * lookup which Object type needs to be invoked.
 * @ingroup ObjHelpers
 * @param Object_Type [in] The type of BACnet Object the handler wants to
 * access.
 * @return Pointer to the group of object helper functions that implement this
 *         type of Object.
 */
static struct object_functions *
Device_Objects_Find_Functions(BACNET_OBJECT_TYPE Object_Type)
{
    struct object_functions *pObject = NULL;

    pObject = &Object_Table[0];
    while (pObject->Object_Type < MAX_BACNET_OBJECT_TYPE) {
        /* handle each object type */
        if (pObject->Object_Type == Object_Type) {
            return (pObject);
        }

        pObject++;
    }

    return (NULL);
}

/** Try to find a rr_info_function helper function for the requested object
 * type.
 * @ingroup ObjIntf
 *
 * @param object_type [in] The type of BACnet Object the handler wants to
 * access.
 * @return Pointer to the object helper function that implements the
 *         ReadRangeInfo function, Object_RR_Info, for this type of Object on
 *         success, else a NULL pointer if the type of Object isn't supported
 *         or doesn't have a ReadRangeInfo function.
 */
rr_info_function Device_Objects_RR_Info(BACNET_OBJECT_TYPE object_type)
{
    struct object_functions *pObject = NULL;

    pObject = Device_Objects_Find_Functions(object_type);
    return (pObject != NULL ? pObject->Object_RR_Info : NULL);
}

/** For a given object type, returns the special property list.
 * This function is used for ReadPropertyMultiple calls which want
 * just Required, just Optional, or All properties.
 * @ingroup ObjIntf
 *
 * @param object_type [in] The desired BACNET_OBJECT_TYPE whose properties
 *            are to be listed.
 * @param pPropertyList [out] Reference to the structure which will, on return,
 *            list, separately, the Required, Optional, and Proprietary object
 *            properties with their counts.
 */
void Device_Objects_Property_List(
    BACNET_OBJECT_TYPE object_type,
    uint32_t object_instance,
    struct special_property_list_t *pPropertyList)
{
    struct object_functions *pObject = NULL;

    (void)object_instance;
    pPropertyList->Required.pList = NULL;
    pPropertyList->Optional.pList = NULL;
    pPropertyList->Proprietary.pList = NULL;

    /* If we can find an entry for the required object type
     * and there is an Object_List_RPM fn ptr then call it
     * to populate the pointers to the individual list counters.
     */

    pObject = Device_Objects_Find_Functions(object_type);
    if ((pObject != NULL) && (pObject->Object_RPM_List != NULL)) {
        pObject->Object_RPM_List(
            &pPropertyList->Required.pList, &pPropertyList->Optional.pList,
            &pPropertyList->Proprietary.pList);
    }

    /* Fetch the counts if available otherwise zero them */
    pPropertyList->Required.count = pPropertyList->Required.pList == NULL
        ? 0
        : property_list_count(pPropertyList->Required.pList);

    pPropertyList->Optional.count = pPropertyList->Optional.pList == NULL
        ? 0
        : property_list_count(pPropertyList->Optional.pList);

    pPropertyList->Proprietary.count = pPropertyList->Proprietary.pList == NULL
        ? 0
        : property_list_count(pPropertyList->Proprietary.pList);

    return;
}

/* These three arrays are used by the ReadPropertyMultiple handler */
static const int Device_Properties_Required[] = {
    PROP_OBJECT_IDENTIFIER,
    PROP_OBJECT_NAME,
    PROP_OBJECT_TYPE,
    PROP_SYSTEM_STATUS,
    PROP_VENDOR_NAME,
    PROP_VENDOR_IDENTIFIER,
    PROP_MODEL_NAME,
    PROP_FIRMWARE_REVISION,
    PROP_APPLICATION_SOFTWARE_VERSION,
    PROP_PROTOCOL_VERSION,
    PROP_PROTOCOL_REVISION,
    PROP_PROTOCOL_SERVICES_SUPPORTED,
    PROP_PROTOCOL_OBJECT_TYPES_SUPPORTED,
    PROP_OBJECT_LIST,
    PROP_MAX_APDU_LENGTH_ACCEPTED,
    PROP_SEGMENTATION_SUPPORTED,
    PROP_APDU_TIMEOUT,
    PROP_NUMBER_OF_APDU_RETRIES,
    PROP_DEVICE_ADDRESS_BINDING,
    PROP_DATABASE_REVISION,
    -1
};

static const int Device_Properties_Optional[] = {
#if defined(BACDL_MSTP)
    PROP_MAX_MASTER,  PROP_MAX_INFO_FRAMES,
#endif
    PROP_DESCRIPTION, PROP_LOCATION,        PROP_ACTIVE_COV_SUBSCRIPTIONS, -1
};

static const int Device_Properties_Proprietary[] = { -1 };

void Device_Property_Lists(
    const int **pRequired, const int **pOptional, const int **pProprietary)
{
    if (pRequired) {
        *pRequired = Device_Properties_Required;
    }
    if (pOptional) {
        *pOptional = Device_Properties_Optional;
    }
    if (pProprietary) {
        *pProprietary = Device_Properties_Proprietary;
    }

    return;
}

static BACNET_REINITIALIZED_STATE Reinitialize_State = BACNET_REINIT_IDLE;
static const char *Reinit_Password = "filister";

/** Commands a Device re-initialization, to a given state.
 * The request's password must match for the operation to succeed.
 * This implementation provides a framework, but doesn't
 * actually *DO* anything.
 * @note You could use a mix of states and passwords to multiple outcomes.
 * @note You probably want to restart *after* the simple ack has been sent
 *       from the return handler, so just set a local flag here.
 * @ingroup ObjIntf
 *
 * @param rd_data [in,out] The information from the RD request.
 *                         On failure, the error class and code will be set.
 * @return True if succeeds (password is correct), else False.
 */
bool Device_Reinitialize(BACNET_REINITIALIZE_DEVICE_DATA *rd_data)
{
    bool status = false;

    /* Note: you could use a mix of state and password to multiple things */
    if (characterstring_ansi_same(&rd_data->password, Reinit_Password)) {
        switch (rd_data->state) {
            case BACNET_REINIT_COLDSTART:
                dcc_set_status_duration(COMMUNICATION_ENABLE, 0);
                /* note: you probably want to restart *after* the
                   simple ack has been sent from the return handler
                   so just set a flag from here */
                Reinitialize_State = rd_data->state;
                status = true;
                break;
            case BACNET_REINIT_WARMSTART:
                dcc_set_status_duration(COMMUNICATION_ENABLE, 0);
                /* note: restart *after* the simple ack has been sent */
                Reinitialize_State = rd_data->state;
                status = true;
                break;
            case BACNET_REINIT_STARTBACKUP:
            case BACNET_REINIT_ENDBACKUP:
            case BACNET_REINIT_STARTRESTORE:
            case BACNET_REINIT_ENDRESTORE:
            case BACNET_REINIT_ABORTRESTORE:
                if (dcc_communication_disabled()) {
                    rd_data->error_class = ERROR_CLASS_SERVICES;
                    rd_data->error_code = ERROR_CODE_COMMUNICATION_DISABLED;
                } else {
                    rd_data->error_class = ERROR_CLASS_SERVICES;
                    rd_data->error_code =
                        ERROR_CODE_OPTIONAL_FUNCTIONALITY_NOT_SUPPORTED;
                }
                break;
            case BACNET_REINIT_ACTIVATE_CHANGES:
                /* note: activate changes *after* the simple ack is sent */
                Reinitialize_State = rd_data->state;
                status = true;
                break;
            default:
                rd_data->error_class = ERROR_CLASS_SERVICES;
                rd_data->error_code = ERROR_CODE_PARAMETER_OUT_OF_RANGE;
                break;
        }
    } else {
        rd_data->error_class = ERROR_CLASS_SECURITY;
        rd_data->error_code = ERROR_CODE_PASSWORD_FAILURE;
    }

    return status;
}

BACNET_REINITIALIZED_STATE Device_Reinitialized_State(void)
{
    return Reinitialize_State;
}

unsigned Device_Count(void)
{
    return 1;
}

uint32_t Device_Index_To_Instance(unsigned index)
{
    (void)index;
    return Object_Instance_Number;
}

/* methods to manipulate the data */

/** Return the Object Instance number for our (single) Device Object.
 * This is a key function, widely invoked by the handler code, since
 * it provides "our" (ie, local) address.
 * @ingroup ObjIntf
 * @return The Instance number used in the BACNET_OBJECT_ID for the Device.
 */
uint32_t Device_Object_Instance_Number(void)
{
#ifdef BAC_ROUTING
    return Routed_Device_Object_Instance_Number();
#else
    return Object_Instance_Number;
#endif
}

bool Device_Set_Object_Instance_Number(uint32_t object_id)
{
    bool status = true; /* return value */

    if (object_id <= BACNET_MAX_INSTANCE) {
        /* Make the change and update the database revision */
        Object_Instance_Number = object_id;
        Device_Inc_Database_Revision();
    } else {
        status = false;
    }

    return status;
}

bool Device_Valid_Object_Instance_Number(uint32_t object_id)
{
    return (Object_Instance_Number == object_id);
}

bool Device_Object_Name(
    uint32_t object_instance, BACNET_CHARACTER_STRING *object_name)
{
    bool status = false;

    if (object_instance == Object_Instance_Number) {
        status = characterstring_copy(object_name, &My_Object_Name);
    }

    return status;
}

bool Device_Set_Object_Name(const BACNET_CHARACTER_STRING *object_name)
{
    bool status = false; /*return value */

    if (!characterstring_same(&My_Object_Name, object_name)) {
        /* Make the change and update the database revision */
        status = characterstring_copy(&My_Object_Name, object_name);
        Device_Inc_Database_Revision();
    }

    return status;
}

bool Device_Object_Name_ANSI_Init(const char *value)
{
    return characterstring_init_ansi(&My_Object_Name, value);
}

BACNET_DEVICE_STATUS Device_System_Status(void)
{
    return System_Status;
}

int Device_Set_System_Status(BACNET_DEVICE_STATUS status, bool local)
{
    int result = 0; /*return value - 0 = ok, -1 = bad value, -2 = not allowed */

    /* We limit the options available depending on whether the source is
     * internal or external. */
    if (local) {
        switch (status) {
            case STATUS_OPERATIONAL:
            case STATUS_OPERATIONAL_READ_ONLY:
            case STATUS_DOWNLOAD_REQUIRED:
            case STATUS_DOWNLOAD_IN_PROGRESS:
            case STATUS_NON_OPERATIONAL:
                System_Status = status;
                break;

                /* Don't support backup at present so don't allow setting */
            case STATUS_BACKUP_IN_PROGRESS:
                result = -2;
                break;

            default:
                result = -1;
                break;
        }
    } else {
        switch (status) {
                /* Allow these for the moment as a way to easily alter
                 * overall device operation. The lack of password protection
                 * or other authentication makes allowing writes to this
                 * property a risky facility to provide.
                 */
            case STATUS_OPERATIONAL:
            case STATUS_OPERATIONAL_READ_ONLY:
            case STATUS_NON_OPERATIONAL:
                System_Status = status;
                break;

                /* Don't allow outsider set this - it should probably
                 * be set if the device config is incomplete or
                 * corrupted or perhaps after some sort of operator
                 * wipe operation.
                 */
            case STATUS_DOWNLOAD_REQUIRED:
                /* Don't allow outsider set this - it should be set
                 * internally at the start of a multi packet download
                 * perhaps indirectly via PT or WF to a config file.
                 */
            case STATUS_DOWNLOAD_IN_PROGRESS:
                /* Don't support backup at present so don't allow setting */
            case STATUS_BACKUP_IN_PROGRESS:
                result = -2;
                break;

            default:
                result = -1;
                break;
        }
    }

    return (result);
}

const char *Device_Vendor_Name(void)
{
    return Vendor_Name;
}

/** Returns the Vendor ID for this Device.
 * See the assignments at
 * http://www.bacnet.org/VendorID/BACnet%20Vendor%20IDs.htm
 * @return The Vendor ID of this Device.
 */
uint16_t Device_Vendor_Identifier(void)
{
    return Vendor_Identifier;
}

void Device_Set_Vendor_Identifier(uint16_t vendor_id)
{
    Vendor_Identifier = vendor_id;
}

const char *Device_Model_Name(void)
{
    return Model_Name;
}

bool Device_Set_Model_Name(const char *name, size_t length)
{
    bool status = false; /*return value */

    if (length < sizeof(Model_Name)) {
        memmove(Model_Name, name, length);
        Model_Name[length] = 0;
        status = true;
    }

    return status;
}

const char *Device_Firmware_Revision(void)
{
    return BACnet_Version;
}

const char *Device_Application_Software_Version(void)
{
    return Application_Software_Version;
}

bool Device_Set_Application_Software_Version(const char *name, size_t length)
{
    bool status = false; /*return value */

    if (length < sizeof(Application_Software_Version)) {
        memmove(Application_Software_Version, name, length);
        Application_Software_Version[length] = 0;
        status = true;
    }

    return status;
}

const char *Device_Description(void)
{
    return Description;
}

bool Device_Set_Description(const char *name, size_t length)
{
    bool status = false; /*return value */

    if (length < sizeof(Description)) {
        memmove(Description, name, length);
        Description[length] = 0;
        status = true;
    }

    return status;
}

const char *Device_Location(void)
{
    return Location;
}

bool Device_Set_Location(const char *name, size_t length)
{
    bool status = false; /*return value */

    if (length < sizeof(Location)) {
        memmove(Location, name, length);
        Location[length] = 0;
        status = true;
    }

    return status;
}

uint8_t Device_Protocol_Version(void)
{
    return BACNET_PROTOCOL_VERSION;
}

uint8_t Device_Protocol_Revision(void)
{
    return BACNET_PROTOCOL_REVISION;
}

BACNET_SEGMENTATION Device_Segmentation_Supported(void)
{
    return SEGMENTATION_NONE;
}

uint32_t Device_Database_Revision(void)
{
    return Database_Revision;
}

void Device_Set_Database_Revision(uint32_t revision)
{
    Database_Revision = revision;
}

/*
 * Shortcut for incrementing database revision as this is potentially
 * the most common operation if changing object names and ids is
 * implemented.
 */
void Device_Inc_Database_Revision(void)
{
    Database_Revision++;
}

/** Get the total count of objects supported by this Device Object.
 * @note Since many network clients depend on the object list
 *       for discovery, it must be consistent!
 * @return The count of objects, for all supported Object types.
 */
unsigned Device_Object_List_Count(void)
{
    unsigned count = 0; /* number of objects */
    struct object_functions *pObject = NULL;

    /* initialize the default return values */
    pObject = &Object_Table[0];
    while (pObject->Object_Type < MAX_BACNET_OBJECT_TYPE) {
        if (pObject->Object_Count) {
            count += pObject->Object_Count();
        }
        pObject++;
    }

    return count;
}

/** Lookup the Object at the given array index in the Device's Object List.
 * Even though we don't keep a single linear array of objects in the Device,
 * this method acts as though we do and works through a virtual, concatenated
 * array of all of our object type arrays.
 *
 * @param array_index [in] The desired array index (1 to N)
 * @param object_type [out] The object's type, if found.
 * @param instance [out] The object's instance number, if found.
 * @return True if found, else false.
 */
bool Device_Object_List_Identifier(
    uint32_t array_index, BACNET_OBJECT_TYPE *object_type, uint32_t *instance)
{
    bool status = false;
    unsigned count = 0;
    unsigned object_index = 0;
    unsigned temp_index = 0;
    struct object_functions *pObject = NULL;

    /* array index zero is length - so invalid */
    if (array_index == 0) {
        return status;
    }
    object_index = array_index - 1;
    /* initialize the default return values */
    pObject = &Object_Table[0];
    while (pObject->Object_Type < MAX_BACNET_OBJECT_TYPE) {
        if (pObject->Object_Count) {
            object_index -= count;
            count = pObject->Object_Count();
            if (object_index < count) {
                /* Use the iterator function if available otherwise
                 * look for the index to instance to get the ID */
                if (pObject->Object_Iterator) {
                    /* First find the first object */
                    temp_index = pObject->Object_Iterator(~(unsigned)0);
                    /* Then step through the objects to find the nth */
                    while (object_index != 0) {
                        temp_index = pObject->Object_Iterator(temp_index);
                        object_index--;
                    }
                    /* set the object_index up before falling through to next
                     * bit */
                    object_index = temp_index;
                }
                if (pObject->Object_Index_To_Instance) {
                    *object_type = pObject->Object_Type;
                    *instance = pObject->Object_Index_To_Instance(object_index);
                    status = true;
                    break;
                }
            }
        }
        pObject++;
    }

    return status;
}

/**
 * @brief Encode a BACnetARRAY property element
 * @param object_instance [in] BACnet network port object instance number
 * @param array_index [in] array index requested:
 *    0 to N for individual array members
 * @param apdu [out] Buffer in which the APDU contents are built, or NULL to
 * return the length of buffer if it had been built
 * @return The length of the apdu encoded or
 *   BACNET_STATUS_ERROR for ERROR_CODE_INVALID_ARRAY_INDEX
 */
int Device_Object_List_Element_Encode(
    uint32_t object_instance, BACNET_ARRAY_INDEX array_index, uint8_t *apdu)
{
    int apdu_len = BACNET_STATUS_ERROR;
    BACNET_OBJECT_TYPE object_type;
    uint32_t instance;
    bool found;

    if (object_instance == Device_Object_Instance_Number()) {
        /* single element is zero based, add 1 for BACnetARRAY which is one
         * based */
        array_index++;
        found =
            Device_Object_List_Identifier(array_index, &object_type, &instance);
        if (found) {
            apdu_len =
                encode_application_object_id(apdu, object_type, instance);
        }
    }

    return apdu_len;
}

/** Determine if we have an object with the given object_name.
 * If the object_type and object_instance pointers are not null,
 * and the lookup succeeds, they will be given the resulting values.
 * @param object_name [in] The desired Object Name to look for.
 * @param object_type [out] The BACNET_OBJECT_TYPE of the matching Object.
 * @param object_instance [out] The object instance number of the matching
 * Object.
 * @return True on success or else False if not found.
 */
bool Device_Valid_Object_Name(
    const BACNET_CHARACTER_STRING *object_name1,
    BACNET_OBJECT_TYPE *object_type,
    uint32_t *object_instance)
{
    bool found = false;
    BACNET_OBJECT_TYPE type = OBJECT_NONE;
    uint32_t instance;
    uint32_t max_objects = 0, i = 0;
    bool check_id = false;
    BACNET_CHARACTER_STRING object_name2;
    struct object_functions *pObject = NULL;

    max_objects = Device_Object_List_Count();
    for (i = 1; i <= max_objects; i++) {
        check_id = Device_Object_List_Identifier(i, &type, &instance);
        if (check_id) {
            pObject = Device_Objects_Find_Functions(type);
            if ((pObject != NULL) && (pObject->Object_Name != NULL) &&
                (pObject->Object_Name(instance, &object_name2) &&
                 characterstring_same(object_name1, &object_name2))) {
                found = true;
                if (object_type) {
                    *object_type = type;
                }
                if (object_instance) {
                    *object_instance = instance;
                }
                break;
            }
        }
    }

    return found;
}

/** Determine if we have an object of this type and instance number.
 * @param object_type [in] The desired BACNET_OBJECT_TYPE
 * @param object_instance [in] The object instance number to be looked up.
 * @return True if found, else False if no such Object in this device.
 */
bool Device_Valid_Object_Id(
    BACNET_OBJECT_TYPE object_type, uint32_t object_instance)
{
    bool status = false; /* return value */
    struct object_functions *pObject = NULL;

    pObject = Device_Objects_Find_Functions(object_type);
    if ((pObject != NULL) && (pObject->Object_Valid_Instance != NULL)) {
        status = pObject->Object_Valid_Instance(object_instance);
    }

    return status;
}

/** Copy a child object's object_name value, given its ID.
 * @param object_type [in] The BACNET_OBJECT_TYPE of the child Object.
 * @param object_instance [in] The object instance number of the child Object.
 * @param object_name [out] The Object Name found for this child Object.
 * @return True on success or else False if not found.
 */
bool Device_Object_Name_Copy(
    BACNET_OBJECT_TYPE object_type,
    uint32_t object_instance,
    BACNET_CHARACTER_STRING *object_name)
{
    struct object_functions *pObject = NULL;
    bool found = false;

    pObject = Device_Objects_Find_Functions(object_type);
    if ((pObject != NULL) && (pObject->Object_Name != NULL)) {
        found = pObject->Object_Name(object_instance, object_name);
    }

    return found;
}

static void Update_Current_Time(void)
{
    datetime_local(
        &Local_Date, &Local_Time, &UTC_Offset, &Daylight_Savings_Status);
}

void Device_getCurrentDateTime(BACNET_DATE_TIME *DateTime)
{
    Update_Current_Time();

    DateTime->date = Local_Date;
    DateTime->time = Local_Time;
}

int32_t Device_UTC_Offset(void)
{
    Update_Current_Time();

    return UTC_Offset;
}

bool Device_Daylight_Savings_Status(void)
{
    return Daylight_Savings_Status;
}

#if defined(BACNET_TIME_MASTER)
/**
 * Sets the time sync interval in minutes
 *
 * @param flag
 * This property, of type BOOLEAN, specifies whether (TRUE)
 * or not (FALSE) clock-aligned periodic time synchronization is
 * enabled. If periodic time synchronization is enabled and the
 * time synchronization interval is a factor of (divides without
 * remainder) an hour or day, then the beginning of the period
 * specified for time synchronization shall be aligned to the hour or
 * day, respectively. If this property is present, it shall be writable.
 */
bool Device_Align_Intervals_Set(bool flag)
{
    Align_Intervals = flag;

    return true;
}

bool Device_Align_Intervals(void)
{
    return Align_Intervals;
}

/**
 * Sets the time sync interval in minutes
 *
 * @param minutes
 * This property, of type Unsigned, specifies the periodic
 * interval in minutes at which TimeSynchronization and
 * UTCTimeSynchronization requests shall be sent. If this
 * property has a value of zero, then periodic time synchronization is
 * disabled. If this property is present, it shall be writable.
 */
bool Device_Time_Sync_Interval_Set(uint32_t minutes)
{
    Interval_Minutes = minutes;

    return true;
}

uint32_t Device_Time_Sync_Interval(void)
{
    return Interval_Minutes;
}

/**
 * Sets the time sync interval offset value.
 *
 * @param minutes
 * This property, of type Unsigned, specifies the offset in
 * minutes from the beginning of the period specified for time
 * synchronization until the actual time synchronization requests
 * are sent. The offset used shall be the value of Interval_Offset
 * modulo the value of Time_Synchronization_Interval;
 * e.g., if Interval_Offset has the value 31 and
 * Time_Synchronization_Interval is 30, the offset used shall be 1.
 * Interval_Offset shall have no effect if Align_Intervals is
 * FALSE. If this property is present, it shall be writable.
 */
bool Device_Interval_Offset_Set(uint32_t minutes)
{
    Interval_Offset_Minutes = minutes;

    return true;
}

uint32_t Device_Interval_Offset(void)
{
    return Interval_Offset_Minutes;
}
#endif

/* return the length of the apdu encoded or BACNET_STATUS_ERROR for error or
   BACNET_STATUS_ABORT for abort message */
int Device_Read_Property_Local(BACNET_READ_PROPERTY_DATA *rpdata)
{
    int apdu_len = 0; /* return value */
    BACNET_BIT_STRING bit_string;
    BACNET_CHARACTER_STRING char_string;
    uint32_t i = 0;
    uint32_t count = 0;
    uint8_t *apdu = NULL;
    int apdu_size = 0;
    struct object_functions *pObject = NULL;

    if ((rpdata == NULL) || (rpdata->application_data == NULL) ||
        (rpdata->application_data_len == 0)) {
        return 0;
    }
    apdu = rpdata->application_data;
    apdu_size = rpdata->application_data_len;
    switch (rpdata->object_property) {
        case PROP_OBJECT_IDENTIFIER:
            apdu_len = encode_application_object_id(
                &apdu[0], OBJECT_DEVICE, Object_Instance_Number);
            break;
        case PROP_OBJECT_NAME:
            apdu_len =
                encode_application_character_string(&apdu[0], &My_Object_Name);
            break;
        case PROP_OBJECT_TYPE:
            apdu_len = encode_application_enumerated(&apdu[0], OBJECT_DEVICE);
            break;
        case PROP_DESCRIPTION:
            characterstring_init_ansi(&char_string, Description);
            apdu_len =
                encode_application_character_string(&apdu[0], &char_string);
            break;
        case PROP_SYSTEM_STATUS:
            apdu_len = encode_application_enumerated(&apdu[0], System_Status);
            break;
        case PROP_VENDOR_NAME:
            characterstring_init_ansi(&char_string, Vendor_Name);
            apdu_len =
                encode_application_character_string(&apdu[0], &char_string);
            break;
        case PROP_VENDOR_IDENTIFIER:
            apdu_len = encode_application_unsigned(&apdu[0], Vendor_Identifier);
            break;
        case PROP_MODEL_NAME:
            characterstring_init_ansi(&char_string, Model_Name);
            apdu_len =
                encode_application_character_string(&apdu[0], &char_string);
            break;
        case PROP_FIRMWARE_REVISION:
            characterstring_init_ansi(&char_string, BACnet_Version);
            apdu_len =
                encode_application_character_string(&apdu[0], &char_string);
            break;
        case PROP_APPLICATION_SOFTWARE_VERSION:
            characterstring_init_ansi(
                &char_string, Application_Software_Version);
            apdu_len =
                encode_application_character_string(&apdu[0], &char_string);
            break;
        case PROP_LOCATION:
            characterstring_init_ansi(&char_string, Location);
            apdu_len =
                encode_application_character_string(&apdu[0], &char_string);
            break;
        case PROP_PROTOCOL_VERSION:
            apdu_len = encode_application_unsigned(
                &apdu[0], Device_Protocol_Version());
            break;
        case PROP_PROTOCOL_REVISION:
            apdu_len = encode_application_unsigned(
                &apdu[0], Device_Protocol_Revision());
            break;
        case PROP_PROTOCOL_SERVICES_SUPPORTED:
            /* Note: list of services that are executed, not initiated. */
            bitstring_init(&bit_string);
            for (i = 0; i < MAX_BACNET_SERVICES_SUPPORTED; i++) {
                /* automatic lookup based on handlers set */
                bitstring_set_bit(
                    &bit_string, (uint8_t)i,
                    apdu_service_supported((BACNET_SERVICES_SUPPORTED)i));
            }
            apdu_len = encode_application_bitstring(&apdu[0], &bit_string);
            break;
        case PROP_PROTOCOL_OBJECT_TYPES_SUPPORTED:
            /* Note: this is the list of objects that can be in this device,
               not a list of objects that this device can access */
            bitstring_init(&bit_string);
            for (i = 0; i < MAX_ASHRAE_OBJECT_TYPE; i++) {
                /* initialize all the object types to not-supported */
                bitstring_set_bit(&bit_string, (uint8_t)i, false);
            }
            /* set the object types with objects to supported */

            pObject = &Object_Table[0];
            while (pObject->Object_Type < MAX_BACNET_OBJECT_TYPE) {
                if ((pObject->Object_Count) && (pObject->Object_Count() > 0)) {
                    bitstring_set_bit(&bit_string, pObject->Object_Type, true);
                }
                pObject++;
            }
            apdu_len = encode_application_bitstring(&apdu[0], &bit_string);
            break;
        case PROP_OBJECT_LIST:
            count = Device_Object_List_Count();
            apdu_len = bacnet_array_encode(
                rpdata->object_instance, rpdata->array_index,
                Device_Object_List_Element_Encode, count, apdu, apdu_size);
            if (apdu_len == BACNET_STATUS_ABORT) {
                rpdata->error_code =
                    ERROR_CODE_ABORT_SEGMENTATION_NOT_SUPPORTED;
            } else if (apdu_len == BACNET_STATUS_ERROR) {
                rpdata->error_class = ERROR_CLASS_PROPERTY;
                rpdata->error_code = ERROR_CODE_INVALID_ARRAY_INDEX;
            }
            break;
        case PROP_MAX_APDU_LENGTH_ACCEPTED:
            apdu_len = encode_application_unsigned(&apdu[0], MAX_APDU);
            break;
        case PROP_SEGMENTATION_SUPPORTED:
            apdu_len = encode_application_enumerated(
                &apdu[0], Device_Segmentation_Supported());
            break;
        case PROP_APDU_TIMEOUT:
            apdu_len = encode_application_unsigned(&apdu[0], apdu_timeout());
            break;
        case PROP_NUMBER_OF_APDU_RETRIES:
            apdu_len = encode_application_unsigned(&apdu[0], apdu_retries());
            break;
        case PROP_DEVICE_ADDRESS_BINDING:
            /* FIXME: the real max apdu remaining should be passed into function
             */
            apdu_len = address_list_encode(&apdu[0], MAX_APDU);
            break;
        case PROP_DATABASE_REVISION:
            apdu_len = encode_application_unsigned(&apdu[0], Database_Revision);
            break;
#if defined(BACDL_MSTP)
        case PROP_MAX_INFO_FRAMES:
            apdu_len =
                encode_application_unsigned(&apdu[0], dlmstp_max_info_frames());
            break;
        case PROP_MAX_MASTER:
            apdu_len =
                encode_application_unsigned(&apdu[0], dlmstp_max_master());
            break;
#endif
        case PROP_ACTIVE_COV_SUBSCRIPTIONS:
            break;
        default:
            rpdata->error_class = ERROR_CLASS_PROPERTY;
            rpdata->error_code = ERROR_CODE_UNKNOWN_PROPERTY;
            apdu_len = BACNET_STATUS_ERROR;
            break;
    }
    /*  only array properties can have array options */
    if ((apdu_len >= 0) && (rpdata->object_property != PROP_OBJECT_LIST) &&
        (rpdata->array_index != BACNET_ARRAY_ALL)) {
        rpdata->error_class = ERROR_CLASS_PROPERTY;
        rpdata->error_code = ERROR_CODE_PROPERTY_IS_NOT_AN_ARRAY;
        apdu_len = BACNET_STATUS_ERROR;
    }

    return apdu_len;
}

/** Looks up the requested Object and Property, and encodes its Value in an
 * APDU.
 * @ingroup ObjIntf
 * If the Object or Property can't be found, sets the error class and code.
 *
 * @param rpdata [in,out] Structure with the desired Object and Property info
 *                 on entry, and APDU message on return.
 * @return The length of the APDU on success, else BACNET_STATUS_ERROR
 */
int Device_Read_Property(BACNET_READ_PROPERTY_DATA *rpdata)
{
    int apdu_len = BACNET_STATUS_ERROR;
    struct object_functions *pObject = NULL;
#if (BACNET_PROTOCOL_REVISION >= 14)
    struct special_property_list_t property_list;
#endif

    /* initialize the default return values */
    rpdata->error_class = ERROR_CLASS_OBJECT;
    rpdata->error_code = ERROR_CODE_UNKNOWN_OBJECT;
    pObject = Device_Objects_Find_Functions(rpdata->object_type);
    if (pObject != NULL) {
        if (pObject->Object_Valid_Instance &&
            pObject->Object_Valid_Instance(rpdata->object_instance)) {
            if (pObject->Object_Read_Property) {
#if (BACNET_PROTOCOL_REVISION >= 14)
                if ((int)rpdata->object_property == PROP_PROPERTY_LIST) {
                    Device_Objects_Property_List(
                        rpdata->object_type, rpdata->object_instance,
                        &property_list);
                    apdu_len = property_list_encode(
                        rpdata, property_list.Required.pList,
                        property_list.Optional.pList,
                        property_list.Proprietary.pList);
                } else
#endif
                {
                    apdu_len = pObject->Object_Read_Property(rpdata);
                }
            }
        } else {
            rpdata->error_class = ERROR_CLASS_OBJECT;
            rpdata->error_code = ERROR_CODE_UNKNOWN_OBJECT;
        }
    } else {
        rpdata->error_class = ERROR_CLASS_OBJECT;
        rpdata->error_code = ERROR_CODE_UNKNOWN_OBJECT;
    }

    return apdu_len;
}

/**
 * @brief Handles the writing of the object name property
 * @param wp_data [in,out] WriteProperty data structure
 * @param Object_Write_Property object specific function to write the property
 * @return True on success, else False if there is an error.
 */
static bool Device_Write_Property_Object_Name(
    BACNET_WRITE_PROPERTY_DATA *wp_data,
    write_property_function Object_Write_Property)
{
    bool status = false; /* return value */
    int len = 0;
    BACNET_CHARACTER_STRING value;
    BACNET_OBJECT_TYPE object_type = OBJECT_NONE;
    uint32_t object_instance = 0;
    int apdu_size = 0;
    uint8_t *apdu = NULL;

    if (!wp_data) {
        return false;
    }
    if (wp_data->array_index != BACNET_ARRAY_ALL) {
        /*  only array properties can have array options */
        wp_data->error_class = ERROR_CLASS_PROPERTY;
        wp_data->error_code = ERROR_CODE_PROPERTY_IS_NOT_AN_ARRAY;
        return false;
    }
    apdu = wp_data->application_data;
    apdu_size = wp_data->application_data_len;
    len = bacnet_character_string_application_decode(apdu, apdu_size, &value);
    if (len > 0) {
        if ((characterstring_encoding(&value) != CHARACTER_ANSI_X34) ||
            (characterstring_length(&value) == 0) ||
            (!characterstring_printable(&value))) {
            wp_data->error_class = ERROR_CLASS_PROPERTY;
            wp_data->error_code = ERROR_CODE_VALUE_OUT_OF_RANGE;
        } else {
            status = true;
        }
    } else if (len == 0) {
        wp_data->error_class = ERROR_CLASS_PROPERTY;
        wp_data->error_code = ERROR_CODE_INVALID_DATA_TYPE;
    } else {
        wp_data->error_class = ERROR_CLASS_PROPERTY;
        wp_data->error_code = ERROR_CODE_VALUE_OUT_OF_RANGE;
    }
    if (status) {
        /* All the object names in a device must be unique */
        if (Device_Valid_Object_Name(&value, &object_type, &object_instance)) {
            if ((object_type == wp_data->object_type) &&
                (object_instance == wp_data->object_instance)) {
                /* writing same name to same object */
                status = true;
            } else {
                /* name already exists in some object */
                wp_data->error_class = ERROR_CLASS_PROPERTY;
                wp_data->error_code = ERROR_CODE_DUPLICATE_NAME;
                status = false;
            }
        } else {
            status = Object_Write_Property(wp_data);
        }
    }

    return status;
}

/** Looks up the requested Object and Property, and set the new Value in it,
 *  if allowed.
 * If the Object or Property can't be found, sets the error class and code.
 * @ingroup ObjIntf
 *
 * @param wp_data [in,out] Structure with the desired Object and Property info
 *              and new Value on entry, and APDU message on return.
 * @return True on success, else False if there is an error.
 */
bool Device_Write_Property(BACNET_WRITE_PROPERTY_DATA *wp_data)
{
    bool status = false; /* Ever the pessimist! */
    struct object_functions *pObject = NULL;

    /* initialize the default return values */
    wp_data->error_class = ERROR_CLASS_OBJECT;
    wp_data->error_code = ERROR_CODE_UNKNOWN_OBJECT;
    pObject = Device_Objects_Find_Functions(wp_data->object_type);
    if (pObject != NULL) {
        if (pObject->Object_Valid_Instance &&
            pObject->Object_Valid_Instance(wp_data->object_instance)) {
            if (pObject->Object_Write_Property) {
#if (BACNET_PROTOCOL_REVISION >= 14)
                if (wp_data->object_property == PROP_PROPERTY_LIST) {
                    wp_data->error_class = ERROR_CLASS_PROPERTY;
                    wp_data->error_code = ERROR_CODE_WRITE_ACCESS_DENIED;
                    return status;
                }
#endif
                if (wp_data->object_property == PROP_OBJECT_NAME) {
                    status = Device_Write_Property_Object_Name(
                        wp_data, pObject->Object_Write_Property);
                } else {
                    status = pObject->Object_Write_Property(wp_data);
                }
            } else {
                wp_data->error_class = ERROR_CLASS_PROPERTY;
                wp_data->error_code = ERROR_CODE_WRITE_ACCESS_DENIED;
            }
        } else {
            wp_data->error_class = ERROR_CLASS_OBJECT;
            wp_data->error_code = ERROR_CODE_UNKNOWN_OBJECT;
        }
    } else {
        wp_data->error_class = ERROR_CLASS_OBJECT;
        wp_data->error_code = ERROR_CODE_UNKNOWN_OBJECT;
    }

    return (status);
}

/**
 * @brief Updates all the object timers with elapsed milliseconds
 * @param milliseconds - number of milliseconds elapsed
 */
void Device_Timer(uint16_t milliseconds)
{
    struct object_functions *pObject;
    unsigned count = 0;
    uint32_t instance;

    pObject = Object_Table;
    while (pObject->Object_Type < MAX_BACNET_OBJECT_TYPE) {
        if (pObject->Object_Count) {
            count = pObject->Object_Count();
        }
        while (count) {
            count--;
            if ((pObject->Object_Timer) &&
                (pObject->Object_Index_To_Instance)) {
                instance = pObject->Object_Index_To_Instance(count);
                pObject->Object_Timer(instance, milliseconds);
            }
        }
        pObject++;
    }
}

/** Initialize the Device Object.
 Initialize the group of object helper functions for any supported Object.
 Initialize each of the Device Object child Object instances.
 * @ingroup ObjIntf
 * @param object_table [in,out] array of structure with object functions.
 *  Each Child Object must provide some implementation of each of these
 *  functions in order to properly support the default handlers.
 */
void Device_Init(object_functions_t *object_table)
{
    struct object_functions *pObject = NULL;

    characterstring_init_ansi(&My_Object_Name, "SimpleClient");
    datetime_init();
    /* we don't use the object table passed in */
    (void)object_table;
    pObject = &Object_Table[0];
    while (pObject->Object_Type < MAX_BACNET_OBJECT_TYPE) {
        if (pObject->Object_Init) {
            pObject->Object_Init();
        }
        pObject++;
    }
}<|MERGE_RESOLUTION|>--- conflicted
+++ resolved
@@ -134,8 +134,7 @@
       NULL /* Delete */,
       NULL /* Timer */ },
 #endif
-<<<<<<< HEAD
-#if defined(BACDL_SC)
+#if defined(BACDL_BSC)
     { OBJECT_FILE, bacfile_init, bacfile_count, bacfile_index_to_instance,
         bacfile_valid_instance, bacfile_object_name, bacfile_read_property,
         bacfile_write_property, BACfile_Property_Lists,
@@ -144,16 +143,6 @@
         NULL /* Add_List_Element */, NULL /* Remove_List_Element */,
         NULL /* Create */, NULL /* Delete */, NULL /* Timer */ },
 #endif
-    { MAX_BACNET_OBJECT_TYPE, NULL /* Init */, NULL /* Count */,
-        NULL /* Index_To_Instance */, NULL /* Valid_Instance */,
-        NULL /* Object_Name */, NULL /* Read_Property */,
-        NULL /* Write_Property */, NULL /* Property_Lists */,
-        NULL /* ReadRangeInfo */, NULL /* Iterator */, NULL /* Value_Lists */,
-        NULL /* COV */, NULL /* COV Clear */,
-        NULL /* Intrinsic Reporting */,
-        NULL /* Add_List_Element */, NULL /* Remove_List_Element */,
-        NULL /* Create */, NULL /* Delete */, NULL /* Timer */ },
-=======
     { MAX_BACNET_OBJECT_TYPE,
       NULL /* Init */,
       NULL /* Count */,
@@ -174,7 +163,6 @@
       NULL /* Create */,
       NULL /* Delete */,
       NULL /* Timer */ },
->>>>>>> 987ce816
 };
 
 /** Glue function to let the Device object, when called by a handler,
