--- conflicted
+++ resolved
@@ -134,31 +134,6 @@
       NULL /* Delete */,
       NULL /* Timer */ },
 #endif
-<<<<<<< HEAD
-#if defined(BACDL_BSC)
-    { OBJECT_FILE,
-      bacfile_init,
-      bacfile_count,
-      bacfile_index_to_instance,
-      bacfile_valid_instance,
-      bacfile_object_name,
-      bacfile_read_property,
-      bacfile_write_property,
-      BACfile_Property_Lists,
-      NULL /* ReadRangeInfo */,
-      NULL /* Iterator */,
-      NULL /* Value_Lists */,
-      NULL /* COV */,
-      NULL /* COV Clear */,
-      NULL /* Intrinsic Reporting */,
-      NULL /* Add_List_Element */,
-      NULL /* Remove_List_Element */,
-      NULL /* Create */,
-      NULL /* Delete */,
-      NULL /* Timer */ },
-#endif
-=======
->>>>>>> 3329dff3
     { MAX_BACNET_OBJECT_TYPE,
       NULL /* Init */,
       NULL /* Count */,
