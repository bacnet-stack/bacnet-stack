/**
 * @file
<<<<<<< HEAD
 * @author Steve Karg
 * @date 2011
 * @brief Lightweight base "class" for handling all BACnet objects belonging
 *  to a BACnet device, as well as Device-specific properties. 
 *  This Device instance is designed to meet minimal functionality 
 *  for simple clients
 * @copyright
 *  Copyright 2011 by Steve Karg <skarg@users.sourceforge.net>
 *  SPDX-License-Identifier: MIT
=======
 * @brief Lightweight base "class" for handling all
 * BACnet objects belonging to a BACnet device, as well as
 * Device-specific properties.  This Device instance is designed to
 * meet minimal functionality for simple clients.
 * @author Steve Karg <skarg@users.sourceforge.net>
 * @date 2007
 * @copyright SPDX-License-Identifier: MIT
>>>>>>> ebfaa5eb
 */
#include <stdbool.h>
#include <stdint.h>
#include <string.h>
/* BACnet Stack defines - first */
#include "bacnet/bacdef.h"
/* BACnet Stack API */
#include "bacnet/bacdcode.h"
#include "bacnet/bacapp.h"
#include "bacnet/datetime.h"
#include "bacnet/apdu.h"
#include "bacnet/proplist.h"
<<<<<<< HEAD
#include "bacnet/rp.h"
=======
#include "bacnet/rp.h" /* ReadProperty handling */
#include "bacnet/dcc.h" /* DeviceCommunicationControl handling */
>>>>>>> ebfaa5eb
#include "bacnet/version.h"
/* BACnet basic library */
#include "bacnet/basic/services.h"
#include "bacnet/datalink/datalink.h"
#include "bacnet/basic/binding/address.h"
#include "bacnet/basic/sys/mstimer.h"
/* BACnet basic objects API */
#include "bacnet/basic/object/device.h"
#if (BACNET_PROTOCOL_REVISION >= 17)
#include "bacnet/basic/object/netport.h"
#endif

static BACNET_CHARACTER_STRING My_Object_Name;
static BACNET_DEVICE_STATUS System_Status = STATUS_OPERATIONAL;
static char *Vendor_Name = BACNET_VENDOR_NAME;
static char *Model_Name = "GNU";
static char *Application_Software_Version = "1.0";
static const char *BACnet_Version = BACNET_VERSION_TEXT;
static char *Location = "USA";
static char *Description = "command line client";
static BACNET_TIME Local_Time;
static BACNET_DATE Local_Date;
static int16_t UTC_Offset;
static bool Daylight_Savings_Status;
#if defined(BACNET_TIME_MASTER)
static bool Align_Intervals;
static uint32_t Interval_Minutes;
static uint32_t Interval_Offset_Minutes;
/* Time_Synchronization_Recipients */
#endif
<<<<<<< HEAD
/* local forward (semi-private) and external prototypes */
=======
/* List_Of_Session_Keys */
/* Max_Master - rely on MS/TP subsystem, if there is one */
/* Max_Info_Frames - rely on MS/TP subsystem, if there is one */
/* Device_Address_Binding - required, but relies on binding cache */
static uint32_t Database_Revision = 0;
/* Configuration_Files */
/* Last_Restore_Time */
/* Backup_Failure_Timeout */
/* Active_COV_Subscriptions */
/* Slave_Proxy_Enable */
/* Manual_Slave_Address_Binding */
/* Auto_Slave_Discovery */
/* Slave_Address_Binding */
/* Profile_Name */

/* external prototypes */
>>>>>>> ebfaa5eb
extern int Routed_Device_Read_Property_Local(BACNET_READ_PROPERTY_DATA *rpdata);

/* All included BACnet objects */
static object_functions_t Object_Table[] = {
    { OBJECT_DEVICE, NULL /* Init - don't init Device or it will recourse! */,
        Device_Count, Device_Index_To_Instance,
        Device_Valid_Object_Instance_Number, Device_Object_Name,
        Device_Read_Property_Local, NULL /* Write_Property */,
        Device_Property_Lists, NULL /* ReadRangeInfo */, NULL /* Iterator */,
        NULL /* Value_Lists */, NULL /* COV */, NULL /* COV Clear */,
        NULL /* Intrinsic Reporting */,
        NULL /* Add_List_Element */, NULL /* Remove_List_Element */,
        NULL /* Create */, NULL /* Delete */, NULL /* Timer */ },
#if (BACNET_PROTOCOL_REVISION >= 17)
    { OBJECT_NETWORK_PORT, Network_Port_Init, Network_Port_Count,
        Network_Port_Index_To_Instance, Network_Port_Valid_Instance,
        Network_Port_Object_Name, Network_Port_Read_Property,
        Network_Port_Write_Property, Network_Port_Property_Lists,
        NULL /* ReadRangeInfo */, NULL /* Iterator */, NULL /* Value_Lists */,
        NULL /* COV */, NULL /* COV Clear */, NULL /* Intrinsic Reporting */,
        NULL /* Add_List_Element */, NULL /* Remove_List_Element */,
        NULL /* Create */, NULL /* Delete */, NULL /* Timer */ },
#endif
    { MAX_BACNET_OBJECT_TYPE, NULL /* Init */, NULL /* Count */,
        NULL /* Index_To_Instance */, NULL /* Valid_Instance */,
        NULL /* Object_Name */, NULL /* Read_Property */,
        NULL /* Write_Property */, NULL /* Property_Lists */,
        NULL /* ReadRangeInfo */, NULL /* Iterator */, NULL /* Value_Lists */,
        NULL /* COV */, NULL /* COV Clear */,
        NULL /* Intrinsic Reporting */,
        NULL /* Add_List_Element */, NULL /* Remove_List_Element */,
        NULL /* Create */, NULL /* Delete */, NULL /* Timer */ },
};

<<<<<<< HEAD
=======
/** Glue function to let the Device object, when called by a handler,
 * lookup which Object type needs to be invoked.
 * @ingroup ObjHelpers
 * @param Object_Type [in] The type of BACnet Object the handler wants to
 * access.
 * @return Pointer to the group of object helper functions that implement this
 *         type of Object.
 */
static struct object_functions *Device_Objects_Find_Functions(
    BACNET_OBJECT_TYPE Object_Type)
{
    struct object_functions *pObject = NULL;

    pObject = &Object_Table[0];
    while (pObject->Object_Type < MAX_BACNET_OBJECT_TYPE) {
        /* handle each object type */
        if (pObject->Object_Type == Object_Type) {
            return (pObject);
        }

        pObject++;
    }

    return (NULL);
}

/** Try to find a rr_info_function helper function for the requested object
 * type.
 * @ingroup ObjIntf
 *
 * @param object_type [in] The type of BACnet Object the handler wants to
 * access.
 * @return Pointer to the object helper function that implements the
 *         ReadRangeInfo function, Object_RR_Info, for this type of Object on
 *         success, else a NULL pointer if the type of Object isn't supported
 *         or doesn't have a ReadRangeInfo function.
 */
rr_info_function Device_Objects_RR_Info(BACNET_OBJECT_TYPE object_type)
{
    struct object_functions *pObject = NULL;

    pObject = Device_Objects_Find_Functions(object_type);
    return (pObject != NULL ? pObject->Object_RR_Info : NULL);
}

/** For a given object type, returns the special property list.
 * This function is used for ReadPropertyMultiple calls which want
 * just Required, just Optional, or All properties.
 * @ingroup ObjIntf
 *
 * @param object_type [in] The desired BACNET_OBJECT_TYPE whose properties
 *            are to be listed.
 * @param pPropertyList [out] Reference to the structure which will, on return,
 *            list, separately, the Required, Optional, and Proprietary object
 *            properties with their counts.
 */
void Device_Objects_Property_List(BACNET_OBJECT_TYPE object_type,
    uint32_t object_instance,
    struct special_property_list_t *pPropertyList)
{
    struct object_functions *pObject = NULL;

    (void)object_instance;
    pPropertyList->Required.pList = NULL;
    pPropertyList->Optional.pList = NULL;
    pPropertyList->Proprietary.pList = NULL;

    /* If we can find an entry for the required object type
     * and there is an Object_List_RPM fn ptr then call it
     * to populate the pointers to the individual list counters.
     */

    pObject = Device_Objects_Find_Functions(object_type);
    if ((pObject != NULL) && (pObject->Object_RPM_List != NULL)) {
        pObject->Object_RPM_List(&pPropertyList->Required.pList,
            &pPropertyList->Optional.pList, &pPropertyList->Proprietary.pList);
    }

    /* Fetch the counts if available otherwise zero them */
    pPropertyList->Required.count = pPropertyList->Required.pList == NULL
        ? 0
        : property_list_count(pPropertyList->Required.pList);

    pPropertyList->Optional.count = pPropertyList->Optional.pList == NULL
        ? 0
        : property_list_count(pPropertyList->Optional.pList);

    pPropertyList->Proprietary.count = pPropertyList->Proprietary.pList == NULL
        ? 0
        : property_list_count(pPropertyList->Proprietary.pList);

    return;
}

>>>>>>> ebfaa5eb
/* These three arrays are used by the ReadPropertyMultiple handler */
static const int Device_Properties_Required[] = { PROP_OBJECT_IDENTIFIER,
    PROP_OBJECT_NAME, PROP_OBJECT_TYPE, PROP_SYSTEM_STATUS, PROP_VENDOR_NAME,
    PROP_VENDOR_IDENTIFIER, PROP_MODEL_NAME, PROP_FIRMWARE_REVISION,
    PROP_APPLICATION_SOFTWARE_VERSION, PROP_PROTOCOL_VERSION,
    PROP_PROTOCOL_REVISION, PROP_PROTOCOL_SERVICES_SUPPORTED,
    PROP_PROTOCOL_OBJECT_TYPES_SUPPORTED, PROP_OBJECT_LIST,
    PROP_MAX_APDU_LENGTH_ACCEPTED, PROP_SEGMENTATION_SUPPORTED,
    PROP_APDU_TIMEOUT, PROP_NUMBER_OF_APDU_RETRIES, PROP_DEVICE_ADDRESS_BINDING,
    PROP_DATABASE_REVISION, -1 };

static const int Device_Properties_Optional[] = {
#if defined(BACDL_MSTP)
    PROP_MAX_MASTER, PROP_MAX_INFO_FRAMES,
#endif
    PROP_DESCRIPTION, PROP_LOCATION, -1
};

static const int Device_Properties_Proprietary[] = { -1 };

/**
 * @brief Get the Object property lists for the Device Object.
 * @param pRequired [out] The list of required properties
 * @param pOptional [out] The list of optional properties
 * @param pProprietary [out] The list of proprietary properties
 */
void Device_Property_Lists(
    const int **pRequired, const int **pOptional, const int **pProprietary)
{
    if (pRequired) {
        *pRequired = Device_Properties_Required;
    }
    if (pOptional) {
        *pOptional = Device_Properties_Optional;
    }
    if (pProprietary) {
        *pProprietary = Device_Properties_Proprietary;
    }

    return;
}

<<<<<<< HEAD
/**
 * @brief Get the number of device objects
 * @return The number of device objects
 */
=======
static BACNET_REINITIALIZED_STATE Reinitialize_State = BACNET_REINIT_IDLE;
static const char *Reinit_Password = "filister";

/** Commands a Device re-initialization, to a given state.
 * The request's password must match for the operation to succeed.
 * This implementation provides a framework, but doesn't
 * actually *DO* anything.
 * @note You could use a mix of states and passwords to multiple outcomes.
 * @note You probably want to restart *after* the simple ack has been sent
 *       from the return handler, so just set a local flag here.
 * @ingroup ObjIntf
 *
 * @param rd_data [in,out] The information from the RD request.
 *                         On failure, the error class and code will be set.
 * @return True if succeeds (password is correct), else False.
 */
bool Device_Reinitialize(BACNET_REINITIALIZE_DEVICE_DATA *rd_data)
{
    bool status = false;

    /* Note: you could use a mix of state and password to multiple things */
    if (characterstring_ansi_same(&rd_data->password, Reinit_Password)) {
        switch (rd_data->state) {
            case BACNET_REINIT_COLDSTART:
                dcc_set_status_duration(COMMUNICATION_ENABLE, 0);
                /* note: you probably want to restart *after* the
                   simple ack has been sent from the return handler
                   so just set a flag from here */
                Reinitialize_State = rd_data->state;
                status = true;
                break;
            case BACNET_REINIT_WARMSTART:
                dcc_set_status_duration(COMMUNICATION_ENABLE, 0);
                /* note: restart *after* the simple ack has been sent */
                Reinitialize_State = rd_data->state;
                status = true;
                break;
            case BACNET_REINIT_STARTBACKUP:
            case BACNET_REINIT_ENDBACKUP:
            case BACNET_REINIT_STARTRESTORE:
            case BACNET_REINIT_ENDRESTORE:
            case BACNET_REINIT_ABORTRESTORE:
                if (dcc_communication_disabled()) {
                    rd_data->error_class = ERROR_CLASS_SERVICES;
                    rd_data->error_code = ERROR_CODE_COMMUNICATION_DISABLED;
                } else {
                    rd_data->error_class = ERROR_CLASS_SERVICES;
                    rd_data->error_code =
                        ERROR_CODE_OPTIONAL_FUNCTIONALITY_NOT_SUPPORTED;
                }
                break;
            case BACNET_REINIT_ACTIVATE_CHANGES:
                /* note: activate changes *after* the simple ack is sent */
                Reinitialize_State = rd_data->state;
                status = true;
                break;
            default:
                rd_data->error_class = ERROR_CLASS_SERVICES;
                rd_data->error_code = ERROR_CODE_PARAMETER_OUT_OF_RANGE;
                break;
        }
    } else {
        rd_data->error_class = ERROR_CLASS_SECURITY;
        rd_data->error_code = ERROR_CODE_PASSWORD_FAILURE;
    }

    return status;
}

BACNET_REINITIALIZED_STATE Device_Reinitialized_State(void)
{
    return Reinitialize_State;
}

>>>>>>> ebfaa5eb
unsigned Device_Count(void)
{
    return 1;
}

/**
 * @brief Get the instance number of the device object
 * @param index [in] The index of the device object
 * @return The instance number of the device object
 */
uint32_t Device_Index_To_Instance(unsigned index)
{
    (void)index;
    return handler_device_object_instance_number();
}

/* methods to manipulate the data */

/** Return the Object Instance number for our (single) Device Object.
 * This is a key function, widely invoked by the handler code, since
 * it provides "our" (ie, local) address.
 * @ingroup ObjIntf
 * @return The Instance number used in the BACNET_OBJECT_ID for the Device.
 */
uint32_t Device_Object_Instance_Number(void)
{
#ifdef BAC_ROUTING
    return Routed_Device_Object_Instance_Number();
#else
    return handler_device_object_instance_number();
#endif
}

/**
 * @brief Set the object instance number of the device object
 * @param object_id [in] The object instance number of the device object
 * @return True if the object instance number was set
 */
bool Device_Set_Object_Instance_Number(uint32_t object_id)
{
    bool status = true; /* return value */

    if (object_id <= BACNET_MAX_INSTANCE) {
        /* Make the change and update the database revision */
        handler_device_object_instance_number_set(object_id);
    } else {
        status = false;
    }

    return status;
}

/**
 * @brief Determine if a given device object instance number is valid
 * @param object_id [in] The object instance number of the device object
 *
 */
bool Device_Valid_Object_Instance_Number(uint32_t object_id)
{
    return (handler_device_object_instance_number() == object_id);
}

/**
 * @brief Get the object name of the device object
 * @param object_instance [in] The instance number of the device object
 * @return The object name of the device object
 */
bool Device_Object_Name(
    uint32_t object_instance, BACNET_CHARACTER_STRING *object_name)
{
    bool status = false;

    if (object_instance == handler_device_object_instance_number()) {
        status = characterstring_copy(object_name, &My_Object_Name);
    }

    return status;
}

/**
 * @brief Set the object name of the device object
 * @param object_name [in] The object name of the device object
 * @return True if the object name was set
 */
bool Device_Set_Object_Name(BACNET_CHARACTER_STRING *object_name)
{
    bool status = false; /*return value */

    if (!characterstring_same(&My_Object_Name, object_name)) {
        /* Make the change and update the database revision */
        status = characterstring_copy(&My_Object_Name, object_name);
        handler_device_object_database_revision_increment();
    }

    return status;
}

<<<<<<< HEAD
/**
 * @brief Get the system status of the device object
 * @return The system status of the device object
 */
=======
bool Device_Object_Name_ANSI_Init(const char *value)
{
    return characterstring_init_ansi(&My_Object_Name, value);
}

>>>>>>> ebfaa5eb
BACNET_DEVICE_STATUS Device_System_Status(void)
{
    return System_Status;
}

/**
 * @brief Set the system status of the device object
 * @param status [in] The system status of the device object
 * @param local [in] True if the value is local
 * @return 0 if the value was set, -1 if the value was bad,
 *  -2 if the value was not allowed
 */
int Device_Set_System_Status(BACNET_DEVICE_STATUS status, bool local)
{
    int result = 0; /*return value - 0 = ok, -1 = bad value, -2 = not allowed */

    /* We limit the options available depending on whether the source is
     * internal or external. */
    if (local) {
        switch (status) {
            case STATUS_OPERATIONAL:
            case STATUS_OPERATIONAL_READ_ONLY:
            case STATUS_DOWNLOAD_REQUIRED:
            case STATUS_DOWNLOAD_IN_PROGRESS:
            case STATUS_NON_OPERATIONAL:
                System_Status = status;
                break;

                /* Don't support backup at present so don't allow setting */
            case STATUS_BACKUP_IN_PROGRESS:
                result = -2;
                break;

            default:
                result = -1;
                break;
        }
    } else {
        switch (status) {
                /* Allow these for the moment as a way to easily alter
                 * overall device operation. The lack of password protection
                 * or other authentication makes allowing writes to this
                 * property a risky facility to provide.
                 */
            case STATUS_OPERATIONAL:
            case STATUS_OPERATIONAL_READ_ONLY:
            case STATUS_NON_OPERATIONAL:
                System_Status = status;
                break;

                /* Don't allow outsider set this - it should probably
                 * be set if the device config is incomplete or
                 * corrupted or perhaps after some sort of operator
                 * wipe operation.
                 */
            case STATUS_DOWNLOAD_REQUIRED:
                /* Don't allow outsider set this - it should be set
                 * internally at the start of a multi packet download
                 * perhaps indirectly via PT or WF to a config file.
                 */
            case STATUS_DOWNLOAD_IN_PROGRESS:
                /* Don't support backup at present so don't allow setting */
            case STATUS_BACKUP_IN_PROGRESS:
                result = -2;
                break;

            default:
                result = -1;
                break;
        }
    }

    return (result);
}

/**
 * @brief Get the vendor name of the device object
 * @return The vendor name of the device object
 */
const char *Device_Vendor_Name(void)
{
    return Vendor_Name;
}

/** Returns the Vendor ID for this Device.
 * See the assignments at
 * http://www.bacnet.org/VendorID/BACnet%20Vendor%20IDs.htm
 * @return The Vendor ID of this Device.
 */
uint16_t Device_Vendor_Identifier(void)
{
    return handler_device_vendor_identifier();
}

/**
 * @brief Set the vendor identifier of the device object
 * @param vendor_id [in] The vendor identifier of the device object
 */
void Device_Set_Vendor_Identifier(uint16_t vendor_id)
{
    handler_device_vendor_identifier_set(vendor_id);
}

/**
 * @brief Get the model name of the device object
 * @return The model name of the device object
 */
const char *Device_Model_Name(void)
{
    return Model_Name;
}

/**
 * @brief Set the model name of the device object
 * @param name [in] The model name of the device object
 * @param length [in] The length of the model name
 * @return True if the model name was set
 */
bool Device_Set_Model_Name(const char *name, size_t length)
{
    bool status = false; /*return value */

    if (length < sizeof(Model_Name)) {
        memmove(Model_Name, name, length);
        Model_Name[length] = 0;
        status = true;
    }

    return status;
}

/**
 * @brief Get the firmware revision of the device object
 * @return The firmware revision of the device object
 */
const char *Device_Firmware_Revision(void)
{
    return BACnet_Version;
}

/**
 * @brief Get the application software version of the device object
 * @return the application software version of the device object
 */
const char *Device_Application_Software_Version(void)
{
    return Application_Software_Version;
}

/** 
 * @brief Set the application software version of the device object
 * @param name [in] The application software version of the device object
 * @param length [in] The length of the application software version
 * @return True if the application software version was set
*/
bool Device_Set_Application_Software_Version(const char *name, size_t length)
{
    bool status = false; /*return value */

    if (length < sizeof(Application_Software_Version)) {
        memmove(Application_Software_Version, name, length);
        Application_Software_Version[length] = 0;
        status = true;
    }

    return status;
}

/**
 * @brief Get the description of the device object
 * @return The description of the device object
 * 
*/
const char *Device_Description(void)
{
    return Description;
}

/**
 * @brief Set the description of the device object
 * @param name [in] The description of the device object
 * @param length [in] The length of the description
 * @return True if the description was set
 */
bool Device_Set_Description(const char *name, size_t length)
{
    bool status = false; /*return value */

    if (length < sizeof(Description)) {
        memmove(Description, name, length);
        Description[length] = 0;
        status = true;
    }

    return status;
}

/**
 * @brief Get the location of the device object
 * @return The location of the device object
 */
const char *Device_Location(void)
{
    return Location;
}

/**
 * @brief Set the location of the device object
 * @param name [in] The location of the device object
 * @param length [in] The length of the location
 * @return True if the location was set
 */
bool Device_Set_Location(const char *name, size_t length)
{
    bool status = false; /*return value */

    if (length < sizeof(Location)) {
        memmove(Location, name, length);
        Location[length] = 0;
        status = true;
    }

    return status;
}

/**
 * @brief Get the device protocol version value
 * @return The device protocol version value
 */
uint8_t Device_Protocol_Version(void)
{
    return BACNET_PROTOCOL_VERSION;
}

/**
 * @brief Get the device protocol revision value
 * @return The device protocol revision value
 */
uint8_t Device_Protocol_Revision(void)
{
    return BACNET_PROTOCOL_REVISION;
}

/**
 * @brief Get the segmented message supported enumeration
 * @return The segmented message supported enumeration
 */
BACNET_SEGMENTATION Device_Segmentation_Supported(void)
{
    return SEGMENTATION_NONE;
}

/**
 * @brief Get the device database revision value
 * @return The device database revision value
*/
uint32_t Device_Database_Revision(void)
{
    return handler_device_object_database_revision();
}

/**
 * @brief Set the device database revision value
 * @param revision [in] The device database revision value
 */
void Device_Set_Database_Revision(uint32_t revision)
{
    handler_device_object_database_revision_set(revision);
}

/**
 * @brief Shortcut for incrementing database revision as this is potentially
 * the most common operation if changing object names and ids is
 * implemented.
 */
void Device_Inc_Database_Revision(void)
{
    handler_device_object_database_revision_increment();
}

/**
 * @brief Update the current time and date variables
 */
static void Update_Current_Time(void)
{
    datetime_local(
        &Local_Date, &Local_Time, &UTC_Offset, &Daylight_Savings_Status);
}

/**
 * @brief Get the current date and time
 * @param DateTime [out] The current date and time
 */
void Device_getCurrentDateTime(BACNET_DATE_TIME *DateTime)
{
    Update_Current_Time();

    DateTime->date = Local_Date;
    DateTime->time = Local_Time;
}

/**
 * @brief Get the current UTC offset
 * @return The current UTC offset
 */
int32_t Device_UTC_Offset(void)
{
    Update_Current_Time();

    return UTC_Offset;
}

/**
 * @brief Get the current daylight savings status
 * @return The current daylight savings status
 */
bool Device_Daylight_Savings_Status(void)
{
    return Daylight_Savings_Status;
}

#if defined(BACNET_TIME_MASTER)
/**
 * Sets the time sync interval in minutes
 *
 * @param flag
 * This property, of type BOOLEAN, specifies whether (TRUE)
 * or not (FALSE) clock-aligned periodic time synchronization is
 * enabled. If periodic time synchronization is enabled and the
 * time synchronization interval is a factor of (divides without
 * remainder) an hour or day, then the beginning of the period
 * specified for time synchronization shall be aligned to the hour or
 * day, respectively. If this property is present, it shall be writable.
 */
bool Device_Align_Intervals_Set(bool flag)
{
    Align_Intervals = flag;

    return true;
}

/**
 * @brief Get the Align-Intervals flag
 * @return The Align-Intervals flag
 */
bool Device_Align_Intervals(void)
{
    return Align_Intervals;
}

/**
 * Sets the time sync interval in minutes
 *
 * @param minutes
 * This property, of type Unsigned, specifies the periodic
 * interval in minutes at which TimeSynchronization and
 * UTCTimeSynchronization requests shall be sent. If this
 * property has a value of zero, then periodic time synchronization is
 * disabled. If this property is present, it shall be writable.
 */
bool Device_Time_Sync_Interval_Set(uint32_t minutes)
{
    Interval_Minutes = minutes;

    return true;
}

/**
 * @brief Get the time sync interval in minutes
 * @return The time sync interval in minutes
 */
uint32_t Device_Time_Sync_Interval(void)
{
    return Interval_Minutes;
}

/**
 * Sets the time sync interval offset value.
 *
 * @param minutes
 * This property, of type Unsigned, specifies the offset in
 * minutes from the beginning of the period specified for time
 * synchronization until the actual time synchronization requests
 * are sent. The offset used shall be the value of Interval_Offset
 * modulo the value of Time_Synchronization_Interval;
 * e.g., if Interval_Offset has the value 31 and
 * Time_Synchronization_Interval is 30, the offset used shall be 1.
 * Interval_Offset shall have no effect if Align_Intervals is
 * FALSE. If this property is present, it shall be writable.
 */
bool Device_Interval_Offset_Set(uint32_t minutes)
{
    Interval_Offset_Minutes = minutes;

    return true;
}

/**
 * @brief Get the TimeSync interval offset minutes
 * @return The TimeSync interval offset minutes
*/
uint32_t Device_Interval_Offset(void)
{
    return Interval_Offset_Minutes;
}
#endif

/* return the length of the apdu encoded or BACNET_STATUS_ERROR for error or
   BACNET_STATUS_ABORT for abort message */
int Device_Read_Property_Local(BACNET_READ_PROPERTY_DATA *rpdata)
{
    int apdu_len = 0; /* return value */
    BACNET_BIT_STRING bit_string;
    BACNET_CHARACTER_STRING char_string;
    uint32_t count = 0;
    uint8_t *apdu = NULL;
    int apdu_size = 0;

    if ((rpdata == NULL) || (rpdata->application_data == NULL) ||
        (rpdata->application_data_len == 0)) {
        return 0;
    }
    apdu = rpdata->application_data;
    apdu_size = rpdata->application_data_len;
    switch (rpdata->object_property) {
        case PROP_OBJECT_IDENTIFIER:
            apdu_len = encode_application_object_id(
                &apdu[0], OBJECT_DEVICE, 
                Device_Object_Instance_Number());
            break;
        case PROP_OBJECT_NAME:
            apdu_len =
                encode_application_character_string(&apdu[0], &My_Object_Name);
            break;
        case PROP_OBJECT_TYPE:
            apdu_len = encode_application_enumerated(&apdu[0], OBJECT_DEVICE);
            break;
        case PROP_DESCRIPTION:
            characterstring_init_ansi(&char_string, Description);
            apdu_len =
                encode_application_character_string(&apdu[0], &char_string);
            break;
        case PROP_SYSTEM_STATUS:
            apdu_len = encode_application_enumerated(&apdu[0], System_Status);
            break;
        case PROP_VENDOR_NAME:
            characterstring_init_ansi(&char_string, Vendor_Name);
            apdu_len =
                encode_application_character_string(&apdu[0], &char_string);
            break;
        case PROP_VENDOR_IDENTIFIER:
            apdu_len = encode_application_unsigned(&apdu[0], 
                Device_Vendor_Identifier());
            break;
        case PROP_MODEL_NAME:
            characterstring_init_ansi(&char_string, Model_Name);
            apdu_len =
                encode_application_character_string(&apdu[0], &char_string);
            break;
        case PROP_FIRMWARE_REVISION:
            characterstring_init_ansi(&char_string, BACnet_Version);
            apdu_len =
                encode_application_character_string(&apdu[0], &char_string);
            break;
        case PROP_APPLICATION_SOFTWARE_VERSION:
            characterstring_init_ansi(
                &char_string, Application_Software_Version);
            apdu_len =
                encode_application_character_string(&apdu[0], &char_string);
            break;
        case PROP_LOCATION:
            characterstring_init_ansi(&char_string, Location);
            apdu_len =
                encode_application_character_string(&apdu[0], &char_string);
            break;
        case PROP_PROTOCOL_VERSION:
            apdu_len = encode_application_unsigned(
                &apdu[0], Device_Protocol_Version());
            break;
        case PROP_PROTOCOL_REVISION:
            apdu_len = encode_application_unsigned(
                &apdu[0], Device_Protocol_Revision());
            break;
        case PROP_PROTOCOL_SERVICES_SUPPORTED:
            handler_device_services_supported(&bit_string);
            apdu_len = encode_application_bitstring(&apdu[0], &bit_string);
            break;
        case PROP_PROTOCOL_OBJECT_TYPES_SUPPORTED:
            handler_device_object_types_supported(&bit_string);
            apdu_len = encode_application_bitstring(&apdu[0], &bit_string);
            break;
        case PROP_OBJECT_LIST:
            count = handler_device_object_list_count();
            apdu_len = bacnet_array_encode(rpdata->object_instance,
                rpdata->array_index, handler_device_object_list_element_encode,
                count, apdu, apdu_size);
            if (apdu_len == BACNET_STATUS_ABORT) {
                rpdata->error_code =
                    ERROR_CODE_ABORT_SEGMENTATION_NOT_SUPPORTED;
            } else if (apdu_len == BACNET_STATUS_ERROR) {
                rpdata->error_class = ERROR_CLASS_PROPERTY;
                rpdata->error_code = ERROR_CODE_INVALID_ARRAY_INDEX;
            }
            break;
        case PROP_MAX_APDU_LENGTH_ACCEPTED:
            apdu_len = encode_application_unsigned(&apdu[0], MAX_APDU);
            break;
        case PROP_SEGMENTATION_SUPPORTED:
            apdu_len = encode_application_enumerated(
                &apdu[0], Device_Segmentation_Supported());
            break;
        case PROP_APDU_TIMEOUT:
            apdu_len = encode_application_unsigned(&apdu[0], apdu_timeout());
            break;
        case PROP_NUMBER_OF_APDU_RETRIES:
            apdu_len = encode_application_unsigned(&apdu[0], apdu_retries());
            break;
        case PROP_DEVICE_ADDRESS_BINDING:
#if (MAX_ADDRESS_CACHE > 0)
            apdu_len = address_list_encode(&apdu[0], apdu_size);
#endif
            break;
        case PROP_DATABASE_REVISION:
            apdu_len = encode_application_unsigned(&apdu[0], 
                handler_device_object_database_revision());
            break;
#if defined(BACDL_MSTP)
        case PROP_MAX_INFO_FRAMES:
            apdu_len =
                encode_application_unsigned(&apdu[0], dlmstp_max_info_frames());
            break;
        case PROP_MAX_MASTER:
            apdu_len =
                encode_application_unsigned(&apdu[0], dlmstp_max_master());
            break;
#endif
        default:
            rpdata->error_class = ERROR_CLASS_PROPERTY;
            rpdata->error_code = ERROR_CODE_UNKNOWN_PROPERTY;
            apdu_len = BACNET_STATUS_ERROR;
            break;
    }
    /*  only array properties can have array options */
    if ((apdu_len >= 0) && (rpdata->object_property != PROP_OBJECT_LIST) &&
        (rpdata->array_index != BACNET_ARRAY_ALL)) {
        rpdata->error_class = ERROR_CLASS_PROPERTY;
        rpdata->error_code = ERROR_CODE_PROPERTY_IS_NOT_AN_ARRAY;
        apdu_len = BACNET_STATUS_ERROR;
    }

    return apdu_len;
}

/**
 * @brief Updates all the object timers with elapsed milliseconds
 * @param milliseconds - number of milliseconds elapsed
 */
void Device_Timer(
    uint16_t milliseconds)
{
    handler_device_timer(milliseconds);
}

/** 
 * @brief Initialize the Device Object.
 *  Initialize the group of object helper functions for any supported Object.
 *  Initialize each of the Device Object child Object instances.
 * @ingroup ObjIntf
 * @param object_table [in,out] array of structure with object functions.
 *  Each Child Object must provide some implementation of each of these
 *  functions in order to properly support the default handlers.
 */
void Device_Init(object_functions_t *object_table)
{
    characterstring_init_ansi(&My_Object_Name, "SimpleClient");
    datetime_init();
    if (object_table) {
        handler_device_object_table_set(object_table);
    } else {
        handler_device_object_table_set(&Object_Table[0]);
    }
    handler_device_object_init();
}<|MERGE_RESOLUTION|>--- conflicted
+++ resolved
@@ -1,16 +1,5 @@
 /**
  * @file
-<<<<<<< HEAD
- * @author Steve Karg
- * @date 2011
- * @brief Lightweight base "class" for handling all BACnet objects belonging
- *  to a BACnet device, as well as Device-specific properties. 
- *  This Device instance is designed to meet minimal functionality 
- *  for simple clients
- * @copyright
- *  Copyright 2011 by Steve Karg <skarg@users.sourceforge.net>
- *  SPDX-License-Identifier: MIT
-=======
  * @brief Lightweight base "class" for handling all
  * BACnet objects belonging to a BACnet device, as well as
  * Device-specific properties.  This Device instance is designed to
@@ -18,7 +7,6 @@
  * @author Steve Karg <skarg@users.sourceforge.net>
  * @date 2007
  * @copyright SPDX-License-Identifier: MIT
->>>>>>> ebfaa5eb
  */
 #include <stdbool.h>
 #include <stdint.h>
@@ -31,12 +19,8 @@
 #include "bacnet/datetime.h"
 #include "bacnet/apdu.h"
 #include "bacnet/proplist.h"
-<<<<<<< HEAD
-#include "bacnet/rp.h"
-=======
 #include "bacnet/rp.h" /* ReadProperty handling */
 #include "bacnet/dcc.h" /* DeviceCommunicationControl handling */
->>>>>>> ebfaa5eb
 #include "bacnet/version.h"
 /* BACnet basic library */
 #include "bacnet/basic/services.h"
@@ -67,9 +51,6 @@
 static uint32_t Interval_Offset_Minutes;
 /* Time_Synchronization_Recipients */
 #endif
-<<<<<<< HEAD
-/* local forward (semi-private) and external prototypes */
-=======
 /* List_Of_Session_Keys */
 /* Max_Master - rely on MS/TP subsystem, if there is one */
 /* Max_Info_Frames - rely on MS/TP subsystem, if there is one */
@@ -86,7 +67,6 @@
 /* Profile_Name */
 
 /* external prototypes */
->>>>>>> ebfaa5eb
 extern int Routed_Device_Read_Property_Local(BACNET_READ_PROPERTY_DATA *rpdata);
 
 /* All included BACnet objects */
@@ -121,8 +101,6 @@
         NULL /* Create */, NULL /* Delete */, NULL /* Timer */ },
 };
 
-<<<<<<< HEAD
-=======
 /** Glue function to let the Device object, when called by a handler,
  * lookup which Object type needs to be invoked.
  * @ingroup ObjHelpers
@@ -217,7 +195,6 @@
     return;
 }
 
->>>>>>> ebfaa5eb
 /* These three arrays are used by the ReadPropertyMultiple handler */
 static const int Device_Properties_Required[] = { PROP_OBJECT_IDENTIFIER,
     PROP_OBJECT_NAME, PROP_OBJECT_TYPE, PROP_SYSTEM_STATUS, PROP_VENDOR_NAME,
@@ -260,12 +237,6 @@
     return;
 }
 
-<<<<<<< HEAD
-/**
- * @brief Get the number of device objects
- * @return The number of device objects
- */
-=======
 static BACNET_REINITIALIZED_STATE Reinitialize_State = BACNET_REINIT_IDLE;
 static const char *Reinit_Password = "filister";
 
@@ -340,7 +311,6 @@
     return Reinitialize_State;
 }
 
->>>>>>> ebfaa5eb
 unsigned Device_Count(void)
 {
     return 1;
@@ -438,18 +408,11 @@
     return status;
 }
 
-<<<<<<< HEAD
-/**
- * @brief Get the system status of the device object
- * @return The system status of the device object
- */
-=======
 bool Device_Object_Name_ANSI_Init(const char *value)
 {
     return characterstring_init_ansi(&My_Object_Name, value);
 }
 
->>>>>>> ebfaa5eb
 BACNET_DEVICE_STATUS Device_System_Status(void)
 {
     return System_Status;
