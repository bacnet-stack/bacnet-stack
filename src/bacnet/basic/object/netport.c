--- conflicted
+++ resolved
@@ -1263,6 +1263,33 @@
 }
 
 /**
+ * @brief Encode a BACnetARRAY property element; a function template
+ * @param object_instance [in] BACnet network port object instance number
+ * @param index [in] array index requested:
+ *    0 to (array size - 1) for individual array members
+ * @param apdu [out] Buffer in which the APDU contents are built, or
+ *    NULL to return the length of buffer if it had been built
+ * @return The length of the apdu encoded, or
+ *    BACNET_STATUS_ERROR for an invalid array index
+ */
+int Network_Port_IP_DNS_Server_Encode(
+    uint32_t object_instance, BACNET_ARRAY_INDEX index, uint8_t *apdu)
+{
+    int apdu_len = 0;
+    BACNET_OCTET_STRING ip_address = { 0 };
+
+    if (index >= BIP_DNS_MAX) {
+        apdu_len = BACNET_STATUS_ERROR;
+    } else {
+        if (Network_Port_IP_DNS_Server(object_instance, index, &ip_address)) {
+            apdu_len = encode_application_octet_string(apdu, &ip_address);
+        }
+    }
+
+    return apdu_len;
+}
+
+/**
  * For a given object instance-number, gets the BACnet/IP UDP Port number
  * Note: depends on Network_Type being set to PORT_TYPE_BIP for this object
  *
@@ -2011,6 +2038,33 @@
 }
 
 /**
+ * @brief Encode a BACnetARRAY property element; a function template
+ * @param object_instance [in] BACnet network port object instance number
+ * @param index [in] array index requested:
+ *    0 to (array size - 1) for individual array members
+ * @param apdu [out] Buffer in which the APDU contents are built, or
+ *    NULL to return the length of buffer if it had been built
+ * @return The length of the apdu encoded, or
+ *    BACNET_STATUS_ERROR for an invalid array index
+ */
+int Network_Port_IPv6_DNS_Server_Encode(
+    uint32_t object_instance, BACNET_ARRAY_INDEX index, uint8_t *apdu)
+{
+    int apdu_len = 0;
+    BACNET_OCTET_STRING ip_address = { 0 };
+
+    if (index >= BIP_DNS_MAX) {
+        apdu_len = BACNET_STATUS_ERROR;
+    } else {
+        if (Network_Port_IPv6_DNS_Server(object_instance, index, &ip_address)) {
+            apdu_len = encode_application_octet_string(apdu, &ip_address);
+        }
+    }
+
+    return apdu_len;
+}
+
+/**
  * For a given object instance-number, loads the multicast ip-address into
  * an octet string.
  * Note: depends on Network_Type being set for this object
@@ -2320,59 +2374,6 @@
 
     return param;
 }
-
-#define ENCODE_STRING_ARRAY(getter, encode, size, var)                      \
-    if (rpdata->array_index == 0) {                                         \
-        /* Array element zero is the number of objects in the list */       \
-        apdu_len = encode_application_unsigned(&apdu[0], (size));           \
-    } else if (rpdata->array_index == BACNET_ARRAY_ALL) {                   \
-        /* if no index was specified, then try to encode the entire list */ \
-        /* into one packet. */                                              \
-        unsigned index;                                                     \
-        int len;                                                            \
-        for (index = 0; index < (size); index++) {                          \
-            getter(rpdata->object_instance, index, var);                    \
-            len = encode(&apdu[apdu_len], var);                             \
-            if ((len < 0) || (apdu_len + len > apdu_size)) {                \
-                apdu_len = BACNET_STATUS_ABORT;                             \
-                break;                                                      \
-            }                                                               \
-            apdu_len += len;                                                \
-        }                                                                   \
-    } else if (rpdata->array_index <= (size)) {                             \
-        /* index was specified; encode a single array element */            \
-        unsigned index = rpdata->array_index - 1;                           \
-        getter(rpdata->object_instance, index, var);                        \
-        apdu_len = encode(&apdu[0], var);                                   \
-    } else {                                                                \
-        /* index was specified, but out of range */                         \
-        rpdata->error_class = ERROR_CLASS_PROPERTY;                         \
-        rpdata->error_code = ERROR_CODE_INVALID_ARRAY_INDEX;                \
-        apdu_len = BACNET_STATUS_ERROR;                                     \
-    }
-
-#define ENCODE_KEYLIST(getter, encode, size_f, type)                         \
-    {                                                                        \
-        if (rpdata->array_index == BACNET_ARRAY_ALL) {                       \
-            uint16_t size = (size_f)(rpdata->object_instance);               \
-            unsigned index;                                                  \
-            int len;                                                         \
-            for (index = 0; index < (size); index++) {                       \
-                type *var = (getter)(rpdata->object_instance, index);        \
-                len = (encode)(&apdu[apdu_len], var);                        \
-                if ((len < 0) || (apdu_len + len > apdu_size)) {             \
-                    apdu_len = len;                                          \
-                    break;                                                   \
-                }                                                            \
-                apdu_len += len;                                             \
-            }                                                                \
-        } else {                                                             \
-            /* index was specified, but out of range */                      \
-            rpdata->error_class = ERROR_CLASS_PROPERTY;                      \
-            rpdata->error_code = ERROR_CODE_PROPERTY_IS_NOT_AN_ARRAY;        \
-            apdu_len = BACNET_STATUS_ERROR;                                  \
-        }                                                                    \
-    }
 
 /**
  * ReadProperty handler for this object.  For the given ReadProperty
@@ -2516,8 +2517,9 @@
             apdu_len = encode_application_octet_string(&apdu[0], &octet_string);
             break;
         case PROP_IP_DNS_SERVER:
-            ENCODE_STRING_ARRAY(Network_Port_IP_DNS_Server,
-                encode_application_octet_string, BIP_DNS_MAX, &octet_string);
+            apdu_len = bacnet_array_encode(rpdata->object_instance,
+                rpdata->array_index, Network_Port_IP_DNS_Server_Encode,
+                BIP_DNS_MAX, apdu, apdu_size);
             break;
 #if defined(BACDL_BIP) && BBMD_ENABLED
         case PROP_BBMD_ACCEPT_FD_REGISTRATIONS:
@@ -2572,8 +2574,9 @@
             apdu_len = encode_application_octet_string(&apdu[0], &octet_string);
             break;
         case PROP_IPV6_DNS_SERVER:
-            ENCODE_STRING_ARRAY(Network_Port_IPv6_DNS_Server,
-                encode_application_octet_string, BIP_DNS_MAX, &octet_string);
+            apdu_len = bacnet_array_encode(rpdata->object_instance,
+                rpdata->array_index, Network_Port_IPv6_DNS_Server_Encode,
+                BIP_DNS_MAX, apdu, apdu_size);
             break;
         case PROP_IPV6_AUTO_ADDRESSING_ENABLE:
             apdu_len = encode_application_boolean(&apdu[0], false);
@@ -2684,14 +2687,8 @@
             /* SC optionals */
 #if BACNET_SECURE_CONNECT_ROUTING_TABLE
         case PROP_ROUTING_TABLE:
-<<<<<<< HEAD
             apdu_len = Network_Port_Routing_Table_Encode(
                 rpdata->object_instance, apdu, apdu_size);
-=======
-            ENCODE_KEYLIST(Network_Port_Routing_Table_Get,
-                bacapp_encode_RouterEntry, Network_Port_Routing_Table_Count,
-                BACNET_ROUTER_ENTRY);
->>>>>>> 5341b111
             break;
 #endif /* BACNET_SECURE_CONNECT_ROUTING_TABLE */
 #if BSC_CONF_HUB_FUNCTIONS_NUM != 0
@@ -2710,9 +2707,10 @@
                 Network_Port_SC_Hub_Function_Enable(rpdata->object_instance));
             break;
         case PROP_SC_HUB_FUNCTION_ACCEPT_URIS:
-            ENCODE_STRING_ARRAY(Network_Port_SC_Hub_Function_Accept_URI,
-                encode_application_character_string, BACNET_SC_HUB_URI_MAX,
-                &char_string);
+            apdu_len = bacnet_array_encode(rpdata->object_instance,
+                rpdata->array_index,
+                Network_Port_SC_Hub_Function_Accept_URI_Encode,
+                BACNET_SC_DIRECT_ACCEPT_URI_MAX, apdu, apdu_size);
             break;
         case PROP_SC_HUB_FUNCTION_BINDING:
             Network_Port_SC_Hub_Function_Binding(
@@ -2721,11 +2719,8 @@
                 encode_application_character_string(&apdu[0], &char_string);
             break;
         case PROP_SC_HUB_FUNCTION_CONNECTION_STATUS:
-            ENCODE_KEYLIST(
-                Network_Port_SC_Hub_Function_Connection_Status_Get,
-                bacapp_encode_SCHubFunctionConnection,
-                Network_Port_SC_Hub_Function_Connection_Status_Count,
-                BACNET_SC_HUB_FUNCTION_CONNECTION_STATUS);
+            apdu_len = Network_Port_SC_Hub_Function_Connection_Status_Encode(
+                rpdata->object_instance, apdu, apdu_size);
             break;
 #endif /* BSC_CONF_HUB_FUNCTIONS_NUM!=0 */
 #if BSC_CONF_HUB_CONNECTORS_NUM != 0
@@ -2740,9 +2735,10 @@
                     rpdata->object_instance));
             break;
         case PROP_SC_DIRECT_CONNECT_ACCEPT_URIS:
-            ENCODE_STRING_ARRAY(Network_Port_SC_Direct_Connect_Accept_URI,
-                encode_application_character_string, BACNET_SC_HUB_URI_MAX,
-                &char_string);
+            apdu_len = bacnet_array_encode(rpdata->object_instance,
+                rpdata->array_index,
+                Network_Port_SC_Direct_Connect_Accept_URI_Encode,
+                BACNET_SC_DIRECT_ACCEPT_URI_MAX, apdu, apdu_size);
             break;
         case PROP_SC_DIRECT_CONNECT_BINDING:
             Network_Port_SC_Direct_Connect_Binding(
@@ -2751,18 +2747,13 @@
                 encode_application_character_string(&apdu[0], &char_string);
             break;
         case PROP_SC_DIRECT_CONNECT_CONNECTION_STATUS:
-            ENCODE_KEYLIST(
-                Network_Port_SC_Direct_Connect_Connection_Status_Get,
-                bacapp_encode_SCDirectConnection,
-                Network_Port_SC_Direct_Connect_Connection_Status_Count,
-                BACNET_SC_DIRECT_CONNECTION_STATUS);
+            apdu_len = Network_Port_SC_Direct_Connect_Connection_Status_Encode(
+                rpdata->object_instance, apdu, apdu_size);
             break;
 #endif /* BSC_CONF_HUB_CONNECTORS_NUM!=0 */
         case PROP_SC_FAILED_CONNECTION_REQUESTS:
-            ENCODE_KEYLIST(Network_Port_SC_Failed_Connection_Requests_Get,
-                bacapp_encode_SCFailedConnectionRequest,
-                Network_Port_SC_Failed_Connection_Requests_Count,
-                BACNET_SC_FAILED_CONNECTION_REQUEST);
+            apdu_len = Network_Port_SC_Failed_Connection_Requests_Encode(
+                rpdata->object_instance, apdu, apdu_size);
             break;
 #endif /* BACDL_BSC */
         default:
