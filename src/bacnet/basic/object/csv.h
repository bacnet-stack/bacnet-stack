/**
 * @file
 * @author Steve Karg <skarg@users.sourceforge.net>
 * @date 2012
 * @brief API for a basic BACnet CharacterString Value object
 * @copyright SPDX-License-Identifier: MIT
 */
#ifndef BACNET_BASIC_OBJECT_CHARACTER_STRING_VALUE_H
#define BACNET_BASIC_OBJECT_CHARACTER_STRING_VALUE_H
#include <stdbool.h>
#include <stdint.h>
/* BACnet Stack defines - first */
#include "bacnet/bacdef.h"
/* BACnet Stack API */
#include "bacnet/bacerror.h"
#include "bacnet/rp.h"
#include "bacnet/wp.h"

#ifdef __cplusplus
extern "C" {
#endif /* __cplusplus */

BACNET_STACK_EXPORT
void CharacterString_Value_Property_Lists(
    const int **pRequired, const int **pOptional, const int **pProprietary);

BACNET_STACK_EXPORT
bool CharacterString_Value_Valid_Instance(uint32_t object_instance);
BACNET_STACK_EXPORT
unsigned CharacterString_Value_Count(void);
BACNET_STACK_EXPORT
uint32_t CharacterString_Value_Index_To_Instance(unsigned index);
BACNET_STACK_EXPORT
unsigned CharacterString_Value_Instance_To_Index(uint32_t instance);

BACNET_STACK_EXPORT
int CharacterString_Value_Read_Property(BACNET_READ_PROPERTY_DATA *rpdata);

BACNET_STACK_EXPORT
bool CharacterString_Value_Write_Property(BACNET_WRITE_PROPERTY_DATA *wp_data);

/* optional API */
BACNET_STACK_EXPORT
bool CharacterString_Value_Object_Instance_Add(uint32_t instance);

BACNET_STACK_EXPORT
bool CharacterString_Value_Object_Name(
    uint32_t object_instance, BACNET_CHARACTER_STRING *object_name);
BACNET_STACK_EXPORT
bool CharacterString_Value_Name_Set(
    uint32_t object_instance, const char *new_name);

<<<<<<< HEAD
    BACNET_STACK_EXPORT
    bool CharacterString_Value_Present_Value(
    uint32_t object_instance, BACNET_CHARACTER_STRING *object_name);
    BACNET_STACK_EXPORT
    bool CharacterString_Value_Present_Value_Set(
        uint32_t object_instance,
        BACNET_CHARACTER_STRING * value);
    BACNET_STACK_EXPORT
    bool CharacterString_Value_Present_Value_Backup_Set(
        uint32_t object_instance,
        BACNET_CHARACTER_STRING *present_value);
    BACNET_STACK_EXPORT
    bool CharacterString_Value_Description_Set(
        uint32_t object_instance,
        BACNET_CHARACTER_STRING *text_string);
    BACNET_STACK_EXPORT
    bool CharacterString_Value_Out_Of_Service(
        uint32_t object_instance);
=======
BACNET_STACK_EXPORT
bool CharacterString_Value_Present_Value(
    uint32_t object_instance, BACNET_CHARACTER_STRING *value);
BACNET_STACK_EXPORT
bool CharacterString_Value_Present_Value_Set(
    uint32_t object_instance, const BACNET_CHARACTER_STRING *value);
BACNET_STACK_EXPORT
bool CharacterString_Value_Description_Set(
    uint32_t object_instance, const char *text_string);
BACNET_STACK_EXPORT
bool CharacterString_Value_Out_Of_Service(uint32_t object_instance);
>>>>>>> 98e8cf21

BACNET_STACK_EXPORT
bool CharacterString_Value_Change_Of_Value(uint32_t instance);
BACNET_STACK_EXPORT
void CharacterString_Value_Change_Of_Value_Clear(uint32_t instance);
BACNET_STACK_EXPORT
bool CharacterString_Value_Encode_Value_List(
    uint32_t object_instance, BACNET_PROPERTY_VALUE *value_list);

<<<<<<< HEAD
    BACNET_STACK_EXPORT
    void CharacterString_Value_Init(
        void);
    BACNET_STACK_EXPORT
    bool CharacterString_Value_Set(BACNET_OBJECT_LIST_INIT_T *pInit_data);
=======
BACNET_STACK_EXPORT
void CharacterString_Value_Init(void);
>>>>>>> 98e8cf21

#ifdef __cplusplus
}
#endif /* __cplusplus */
#endif<|MERGE_RESOLUTION|>--- conflicted
+++ resolved
@@ -50,26 +50,6 @@
 bool CharacterString_Value_Name_Set(
     uint32_t object_instance, const char *new_name);
 
-<<<<<<< HEAD
-    BACNET_STACK_EXPORT
-    bool CharacterString_Value_Present_Value(
-    uint32_t object_instance, BACNET_CHARACTER_STRING *object_name);
-    BACNET_STACK_EXPORT
-    bool CharacterString_Value_Present_Value_Set(
-        uint32_t object_instance,
-        BACNET_CHARACTER_STRING * value);
-    BACNET_STACK_EXPORT
-    bool CharacterString_Value_Present_Value_Backup_Set(
-        uint32_t object_instance,
-        BACNET_CHARACTER_STRING *present_value);
-    BACNET_STACK_EXPORT
-    bool CharacterString_Value_Description_Set(
-        uint32_t object_instance,
-        BACNET_CHARACTER_STRING *text_string);
-    BACNET_STACK_EXPORT
-    bool CharacterString_Value_Out_Of_Service(
-        uint32_t object_instance);
-=======
 BACNET_STACK_EXPORT
 bool CharacterString_Value_Present_Value(
     uint32_t object_instance, BACNET_CHARACTER_STRING *value);
@@ -77,11 +57,13 @@
 bool CharacterString_Value_Present_Value_Set(
     uint32_t object_instance, const BACNET_CHARACTER_STRING *value);
 BACNET_STACK_EXPORT
+bool CharacterString_Value_Present_Value_Backup_Set(
+    uint32_t object_instance, BACNET_CHARACTER_STRING *present_value);
+BACNET_STACK_EXPORT
 bool CharacterString_Value_Description_Set(
-    uint32_t object_instance, const char *text_string);
+    uint32_t object_instance, BACNET_CHARACTER_STRING *text_string);
 BACNET_STACK_EXPORT
 bool CharacterString_Value_Out_Of_Service(uint32_t object_instance);
->>>>>>> 98e8cf21
 
 BACNET_STACK_EXPORT
 bool CharacterString_Value_Change_Of_Value(uint32_t instance);
@@ -91,16 +73,10 @@
 bool CharacterString_Value_Encode_Value_List(
     uint32_t object_instance, BACNET_PROPERTY_VALUE *value_list);
 
-<<<<<<< HEAD
-    BACNET_STACK_EXPORT
-    void CharacterString_Value_Init(
-        void);
-    BACNET_STACK_EXPORT
-    bool CharacterString_Value_Set(BACNET_OBJECT_LIST_INIT_T *pInit_data);
-=======
+BACNET_STACK_EXPORT
+bool CharacterString_Value_Set(BACNET_OBJECT_LIST_INIT_T *pInit_data);
 BACNET_STACK_EXPORT
 void CharacterString_Value_Init(void);
->>>>>>> 98e8cf21
 
 #ifdef __cplusplus
 }
