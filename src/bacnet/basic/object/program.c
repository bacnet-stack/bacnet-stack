--- conflicted
+++ resolved
@@ -566,27 +566,15 @@
  */
 BACNET_PROGRAM_REQUEST Program_Change(uint32_t object_instance)
 {
-<<<<<<< HEAD
-    BACNET_PROGRAM_REQUEST pcr = PROGRAM_REQUEST_READY;
-    struct object_data *pObject = Object_Data(object_instance);
-=======
     BACNET_PROGRAM_REQUEST program_change = PROGRAM_REQUEST_READY;
     struct object_data *pObject;
->>>>>>> f5bc0620
-
-    pObject = Object_Data(object_instance);
-    if (pObject) {
-<<<<<<< HEAD
-        pcr = pObject->Program_Change;
-    }
-
-    return pcr;
-=======
+
+    pObject = Object_Data(object_instance);
+    if (pObject) {
         program_change = pObject->Program_Change;
     }
 
     return program_change;
->>>>>>> f5bc0620
 }
 
 /**
@@ -669,27 +657,15 @@
  */
 BACNET_PROGRAM_ERROR Program_Reason_For_Halt(uint32_t object_instance)
 {
-<<<<<<< HEAD
-    BACNET_PROGRAM_ERROR perr = PROGRAM_ERROR_NORMAL;
-    struct object_data *pObject = Object_Data(object_instance);
-=======
     BACNET_PROGRAM_ERROR reason = PROGRAM_ERROR_NORMAL;
     struct object_data *pObject;
->>>>>>> f5bc0620
-
-    pObject = Object_Data(object_instance);
-    if (pObject) {
-<<<<<<< HEAD
-        perr = pObject->Reason_For_Halt;
-    }
-
-    return perr;
-=======
+
+    pObject = Object_Data(object_instance);
+    if (pObject) {
         reason = pObject->Reason_For_Halt;
     }
 
     return reason;
->>>>>>> f5bc0620
 }
 
 /**
