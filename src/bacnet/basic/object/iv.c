--- conflicted
+++ resolved
@@ -20,11 +20,7 @@
 #include "bacnet/bacenum.h"
 #include "bacnet/bacapp.h"
 #include "bacnet/bactext.h"
-<<<<<<< HEAD
-#include "bacnet/config.h" /* the custom stuff */
-=======
 #include "bacnet/proplist.h"
->>>>>>> 98e8cf21
 #include "bacnet/basic/object/device.h"
 #include "bacnet/basic/services.h"
 /* me! */
@@ -33,53 +29,27 @@
 #include "bacnet/basic/sys/debug.h"
 
 #define PRINTF debug_perror
-<<<<<<< HEAD
 
 /* Key List for storing the object data sorted by instance number  */
 static OS_Keylist Object_List = NULL;
 /* common object type */
 static const BACNET_OBJECT_TYPE Object_Type = OBJECT_INTEGER_VALUE;
 
-=======
-
-/* Key List for storing the object data sorted by instance number  */
-static OS_Keylist Object_List = NULL;
-/* common object type */
-static const BACNET_OBJECT_TYPE Object_Type = OBJECT_INTEGER_VALUE;
->>>>>>> 98e8cf21
-
 struct integer_object {
     bool Out_Of_Service : 1;
     bool Changed : 1;
-<<<<<<< HEAD
     int32_t Present_Value_Backup;
-=======
->>>>>>> 98e8cf21
     int32_t Present_Value;
     int32_t Prior_Value;
     uint32_t COV_Increment;
     uint16_t Units;
     uint32_t Instance;
-<<<<<<< HEAD
     BACNET_CHARACTER_STRING Name;
     BACNET_CHARACTER_STRING Description;
-=======
-    const char *Object_Name;
-    const char *Description;
->>>>>>> 98e8cf21
 } INTERGER_VALUE_DESCR;
 
 /* These three arrays are used by the ReadPropertyMultiple handler */
 static const int Integer_Value_Properties_Required[] = { PROP_OBJECT_IDENTIFIER,
-<<<<<<< HEAD
-    PROP_OBJECT_NAME, PROP_OBJECT_TYPE, PROP_PRESENT_VALUE, PROP_STATUS_FLAGS,
-    PROP_UNITS, -1 };
-
-static const int Integer_Value_Properties_Optional[] = { PROP_OUT_OF_SERVICE,
-    PROP_DESCRIPTION,
-    PROP_COV_INCREMENT,
-    -1 };
-=======
                                                          PROP_OBJECT_NAME,
                                                          PROP_OBJECT_TYPE,
                                                          PROP_PRESENT_VALUE,
@@ -90,7 +60,6 @@
 static const int Integer_Value_Properties_Optional[] = {
     PROP_OUT_OF_SERVICE, PROP_DESCRIPTION, PROP_COV_INCREMENT, -1
 };
->>>>>>> 98e8cf21
 
 static const int Integer_Value_Properties_Proprietary[] = { -1 };
 
@@ -170,7 +139,6 @@
     Keylist_Index_Key(Object_List, index, &key);
 
     return key;
-<<<<<<< HEAD
 }
 
 /**
@@ -225,8 +193,6 @@
   }
 
    return true;
-=======
->>>>>>> 98e8cf21
 }
 
 /**
@@ -278,11 +244,7 @@
     if (pObject) {
         int32_t prior_value = pObject->Prior_Value;
         uint32_t cov_increment = pObject->COV_Increment;
-<<<<<<< HEAD
-        uint32_t cov_delta = (uint32_t) abs(prior_value - value);
-=======
         uint32_t cov_delta = (uint32_t)abs(prior_value - value);
->>>>>>> 98e8cf21
 
         if (cov_delta >= cov_increment) {
             pObject->Changed = true;
@@ -304,7 +266,6 @@
 {
     bool status = false;
     struct integer_object *pObject = Integer_Value_Object(object_instance);
-<<<<<<< HEAD
 
     (void) priority;
 
@@ -335,14 +296,6 @@
 
     if (pObject) {
         pObject->Present_Value_Backup = value;
-=======
-
-    (void)priority;
-
-    if (pObject) {
-        Integer_Value_COV_Detect(pObject, value);
-        pObject->Present_Value = value;
->>>>>>> 98e8cf21
         status = true;
     }
 
@@ -362,7 +315,6 @@
 bool Integer_Value_Object_Name(
     uint32_t object_instance, BACNET_CHARACTER_STRING *object_name)
 {
-<<<<<<< HEAD
     bool status = false;
     struct integer_object *pObject = Integer_Value_Object(object_instance);
 
@@ -401,22 +353,6 @@
     if (pObject) {
         *description = pObject->Description;
         return true;
-=======
-    char text[32] = "";
-    bool status = false;
-    struct integer_object *pObject;
-
-    pObject = Integer_Value_Object(object_instance);
-    if (pObject) {
-        if (pObject->Object_Name) {
-            status =
-                characterstring_init_ansi(object_name, pObject->Object_Name);
-        } else {
-            snprintf(
-                text, sizeof(text), "INTEGER-VALUE-%lu",
-                (unsigned long)object_instance);
-            status = characterstring_init_ansi(object_name, text);
-        }
     }
 
     return status;
@@ -505,7 +441,6 @@
     if (pObject) {
         status = true;
         pObject->Description = new_name;
->>>>>>> 98e8cf21
     }
 
     return status;
@@ -606,7 +541,6 @@
     struct integer_object *pObject = Integer_Value_Object(object_instance);
 
     if (pObject) {
-<<<<<<< HEAD
         if (pObject->Out_Of_Service != value) {
             /* Lets backup Present_Value when going Out_Of_Service  or restore when going out of Out_Of_Service */
             if((pObject->Out_Of_Service = value)) {
@@ -615,9 +549,6 @@
                 pObject->Present_Value = pObject->Present_Value_Backup;
             }
         }
-=======
-        pObject->Out_Of_Service = value;
->>>>>>> 98e8cf21
     }
 }
 
@@ -659,6 +590,9 @@
                     encode_application_character_string(&apdu[0], &char_string);
             }
             break;
+        case PROP_OBJECT_TYPE:
+            apdu_len = encode_application_enumerated(&apdu[0], Object_Type);
+            break;
         case PROP_DESCRIPTION:
             if (Integer_Value_Description(
                     rpdata->object_instance, &char_string)) {
@@ -666,22 +600,6 @@
                     encode_application_character_string(&apdu[0], &char_string);
             }
 
-            break;
-        case PROP_OBJECT_TYPE:
-<<<<<<< HEAD
-            apdu_len =
-                encode_application_enumerated(&apdu[0], Object_Type);
-=======
-            apdu_len = encode_application_enumerated(&apdu[0], Object_Type);
-            break;
-        case PROP_DESCRIPTION:
-            if (Integer_Value_Description(
-                    rpdata->object_instance, &char_string)) {
-                apdu_len =
-                    encode_application_character_string(&apdu[0], &char_string);
-            }
-
->>>>>>> 98e8cf21
             break;
         case PROP_PRESENT_VALUE:
             integer_value =
@@ -706,13 +624,8 @@
             apdu_len = encode_application_enumerated(&apdu[0], units);
             break;
         case PROP_COV_INCREMENT:
-<<<<<<< HEAD
-            apdu_len =
-                encode_application_unsigned(&apdu[0], Integer_Value_COV_Increment(rpdata->object_instance));
-=======
             apdu_len = encode_application_unsigned(
                 &apdu[0], Integer_Value_COV_Increment(rpdata->object_instance));
->>>>>>> 98e8cf21
             break;
         default:
             rpdata->error_class = ERROR_CLASS_PROPERTY;
@@ -784,18 +697,6 @@
             status = write_property_type_valid(
                 wp_data, &value, BACNET_APPLICATION_TAG_UNSIGNED_INT);
             if (status) {
-<<<<<<< HEAD
-=======
-                Integer_Value_Present_Value_Set(
-                    wp_data->object_instance, value.type.Signed_Int,
-                    wp_data->priority);
-            }
-            break;
-        case PROP_COV_INCREMENT:
-            status = write_property_type_valid(
-                wp_data, &value, BACNET_APPLICATION_TAG_UNSIGNED_INT);
-            if (status) {
->>>>>>> 98e8cf21
                 Integer_Value_COV_Increment_Set(
                     wp_data->object_instance, value.type.Unsigned_Int);
             }
@@ -808,18 +709,6 @@
                     wp_data->object_instance, value.type.Boolean);
             }
             break;
-<<<<<<< HEAD
-        case PROP_OBJECT_IDENTIFIER:
-        case PROP_OBJECT_NAME:
-        case PROP_DESCRIPTION:
-        case PROP_OBJECT_TYPE:
-        case PROP_STATUS_FLAGS:
-        case PROP_UNITS:
-            wp_data->error_class = ERROR_CLASS_PROPERTY;
-            wp_data->error_code = ERROR_CODE_WRITE_ACCESS_DENIED;
-            break;
-=======
->>>>>>> 98e8cf21
         default:
             if (property_lists_member(
                     Integer_Value_Properties_Required,
@@ -906,14 +795,9 @@
         const bool fault = false;
         const bool overridden = false;
 
-<<<<<<< HEAD
-        status = cov_value_list_encode_signed_int(value_list, present_value,
-            in_alarm, fault, overridden, out_of_service);
-=======
         status = cov_value_list_encode_signed_int(
             value_list, present_value, in_alarm, fault, overridden,
             out_of_service);
->>>>>>> 98e8cf21
     }
 
     return status;
@@ -964,19 +848,11 @@
                 return BACNET_MAX_INSTANCE;
             }
 
-<<<<<<< HEAD
             characterstring_init_ansi(&pObject->Name, "");
             characterstring_init_ansi(&pObject->Description, "");
             pObject->COV_Increment = 1;
             pObject->Present_Value = 0;
-            pObject->Prior_Value   = 0;
-=======
-            pObject->Object_Name = NULL;
-            pObject->Description = NULL;
-            pObject->COV_Increment = 1;
-            pObject->Present_Value = 0;
             pObject->Prior_Value = 0;
->>>>>>> 98e8cf21
             pObject->Units = UNITS_PERCENT;
             pObject->Out_Of_Service = false;
             pObject->Changed = false;
@@ -998,12 +874,8 @@
 bool Integer_Value_Delete(uint32_t object_instance)
 {
     bool status = false;
-<<<<<<< HEAD
-    struct integer_object *pObject = Keylist_Data_Delete(Object_List, object_instance);
-=======
     struct integer_object *pObject =
         Keylist_Data_Delete(Object_List, object_instance);
->>>>>>> 98e8cf21
 
     if (pObject) {
         free(pObject);
