--- conflicted
+++ resolved
@@ -368,25 +368,13 @@
  */
 const char *Integer_Value_Description_ANSI(uint32_t object_instance)
 {
-<<<<<<< HEAD
-    char *name = NULL;
-=======
     const char *name = NULL;
     struct integer_object *pObject;
->>>>>>> bdfa46ff
 
     struct integer_object *pObject;
     pObject = Integer_Value_Object(object_instance);
     if (pObject) {
-<<<<<<< HEAD
         name = (char *)pObject->Description.value;
-=======
-        if (pObject->Description == NULL) {
-            name = "";
-        } else {
-            name = pObject->Description;
-        }
->>>>>>> bdfa46ff
     }
 
     return name;
