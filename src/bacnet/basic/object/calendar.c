--- conflicted
+++ resolved
@@ -603,16 +603,9 @@
             break;
         default:
             if (property_lists_member(
-<<<<<<< HEAD
-                Calendar_Properties_Required, 
-                Calendar_Properties_Optional, 
-                Calendar_Properties_Proprietary, 
-                wp_data->object_property)) {
-=======
                     Calendar_Properties_Required, Calendar_Properties_Optional,
                     Calendar_Properties_Proprietary,
                     wp_data->object_property)) {
->>>>>>> ebfaa5eb
                 wp_data->error_class = ERROR_CLASS_PROPERTY;
                 wp_data->error_code = ERROR_CODE_WRITE_ACCESS_DENIED;
             } else {
