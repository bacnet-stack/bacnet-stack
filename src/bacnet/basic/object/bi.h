/**
 * @file
<<<<<<< HEAD
 * @author Steve Karg
 * @date 2006
 * @brief Binary Input object is an input object with a present-value that
 * uses an enumerated two state active/inactive data type.
 * @section LICENSE
 * Copyright (C) 2006 Steve Karg <skarg@users.sourceforge.net>
 * SPDX-License-Identifier: MIT
 */
#ifndef BACNET_BINARY_INPUT_OBJECT_H
#define BACNET_BINARY_INPUT_OBJECT_H

=======
 * @author Steve Karg <skarg@users.sourceforge.net>
 * @date 2006
 * @brief A basic BACnet Binary Input Object implementation.
 * Binary Input objects are input objects with a present-value that
 * uses an enumerated two state active/inactive data type.
 * @copyright SPDX-License-Identifier: MIT
 */
#ifndef BACNET_BASIC_OBJECT_BINARY_INPUT_H
#define BACNET_BASIC_OBJECT_BINARY_INPUT_H
>>>>>>> ebfaa5eb
#include <stdbool.h>
#include <stdint.h>
/* BACnet Stack defines - first */
#include "bacnet/bacdef.h"
/* BACnet Stack API */
#include "bacnet/cov.h"
#include "bacnet/rp.h"
#include "bacnet/wp.h"

<<<<<<< HEAD
=======
#if (INTRINSIC_REPORTING)
#include "bacnet/basic/object/nc.h"
#include "bacnet/getevent.h"
#include "bacnet/alarm_ack.h"
#include "bacnet/get_alarm_sum.h"
#endif

>>>>>>> ebfaa5eb
/**
 * @brief Callback for gateway write present value request
 * @param  object_instance - object-instance number of the object
 * @param  old_value - binary preset-value prior to write
 * @param  value - binary preset-value of the write
 */
typedef void (*binary_input_write_present_value_callback)(
    uint32_t object_instance, BACNET_BINARY_PV old_value,
    BACNET_BINARY_PV value);

#ifdef __cplusplus
extern "C" {
#endif /* __cplusplus */

    BACNET_STACK_EXPORT
    void Binary_Input_Property_Lists(
        const int **pRequired,
        const int **pOptional,
        const int **pProprietary);

    BACNET_STACK_EXPORT
    bool Binary_Input_Valid_Instance(
        uint32_t object_instance);
    BACNET_STACK_EXPORT
    unsigned Binary_Input_Count(
        void);
    BACNET_STACK_EXPORT
    uint32_t Binary_Input_Index_To_Instance(
        unsigned index);
    BACNET_STACK_EXPORT
    unsigned Binary_Input_Instance_To_Index(
        uint32_t instance);
    BACNET_STACK_EXPORT
    bool Binary_Input_Object_Instance_Add(
        uint32_t instance);

    BACNET_STACK_EXPORT
    bool Binary_Input_Object_Name(
        uint32_t object_instance,
        BACNET_CHARACTER_STRING * object_name);
    BACNET_STACK_EXPORT
    bool Binary_Input_Name_Set(
        uint32_t object_instance,
        char *new_name);

    BACNET_STACK_EXPORT
    BACNET_BINARY_PV Binary_Input_Present_Value(
        uint32_t object_instance);
    BACNET_STACK_EXPORT
    bool Binary_Input_Present_Value_Set(
        uint32_t object_instance,
        BACNET_BINARY_PV value);

    BACNET_STACK_EXPORT
    char *Binary_Input_Description(
        uint32_t instance);
    BACNET_STACK_EXPORT
    bool Binary_Input_Description_Set(
        uint32_t instance,
        char *new_name);

    BACNET_STACK_EXPORT
    BACNET_RELIABILITY Binary_Input_Reliability(
        uint32_t object_instance);
    BACNET_STACK_EXPORT
    bool Binary_Input_Reliability_Set(
        uint32_t object_instance,
        BACNET_RELIABILITY value);

    BACNET_STACK_EXPORT
    char *Binary_Input_Inactive_Text(
        uint32_t instance);
    BACNET_STACK_EXPORT
    bool Binary_Input_Inactive_Text_Set(
        uint32_t instance,
        char *new_name);

    BACNET_STACK_EXPORT
    char *Binary_Input_Active_Text(
        uint32_t instance);
    BACNET_STACK_EXPORT
    bool Binary_Input_Active_Text_Set(
        uint32_t instance,
        char *new_name);

    BACNET_STACK_EXPORT
    BACNET_POLARITY Binary_Input_Polarity(
        uint32_t object_instance);
    BACNET_STACK_EXPORT
    bool Binary_Input_Polarity_Set(
        uint32_t object_instance,
        BACNET_POLARITY polarity);

    BACNET_STACK_EXPORT
    bool Binary_Input_Out_Of_Service(
        uint32_t object_instance);
    BACNET_STACK_EXPORT
    void Binary_Input_Out_Of_Service_Set(
        uint32_t object_instance,
        bool value);

    BACNET_STACK_EXPORT
    unsigned Binary_Input_Event_State(
        uint32_t object_instance);

    BACNET_STACK_EXPORT
    bool Binary_Input_Encode_Value_List(
        uint32_t object_instance,
        BACNET_PROPERTY_VALUE * value_list);
    BACNET_STACK_EXPORT
    bool Binary_Input_Change_Of_Value(
        uint32_t instance);
    BACNET_STACK_EXPORT
    void Binary_Input_Change_Of_Value_Clear(
        uint32_t instance);

    BACNET_STACK_EXPORT
    int Binary_Input_Read_Property(
        BACNET_READ_PROPERTY_DATA * rpdata);
    BACNET_STACK_EXPORT
    bool Binary_Input_Write_Property(
        BACNET_WRITE_PROPERTY_DATA * wp_data);
<<<<<<< HEAD
    BACNET_STACK_EXPORT
    void Binary_Input_Write_Present_Value_Callback_Set(
        binary_input_write_present_value_callback cb);
    
    BACNET_STACK_EXPORT
=======
    BACNET_STACK_EXPORT
    void Binary_Input_Write_Present_Value_Callback_Set(
        binary_input_write_present_value_callback cb);

    BACNET_STACK_EXPORT
>>>>>>> ebfaa5eb
    uint32_t Binary_Input_Create(
        uint32_t object_instance);
    BACNET_STACK_EXPORT
    bool Binary_Input_Delete(
        uint32_t object_instance);
    BACNET_STACK_EXPORT
    void Binary_Input_Cleanup(
        void);
    BACNET_STACK_EXPORT
    void Binary_Input_Init(
        void);

#if defined(INTRINSIC_REPORTING) && (BINARY_INPUT_INTRINSIC_REPORTING)
    BACNET_STACK_EXPORT
    bool Binary_Input_Event_Detection_Enable(
        uint32_t object_instance);
    BACNET_STACK_EXPORT
    bool Binary_Input_Event_Detection_Enable_Set(
        uint32_t object_instance, bool value);

    BACNET_STACK_EXPORT
    int Binary_Input_Event_Information(
        unsigned index,
        BACNET_GET_EVENT_INFORMATION_DATA * getevent_data);

    BACNET_STACK_EXPORT
    int Binary_Input_Alarm_Ack(
        BACNET_ALARM_ACK_DATA * alarmack_data,
        BACNET_ERROR_CODE * error_code);

    BACNET_STACK_EXPORT
    int Binary_Input_Alarm_Summary(
        unsigned index,
        BACNET_GET_ALARM_SUMMARY_DATA * getalarm_data);

    BACNET_STACK_EXPORT
    bool Binary_Input_Alarm_Value_Set(
        uint32_t object_instance, BACNET_BINARY_PV value);

    BACNET_STACK_EXPORT
    void Binary_Input_Intrinsic_Reporting(
        uint32_t object_instance);
#endif


#ifdef __cplusplus
}
#endif /* __cplusplus */
#endif<|MERGE_RESOLUTION|>--- conflicted
+++ resolved
@@ -1,18 +1,5 @@
 /**
  * @file
-<<<<<<< HEAD
- * @author Steve Karg
- * @date 2006
- * @brief Binary Input object is an input object with a present-value that
- * uses an enumerated two state active/inactive data type.
- * @section LICENSE
- * Copyright (C) 2006 Steve Karg <skarg@users.sourceforge.net>
- * SPDX-License-Identifier: MIT
- */
-#ifndef BACNET_BINARY_INPUT_OBJECT_H
-#define BACNET_BINARY_INPUT_OBJECT_H
-
-=======
  * @author Steve Karg <skarg@users.sourceforge.net>
  * @date 2006
  * @brief A basic BACnet Binary Input Object implementation.
@@ -22,7 +9,6 @@
  */
 #ifndef BACNET_BASIC_OBJECT_BINARY_INPUT_H
 #define BACNET_BASIC_OBJECT_BINARY_INPUT_H
->>>>>>> ebfaa5eb
 #include <stdbool.h>
 #include <stdint.h>
 /* BACnet Stack defines - first */
@@ -32,8 +18,6 @@
 #include "bacnet/rp.h"
 #include "bacnet/wp.h"
 
-<<<<<<< HEAD
-=======
 #if (INTRINSIC_REPORTING)
 #include "bacnet/basic/object/nc.h"
 #include "bacnet/getevent.h"
@@ -41,7 +25,6 @@
 #include "bacnet/get_alarm_sum.h"
 #endif
 
->>>>>>> ebfaa5eb
 /**
  * @brief Callback for gateway write present value request
  * @param  object_instance - object-instance number of the object
@@ -164,19 +147,11 @@
     BACNET_STACK_EXPORT
     bool Binary_Input_Write_Property(
         BACNET_WRITE_PROPERTY_DATA * wp_data);
-<<<<<<< HEAD
     BACNET_STACK_EXPORT
     void Binary_Input_Write_Present_Value_Callback_Set(
         binary_input_write_present_value_callback cb);
-    
-    BACNET_STACK_EXPORT
-=======
-    BACNET_STACK_EXPORT
-    void Binary_Input_Write_Present_Value_Callback_Set(
-        binary_input_write_present_value_callback cb);
-
-    BACNET_STACK_EXPORT
->>>>>>> ebfaa5eb
+
+    BACNET_STACK_EXPORT
     uint32_t Binary_Input_Create(
         uint32_t object_instance);
     BACNET_STACK_EXPORT
