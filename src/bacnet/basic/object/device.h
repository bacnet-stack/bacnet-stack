--- conflicted
+++ resolved
@@ -21,10 +21,6 @@
 #include "bacnet/rp.h"
 #include "bacnet/rpm.h"
 #include "bacnet/readrange.h"
-<<<<<<< HEAD
-/* BACnet Stack basics */
-#include "bacnet/basic/services.h"
-=======
 
 /** Called so a BACnet object can perform any necessary initialization.
  * @ingroup ObjHelpers
@@ -145,7 +141,6 @@
     delete_object_function Object_Delete;
     object_timer_function Object_Timer;
 } object_functions_t;
->>>>>>> e71c4177
 
 /* String Lengths - excluding any nul terminator */
 #define MAX_DEV_NAME_LEN 32
@@ -200,261 +195,6 @@
 extern "C" {
 #endif /* __cplusplus */
 
-<<<<<<< HEAD
-    BACNET_STACK_EXPORT
-    void Device_Init(
-        object_functions_t * object_table);
-
-    BACNET_STACK_EXPORT
-    void Device_Timer(
-        uint16_t milliseconds);
-
-    BACNET_STACK_EXPORT
-    bool Device_Reinitialize(
-        BACNET_REINITIALIZE_DEVICE_DATA * rd_data);
-    BACNET_STACK_EXPORT
-    bool Device_Reinitialize_State_Set(BACNET_REINITIALIZED_STATE state);
-    BACNET_STACK_EXPORT
-    BACNET_REINITIALIZED_STATE Device_Reinitialized_State(
-        void);
-    BACNET_STACK_EXPORT
-    bool Device_Reinitialize_Password_Set(
-        const char *password);
-
-    BACNET_STACK_EXPORT
-    rr_info_function Device_Objects_RR_Info(
-        BACNET_OBJECT_TYPE object_type);
-
-    BACNET_STACK_EXPORT
-    void Device_getCurrentDateTime(
-        BACNET_DATE_TIME * DateTime);
-
-    BACNET_STACK_EXPORT
-    int32_t Device_UTC_Offset(void);
-    BACNET_STACK_EXPORT
-    void Device_UTC_Offset_Set(int16_t offset);
-
-    BACNET_STACK_EXPORT
-    bool Device_Daylight_Savings_Status(void);
-    bool Device_Align_Intervals(void);
-    BACNET_STACK_EXPORT
-    bool Device_Align_Intervals_Set(bool flag);
-    BACNET_STACK_EXPORT
-    uint32_t Device_Time_Sync_Interval(void);
-    BACNET_STACK_EXPORT
-    bool Device_Time_Sync_Interval_Set(uint32_t value);
-    BACNET_STACK_EXPORT
-    uint32_t Device_Interval_Offset(void);
-    BACNET_STACK_EXPORT
-    bool Device_Interval_Offset_Set(uint32_t value);
-
-    BACNET_STACK_EXPORT
-    void Device_Property_Lists(
-        const int **pRequired,
-        const int **pOptional,
-        const int **pProprietary);
-
-    BACNET_STACK_EXPORT
-    void Device_Objects_Property_List(
-        BACNET_OBJECT_TYPE object_type,
-        uint32_t object_instance,
-        struct special_property_list_t *pPropertyList);
-    BACNET_STACK_EXPORT
-    bool Device_Encode_Value_List(
-        BACNET_OBJECT_TYPE object_type,
-        uint32_t object_instance,
-        BACNET_PROPERTY_VALUE * value_list);
-    bool Device_Value_List_Supported(
-        BACNET_OBJECT_TYPE object_type);
-    BACNET_STACK_EXPORT
-    bool Device_COV(
-        BACNET_OBJECT_TYPE object_type,
-        uint32_t object_instance);
-    BACNET_STACK_EXPORT
-    void Device_COV_Clear(
-        BACNET_OBJECT_TYPE object_type,
-        uint32_t object_instance);
-
-    BACNET_STACK_EXPORT
-    uint32_t Device_Object_Instance_Number(
-        void);
-    BACNET_STACK_EXPORT
-    bool Device_Set_Object_Instance_Number(
-        uint32_t object_id);
-    BACNET_STACK_EXPORT
-    bool Device_Valid_Object_Instance_Number(
-        uint32_t object_id);
-
-    BACNET_STACK_EXPORT
-    void Device_UUID_Init(
-        void);
-    BACNET_STACK_EXPORT
-    void Device_UUID_Set(
-        uint8_t *new_uuid,
-        size_t length);
-    BACNET_STACK_EXPORT
-    void Device_UUID_Get(
-        uint8_t *uuid,
-        size_t length);
-
-    BACNET_STACK_EXPORT
-    unsigned Device_Object_List_Count(
-        void);
-    BACNET_STACK_EXPORT
-    bool Device_Object_List_Identifier(
-        uint32_t array_index,
-        BACNET_OBJECT_TYPE *object_type,
-        uint32_t * instance);
-    BACNET_STACK_EXPORT
-    int Device_Object_List_Element_Encode(
-        uint32_t object_instance,
-        BACNET_ARRAY_INDEX array_index,
-        uint8_t *apdu);
-
-    BACNET_STACK_EXPORT
-    bool Device_Create_Object(
-        BACNET_CREATE_OBJECT_DATA *data);
-    BACNET_STACK_EXPORT
-    bool Device_Delete_Object(
-        BACNET_DELETE_OBJECT_DATA *data);
-
-    BACNET_STACK_EXPORT
-    unsigned Device_Count(
-        void);
-    BACNET_STACK_EXPORT
-    uint32_t Device_Index_To_Instance(
-        unsigned index);
-
-    BACNET_STACK_EXPORT
-    bool Device_Object_Name(
-        uint32_t object_instance,
-        BACNET_CHARACTER_STRING * object_name);
-    BACNET_STACK_EXPORT
-    bool Device_Set_Object_Name(
-        BACNET_CHARACTER_STRING * object_name);
-    BACNET_STACK_EXPORT
-    bool Device_Object_Name_ANSI_Init(const char * object_name);
-    BACNET_STACK_EXPORT
-    char * Device_Object_Name_ANSI(void);
-    
-    BACNET_STACK_EXPORT
-    bool Device_Object_Name_Copy(
-        BACNET_OBJECT_TYPE object_type,
-        uint32_t object_instance,
-        BACNET_CHARACTER_STRING * object_name);
-    BACNET_STACK_EXPORT
-    bool Device_Valid_Object_Name(
-        BACNET_CHARACTER_STRING * object_name,
-        BACNET_OBJECT_TYPE *object_type,
-        uint32_t * object_instance);
-    BACNET_STACK_EXPORT
-    bool Device_Valid_Object_Id(
-        BACNET_OBJECT_TYPE object_type,
-        uint32_t object_instance);
-
-    BACNET_STACK_EXPORT
-    BACNET_DEVICE_STATUS Device_System_Status(
-        void);
-    BACNET_STACK_EXPORT
-    int Device_Set_System_Status(
-        BACNET_DEVICE_STATUS status,
-        bool local);
-
-    BACNET_STACK_EXPORT
-    const char *Device_Vendor_Name(
-        void);
-
-    BACNET_STACK_EXPORT
-    uint16_t Device_Vendor_Identifier(
-        void);
-    BACNET_STACK_EXPORT
-    void Device_Set_Vendor_Identifier(
-        uint16_t vendor_id);
-
-    BACNET_STACK_EXPORT
-    const char *Device_Model_Name(
-        void);
-    BACNET_STACK_EXPORT
-    bool Device_Set_Model_Name(
-        const char *name,
-        size_t length);
-
-    BACNET_STACK_EXPORT
-    const char *Device_Firmware_Revision(
-        void);
-
-    BACNET_STACK_EXPORT
-    const char *Device_Application_Software_Version(
-        void);
-    BACNET_STACK_EXPORT
-    bool Device_Set_Application_Software_Version(
-        const char *name,
-        size_t length);
-
-    BACNET_STACK_EXPORT
-    const char *Device_Description(
-        void);
-    BACNET_STACK_EXPORT
-    bool Device_Set_Description(
-        const char *name,
-        size_t length);
-
-    BACNET_STACK_EXPORT
-    const char *Device_Location(
-        void);
-    BACNET_STACK_EXPORT
-    bool Device_Set_Location(
-        const char *name,
-        size_t length);
-
-    /* some stack-centric constant values - no set methods */
-    BACNET_STACK_EXPORT
-    uint8_t Device_Protocol_Version(
-        void);
-    BACNET_STACK_EXPORT
-    uint8_t Device_Protocol_Revision(
-        void);
-    BACNET_STACK_EXPORT
-    BACNET_SEGMENTATION Device_Segmentation_Supported(
-        void);
-
-    BACNET_STACK_EXPORT
-    uint32_t Device_Database_Revision(
-        void);
-    BACNET_STACK_EXPORT
-    void Device_Set_Database_Revision(
-        uint32_t revision);
-    BACNET_STACK_EXPORT
-    void Device_Inc_Database_Revision(
-        void);
-
-    BACNET_STACK_EXPORT
-    int Device_Read_Property(
-        BACNET_READ_PROPERTY_DATA * rpdata);
-    BACNET_STACK_EXPORT
-    bool Device_Write_Property(
-        BACNET_WRITE_PROPERTY_DATA * wp_data);
-
-    BACNET_STACK_EXPORT
-    int Device_Add_List_Element(
-        BACNET_LIST_ELEMENT_DATA *list_element);
-
-    BACNET_STACK_EXPORT
-    int Device_Remove_List_Element(
-        BACNET_LIST_ELEMENT_DATA *list_element);
-
-    BACNET_STACK_EXPORT
-    bool DeviceGetRRInfo(
-        BACNET_READ_RANGE_DATA * pRequest,
-        RR_PROP_INFO * pInfo);
-
-    BACNET_STACK_EXPORT
-    int Device_Read_Property_Local(
-        BACNET_READ_PROPERTY_DATA * rpdata);
-    BACNET_STACK_EXPORT
-    bool Device_Write_Property_Local(
-        BACNET_WRITE_PROPERTY_DATA * wp_data);
-=======
 BACNET_STACK_EXPORT
 void Device_Init(object_functions_t *object_table);
 
@@ -657,7 +397,6 @@
 bool Device_Write_Property_Local(BACNET_WRITE_PROPERTY_DATA *wp_data);
 BACNET_STACK_EXPORT
 void Device_Write_Property_Store_Callback_Set(write_property_function cb);
->>>>>>> e71c4177
 
 #if defined(INTRINSIC_REPORTING)
 BACNET_STACK_EXPORT
