--- conflicted
+++ resolved
@@ -18,31 +18,6 @@
 #if DEBUG_PRINTF_WITH_TIMESTAMP
 #include "bacnet/datetime.h"
 #endif
-<<<<<<< HEAD
-/** @file debug.c  Debug print function */
-
-#if DEBUG_ENABLED
-#if DEBUG_PRINTF_WITH_TIMESTAMP
-void debug_printf(const char *format, ...)
-{
-    va_list ap;
-    char stamp_str[64];
-    char buf[1024];
-    BACNET_DATE date;
-    BACNET_TIME time;
-    datetime_local(&date, &time, NULL, NULL);
-    sprintf(stamp_str, "[%02d:%02d:%02d.%03d ms]: ", time.hour, time.min,
-        time.sec, time.hundredths * 10);
-
-    va_start(ap, format);
-    vsprintf(buf, format, ap);
-    va_end(ap);
-    printf("%s%s", stamp_str, buf);
-    fflush(stdout);
-    return;
-}
-#else
-=======
 
 #if DEBUG_PRINTF_WITH_TIMESTAMP
 /**
@@ -53,7 +28,6 @@
  *  DEBUG_PRINTF_WITH_TIMESTAMP is non-zero
  *  and DEBUG_ENABLED is non-zero
  */
->>>>>>> 2b58f5b1
 void debug_printf(const char *format, ...)
 {
 #if DEBUG_ENABLED
@@ -75,7 +49,6 @@
     (void)format;
 #endif
 }
-#endif
 #else
 /**
  * @brief Print with a printf string
@@ -239,14 +212,4 @@
 void debug_printf_disabled(const char *format, ...)
 {
     (void)format;
-<<<<<<< HEAD
-}
-#endif
-
-void debug_printf_disabled(const char *format, ...)
-{
-    (void)format;
-}
-=======
-}
->>>>>>> 2b58f5b1
+}