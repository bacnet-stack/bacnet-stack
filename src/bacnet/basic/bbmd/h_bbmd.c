--- conflicted
+++ resolved
@@ -75,14 +75,10 @@
 static bool BVLC_NAT_Handling = false;
 /** if we are a foreign device, store the remote BBMD address/port here */
 static BACNET_IP_ADDRESS Remote_BBMD;
-<<<<<<< HEAD
 /** if we are a foreign device, store the Time-To-Live Seconds here */
 static uint16_t Remote_BBMD_TTL_Seconds;
-#if BBMD_ENABLED
-=======
 
 #if BBMD_ENABLED || BBMD_CLIENT_ENABLED
->>>>>>> 0dfbfbfa
 /* local buffer & length for sending */
 static uint8_t BVLC_Buffer[BIP_MPDU_MAX];
 static uint16_t BVLC_Buffer_Len;
