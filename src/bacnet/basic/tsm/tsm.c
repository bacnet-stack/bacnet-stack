--- conflicted
+++ resolved
@@ -312,56 +312,6 @@
     return found;
 }
 
-<<<<<<< HEAD
-=======
-/** Called once a millisecond or slower.
- *  This function calls the handler for a
- *  timeout 'Timeout_Function', if necessary.
- *
- * @param milliseconds - Count of milliseconds passed, since the last call.
- */
-void tsm_timer_milliseconds(uint16_t milliseconds)
-{
-    unsigned i = 0; /* counter */
-
-    BACNET_TSM_DATA *plist = &TSM_List[0];
-
-    for (i = 0; i < MAX_TSM_TRANSACTIONS; i++, plist++) {
-        if (plist->state == TSM_STATE_AWAIT_CONFIRMATION) {
-            if (plist->RequestTimer > milliseconds) {
-                plist->RequestTimer -= milliseconds;
-            } else {
-                plist->RequestTimer = 0;
-            }
-            /* AWAIT_CONFIRMATION */
-            if (plist->RequestTimer == 0) {
-                if (plist->RetryCount < apdu_retries()) {
-                    plist->RequestTimer = apdu_timeout();
-                    plist->RetryCount++;
-                    datalink_send_pdu(
-                        &plist->dest, &plist->npdu_data, &plist->apdu[0],
-                        plist->apdu_len);
-                    DEBUG_PRINTF(
-                        "invoke-id[%u] Retry %u of %u after %ums\n",
-                        plist->InvokeID, plist->RetryCount, apdu_retries(),
-                        plist->RequestTimer);
-                } else {
-                    /* note: the invoke id has not been cleared yet
-                       and this indicates a failed message:
-                       IDLE and a valid invoke id */
-                    plist->state = TSM_STATE_IDLE;
-                    if (plist->InvokeID != 0) {
-                        if (Timeout_Function) {
-                            Timeout_Function(plist->InvokeID);
-                        }
-                    }
-                }
-            }
-        }
-    }
-}
-
->>>>>>> 912dbb18
 /** Frees the invokeID and sets its state to IDLE
  *
  * @param invokeID  Invoke-ID
@@ -1532,6 +1482,10 @@
                     datalink_send_pdu(
                         &plist->dest, &plist->npdu_data, &plist->apdu[0],
                         plist->apdu_len);
+                    DEBUG_PRINTF(
+                        "invoke-id[%u] Retry %u of %u after %ums\n",
+                        plist->InvokeID, plist->RetryCount, apdu_retries(),
+                        plist->RequestTimer);
                 } else {
                     /* note: the invoke id has not been cleared yet
                        and this indicates a failed message:
