--- conflicted
+++ resolved
@@ -304,60 +304,6 @@
     return found;
 }
 
-<<<<<<< HEAD
-=======
-/** Called once a millisecond or slower.
- *  This function calls the handler for a
- *  timeout 'Timeout_Function', if necessary.
- *
- * @param milliseconds - Count of milliseconds passed, since the last call.
- */
-void tsm_timer_milliseconds(uint16_t milliseconds)
-{
-    unsigned i = 0; /* counter */
-    int bytes_sent = 0;
-
-    BACNET_TSM_DATA *plist = &TSM_List[0];
-
-    for (i = 0; i < MAX_TSM_TRANSACTIONS; i++, plist++) {
-        if (plist->state == TSM_STATE_AWAIT_CONFIRMATION) {
-            if (plist->RequestTimer > milliseconds) {
-                plist->RequestTimer -= milliseconds;
-            } else {
-                plist->RequestTimer = 0;
-            }
-            /* AWAIT_CONFIRMATION */
-            if (plist->RequestTimer == 0) {
-                if (plist->RetryCount < apdu_retries()) {
-                    plist->RequestTimer = apdu_timeout();
-                    plist->RetryCount++;
-                    bytes_sent = datalink_send_pdu(
-                        &plist->dest, &plist->npdu_data, &plist->apdu[0],
-                        plist->apdu_len);
-                    DEBUG_PRINTF(
-                        "invoke-id[%u] Retry %u of %u after %ums\n",
-                        plist->InvokeID, plist->RetryCount, apdu_retries(),
-                        plist->RequestTimer);
-                    if (bytes_sent <= 0) {
-                        debug_perror("invoke-id[%u] Failed to Send Retry");
-                    }
-                } else {
-                    /* note: the invoke id has not been cleared yet
-                       and this indicates a failed message:
-                       IDLE and a valid invoke id */
-                    plist->state = TSM_STATE_IDLE;
-                    if (plist->InvokeID != 0) {
-                        if (Timeout_Function) {
-                            Timeout_Function(plist->InvokeID);
-                        }
-                    }
-                }
-            }
-        }
-    }
-}
-
->>>>>>> 5921a285
 /** Frees the invokeID and sets its state to IDLE
  *
  * @param invokeID  Invoke-ID
@@ -790,7 +736,7 @@
             TSM_List[index].SegmentTimer = apdu_segment_timeout() * 4;
             /* reset memorized data */
             reset_blob(&TSM_List[index]);
-            
+
             // ConfirmedSegmentedReceivedWindowSizeOutofRange
             if (service_data->sequence_number == 0 &&
                 (TSM_List[index].ProposedWindowSize == 0 ||
@@ -918,7 +864,7 @@
                 }
             }
             break;
-        default: 
+        default:
             break;
     }
     return result;
@@ -1308,7 +1254,7 @@
 
 /* Check unexpected PDU is received in active TSM state other than idle state for server */
 bool check_unexpected_pdu_received(
-    BACNET_ADDRESS *src, 
+    BACNET_ADDRESS *src,
     BACNET_CONFIRMED_SERVICE_DATA *service_data )
 {
     uint8_t index = 0;
