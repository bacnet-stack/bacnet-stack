/**************************************************************************
 *
 * Copyright (C) 2005 Steve Karg <skarg@users.sourceforge.net>
 *
 * SPDX-License-Identifier: MIT
 *
 *********************************************************************/
#include <stddef.h>
#include <stdint.h>
#include <stdio.h>
#include <string.h>
/* BACnet Stack defines - first */
#include "bacnet/bacdef.h"
/* BACnet Stack API */
#include "bacnet/bacdcode.h"
#include "bacnet/bacerror.h"
#include "bacnet/apdu.h"
#include "bacnet/npdu.h"
#include "bacnet/abort.h"
#include "bacnet/reject.h"
#include "bacnet/wp.h"
/* basic objects, services, TSM, and datalink */
#include "bacnet/basic/object/device.h"
#include "bacnet/basic/tsm/tsm.h"
#include "bacnet/basic/services.h"
#include "bacnet/basic/sys/debug.h"
#include "bacnet/datalink/datalink.h"

/** @file h_wp.c  Handles Write Property requests. */

<<<<<<< HEAD
#if BACNET_PROTOCOL_REVISION >= 21
=======
>>>>>>> 9f1fa2fa
/**
 * @brief Handler for a WriteProperty Service request when the
 *  property is a NULL type and the property is not commandable
 *
 *      15.9.2 WriteProperty Service Procedure
 *
 *      If an attempt is made to relinquish a property that is
 *      not commandable and for which Null is not a supported
 *      datatype, if no other error conditions exist,
 *      the property shall not be changed, and the write shall
 *      be considered successful.
 *
<<<<<<< HEAD
 * @param wp_data [in] The WriteProperty data structure
 * @return true if the write shall be considered successful
 */
bool handler_write_property_special_null(BACNET_WRITE_PROPERTY_DATA *wp_data)
{
    bool status = false;
    int len = 0;

    len = bacnet_null_application_decode(
        wp_data->application_data, wp_data->application_data_len);
    if ((len > 0) && (len == wp_data->application_data_len)) {
        /* single NULL */
        /* check to see if this object property is commandable.
           Does the property list contain a priority-array? */
        if (Device_Objects_Property_List_Member(
                wp_data->object_type, wp_data->object_instance,
                PROP_PRIORITY_ARRAY)) {
            if (wp_data->object_property != PROP_PRESENT_VALUE) {
                /* this property is not commandable,
                   so it "shall not be changed, and
                   the write shall be considered successful." */
                status = true;
            }
        } else {
            /* this object is not commandable, so any property
               written with a NULL "shall not be changed, and
               the write shall be considered successful." */
            status = true;
        }
    }

    return status;
}
#endif
=======
 * @note There was an interpretation request in April 2025 that clarifies
 *  that the NULL bypass is only for present-value property of objects that
 *  optionally support a priority array but don't implement it.
 *  See 135-2024-19.2.1.1 Commandable Properties for the list of commandable
 *  properties of specific objects.
 *
 * @param wp_data [in] The WriteProperty data structure
 * @return true if the write shall be considered successful
 */
static bool
handler_write_property_relinquish_bypass(BACNET_WRITE_PROPERTY_DATA *wp_data)
{
    bool status = false;

#if BACNET_PROTOCOL_REVISION >= 21
    status = write_property_relinquish_bypass(
        wp_data, Device_Objects_Property_List_Member);
#endif

    return status;
}
>>>>>>> 9f1fa2fa

/** Handler for a WriteProperty Service request.
 * @ingroup DSWP
 * This handler will be invoked by apdu_handler() if it has been enabled
 * by a call to apdu_set_confirmed_handler().
 * This handler builds a response packet, which is
 * - an Abort if
 *   - the message is segmented
 *   - if decoding fails
 * - an ACK if Device_Write_Property() succeeds
 * - an Error if Device_Write_Property() fails
 *   or there isn't enough room in the APDU to fit the data.
 *
 * @param service_request [in] The contents of the service request.
 * @param service_len [in] The length of the service_request.
 * @param src [in] BACNET_ADDRESS of the source of the message
 * @param service_data [in] The BACNET_CONFIRMED_SERVICE_DATA information
 *                          decoded from the APDU header of this message.
 */
void handler_write_property(
    uint8_t *service_request,
    uint16_t service_len,
    BACNET_ADDRESS *src,
    BACNET_CONFIRMED_SERVICE_DATA *service_data)
{
    BACNET_WRITE_PROPERTY_DATA wp_data;
    int len = 0;
    bool bcontinue = true;
    bool success = false;
    int pdu_len = 0;
    BACNET_NPDU_DATA npdu_data;
    int bytes_sent = 0;
    BACNET_ADDRESS my_address;

    /* encode the NPDU portion of the packet */
    datalink_get_my_address(&my_address);
    npdu_encode_npdu_data(&npdu_data, false, service_data->priority);
    pdu_len = npdu_encode_pdu(
        &Handler_Transmit_Buffer[0], src, &my_address, &npdu_data);
    debug_print("WP: Received Request!\n");
    if (service_len == 0) {
        len = reject_encode_apdu(
            &Handler_Transmit_Buffer[pdu_len], service_data->invoke_id,
            REJECT_REASON_MISSING_REQUIRED_PARAMETER);
        debug_print("WP: Missing Required Parameter. Sending Reject!\n");
        bcontinue = false;
    } else if (service_data->segmented_message) {
        len = abort_encode_apdu(
            &Handler_Transmit_Buffer[pdu_len], service_data->invoke_id,
            ABORT_REASON_SEGMENTATION_NOT_SUPPORTED, true);
        debug_print("WP: Segmented message.  Sending Abort!\n");
        bcontinue = false;
    }
    if (bcontinue) {
        /* decode the service request only */
        len = wp_decode_service_request(service_request, service_len, &wp_data);
        if (len > 0) {
            debug_fprintf(
                stderr,
                "WP: type=%lu instance=%lu property=%lu priority=%lu "
                "index=%ld\n",
                (unsigned long)wp_data.object_type,
                (unsigned long)wp_data.object_instance,
                (unsigned long)wp_data.object_property,
                (unsigned long)wp_data.priority, (long)wp_data.array_index);
        } else {
            debug_print("WP: Unable to decode Request!\n");
        }
        /* bad decoding or something we didn't understand - send an abort */
        if (len <= 0) {
            len = abort_encode_apdu(
                &Handler_Transmit_Buffer[pdu_len], service_data->invoke_id,
                ABORT_REASON_OTHER, true);
            debug_print("WP: Bad Encoding. Sending Abort!\n");
            bcontinue = false;
        }
        if (bcontinue) {
<<<<<<< HEAD
#if BACNET_PROTOCOL_REVISION >= 21
            success = handler_write_property_special_null(&wp_data);
#endif
            if (!success) {
=======
            success = handler_write_property_relinquish_bypass(&wp_data);
            if (success) {
                /* this object property is not commandable,
                   and therefore, not able to be relinquished,
                   so it "shall not be changed, and
                   the write shall be considered successful." */
            } else {
>>>>>>> 9f1fa2fa
                if (write_property_bacnet_array_valid(&wp_data)) {
                    success = Device_Write_Property(&wp_data);
                }
            }
            if (success) {
                len = encode_simple_ack(
                    &Handler_Transmit_Buffer[pdu_len], service_data->invoke_id,
                    SERVICE_CONFIRMED_WRITE_PROPERTY);
                debug_print("WP: Sending Simple Ack!\n");
            } else {
                len = bacerror_encode_apdu(
                    &Handler_Transmit_Buffer[pdu_len], service_data->invoke_id,
                    SERVICE_CONFIRMED_WRITE_PROPERTY, wp_data.error_class,
                    wp_data.error_code);
                debug_print("WP: Sending Error!\n");
            }
        }
    }
    /* Send PDU */
    pdu_len += len;
    bytes_sent = datalink_send_pdu(
        src, &npdu_data, &Handler_Transmit_Buffer[0], pdu_len);
    if (bytes_sent <= 0) {
        debug_perror("WP: Failed to send PDU");
    }

    return;
}

/**
 * @brief Perform basic validation of Write Property argument based on
 * the assumption that it is a string. Check for correct data type,
 * correct encoding (fixed here as ANSI X34),correct length, and
 * finally if it is allowed to be empty.
 *
 * @param pValue  Pointer to the application data value representing the string.
 * @param iMaxLen  Maximum string length allowed.
 * @param bEmptyAllowed  true, if empty strings shall be allowed.
 * @param pErrorClass  Pointer to a variable taking the error class.
 * @param pErrorCode  Pointer to a variable taking the error code.
 *
 * @return True on success, false otherwise.
 */
bool WPValidateString(
    const BACNET_APPLICATION_DATA_VALUE *pValue,
    int iMaxLen,
    bool bEmptyAllowed,
    BACNET_ERROR_CLASS *pErrorClass,
    BACNET_ERROR_CODE *pErrorCode)
{
    bool bResult;

    /* Save on a bit of code duplication by pre selecting the most
     * common outcomes from the tests (not necessarily the most likely
     * outcome of the tests).
     */
    bResult = false;
    *pErrorClass = ERROR_CLASS_PROPERTY;

    if (pValue->tag == BACNET_APPLICATION_TAG_CHARACTER_STRING) {
        if (characterstring_encoding(&pValue->type.Character_String) ==
            CHARACTER_ANSI_X34) {
            if ((bEmptyAllowed == false) &&
                (characterstring_length(&pValue->type.Character_String) == 0)) {
                *pErrorCode = ERROR_CODE_VALUE_OUT_OF_RANGE;
            } else if (
                (bEmptyAllowed == false) &&
                (!characterstring_printable(&pValue->type.Character_String))) {
                /* assumption: non-empty also means must be "printable" */
                *pErrorCode = ERROR_CODE_VALUE_OUT_OF_RANGE;
            } else if (
                characterstring_length(&pValue->type.Character_String) >
                (uint16_t)iMaxLen) {
                *pErrorClass = ERROR_CLASS_RESOURCES;
                *pErrorCode = ERROR_CODE_NO_SPACE_TO_WRITE_PROPERTY;
            } else {
                bResult = true; /* It's all good! */
            }
        } else {
            *pErrorCode = ERROR_CODE_CHARACTER_SET_NOT_SUPPORTED;
        }
    } else {
        *pErrorCode = ERROR_CODE_INVALID_DATA_TYPE;
    }

    return (bResult);
}

/** Perform simple validation of type of Write Property argument based
 * the expected type vs the actual. Set up error response if the
 * validation fails. Cuts out reams of repeated code in the object code.
 */

bool WPValidateArgType(
    const BACNET_APPLICATION_DATA_VALUE *pValue,
    uint8_t ucExpectedTag,
    BACNET_ERROR_CLASS *pErrorClass,
    BACNET_ERROR_CODE *pErrorCode)
{
    bool bResult;

    /*
     * start out assuming success and only set up error
     * response if validation fails.
     */
    bResult = true;
    if (pValue->tag != ucExpectedTag) {
        bResult = false;
        *pErrorClass = ERROR_CLASS_PROPERTY;
        *pErrorCode = ERROR_CODE_INVALID_DATA_TYPE;
    }

    return (bResult);
}<|MERGE_RESOLUTION|>--- conflicted
+++ resolved
@@ -28,10 +28,6 @@
 
 /** @file h_wp.c  Handles Write Property requests. */
 
-<<<<<<< HEAD
-#if BACNET_PROTOCOL_REVISION >= 21
-=======
->>>>>>> 9f1fa2fa
 /**
  * @brief Handler for a WriteProperty Service request when the
  *  property is a NULL type and the property is not commandable
@@ -44,42 +40,6 @@
  *      the property shall not be changed, and the write shall
  *      be considered successful.
  *
-<<<<<<< HEAD
- * @param wp_data [in] The WriteProperty data structure
- * @return true if the write shall be considered successful
- */
-bool handler_write_property_special_null(BACNET_WRITE_PROPERTY_DATA *wp_data)
-{
-    bool status = false;
-    int len = 0;
-
-    len = bacnet_null_application_decode(
-        wp_data->application_data, wp_data->application_data_len);
-    if ((len > 0) && (len == wp_data->application_data_len)) {
-        /* single NULL */
-        /* check to see if this object property is commandable.
-           Does the property list contain a priority-array? */
-        if (Device_Objects_Property_List_Member(
-                wp_data->object_type, wp_data->object_instance,
-                PROP_PRIORITY_ARRAY)) {
-            if (wp_data->object_property != PROP_PRESENT_VALUE) {
-                /* this property is not commandable,
-                   so it "shall not be changed, and
-                   the write shall be considered successful." */
-                status = true;
-            }
-        } else {
-            /* this object is not commandable, so any property
-               written with a NULL "shall not be changed, and
-               the write shall be considered successful." */
-            status = true;
-        }
-    }
-
-    return status;
-}
-#endif
-=======
  * @note There was an interpretation request in April 2025 that clarifies
  *  that the NULL bypass is only for present-value property of objects that
  *  optionally support a priority array but don't implement it.
@@ -101,7 +61,6 @@
 
     return status;
 }
->>>>>>> 9f1fa2fa
 
 /** Handler for a WriteProperty Service request.
  * @ingroup DSWP
@@ -179,12 +138,6 @@
             bcontinue = false;
         }
         if (bcontinue) {
-<<<<<<< HEAD
-#if BACNET_PROTOCOL_REVISION >= 21
-            success = handler_write_property_special_null(&wp_data);
-#endif
-            if (!success) {
-=======
             success = handler_write_property_relinquish_bypass(&wp_data);
             if (success) {
                 /* this object property is not commandable,
@@ -192,7 +145,6 @@
                    so it "shall not be changed, and
                    the write shall be considered successful." */
             } else {
->>>>>>> 9f1fa2fa
                 if (write_property_bacnet_array_valid(&wp_data)) {
                     success = Device_Write_Property(&wp_data);
                 }
