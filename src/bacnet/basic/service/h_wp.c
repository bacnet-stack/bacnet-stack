/**************************************************************************
 *
 * Copyright (C) 2005 Steve Karg <skarg@users.sourceforge.net>
 *
 * SPDX-License-Identifier: MIT
 *
 *********************************************************************/
#include <stddef.h>
#include <stdint.h>
#include <stdio.h>
#include <string.h>
/* BACnet Stack defines - first */
#include "bacnet/bacdef.h"
/* BACnet Stack API */
#include "bacnet/bacdcode.h"
#include "bacnet/bacerror.h"
#include "bacnet/apdu.h"
#include "bacnet/npdu.h"
#include "bacnet/abort.h"
#include "bacnet/reject.h"
#include "bacnet/wp.h"
/* basic objects, services, TSM, and datalink */
#include "bacnet/basic/object/device.h"
#include "bacnet/basic/tsm/tsm.h"
#include "bacnet/basic/services.h"
#include "bacnet/basic/sys/debug.h"
#include "bacnet/datalink/datalink.h"

/** @file h_wp.c  Handles Write Property requests. */

#if BACNET_PROTOCOL_REVISION >= 21
/**
 * @brief Handler for a WriteProperty Service request when the
 *  property is a NULL type and the property is not commandable
 *
 *      15.9.2 WriteProperty Service Procedure
 *
 *      If an attempt is made to relinquish a property that is
 *      not commandable and for which Null is not a supported
 *      datatype, if no other error conditions exist,
 *      the property shall not be changed, and the write shall
 *      be considered successful.
 *
 * @param wp_data [in] The WriteProperty data structure
 * @return true if the write shall be considered successful
 */
bool handler_write_property_special_null(BACNET_WRITE_PROPERTY_DATA *wp_data)
{
    bool status = false;
    int len = 0;

    len = bacnet_null_application_decode(
        wp_data->application_data, wp_data->application_data_len);
    if ((len > 0) && (len == wp_data->application_data_len)) {
        /* single NULL */
        /* check to see if this object property is commandable.
           Does the property list contain a priority-array? */
        if (Device_Objects_Property_List_Member(
                wp_data->object_type, wp_data->object_instance,
                PROP_PRIORITY_ARRAY)) {
            if (wp_data->object_property != PROP_PRESENT_VALUE) {
                /* this property is not commandable,
                   so it "shall not be changed, and
                   the write shall be considered successful." */
                status = true;
            }
        } else {
            /* this object is not commandable, so any property
               written with a NULL "shall not be changed, and
               the write shall be considered successful." */
            status = true;
        }
    }

    return status;
}
#endif

/** Handler for a WriteProperty Service request.
 * @ingroup DSWP
 * This handler will be invoked by apdu_handler() if it has been enabled
 * by a call to apdu_set_confirmed_handler().
 * This handler builds a response packet, which is
 * - an Abort if
 *   - the message is segmented
 *   - if decoding fails
 * - an ACK if Device_Write_Property() succeeds
 * - an Error if Device_Write_Property() fails
 *   or there isn't enough room in the APDU to fit the data.
 *
 * @param service_request [in] The contents of the service request.
 * @param service_len [in] The length of the service_request.
 * @param src [in] BACNET_ADDRESS of the source of the message
 * @param service_data [in] The BACNET_CONFIRMED_SERVICE_DATA information
 *                          decoded from the APDU header of this message.
 */
void handler_write_property(
    uint8_t *service_request,
    uint16_t service_len,
    BACNET_ADDRESS *src,
    BACNET_CONFIRMED_SERVICE_DATA *service_data)
{
    BACNET_WRITE_PROPERTY_DATA wp_data;
    int len = 0;
    bool bcontinue = true;
<<<<<<< HEAD
    bool success;
=======
    bool success = false;
>>>>>>> c018822b
    int pdu_len = 0;
    BACNET_NPDU_DATA npdu_data;
    int bytes_sent = 0;
    BACNET_ADDRESS my_address;

    /* encode the NPDU portion of the packet */
    datalink_get_my_address(&my_address);
    npdu_encode_npdu_data(&npdu_data, false, service_data->priority);
    pdu_len = npdu_encode_pdu(
        &Handler_Transmit_Buffer[0], src, &my_address, &npdu_data);
    debug_print("WP: Received Request!\n");
    if (service_len == 0) {
        len = reject_encode_apdu(
            &Handler_Transmit_Buffer[pdu_len], service_data->invoke_id,
            REJECT_REASON_MISSING_REQUIRED_PARAMETER);
        debug_print("WP: Missing Required Parameter. Sending Reject!\n");
        bcontinue = false;
    } else if (service_data->segmented_message) {
        len = abort_encode_apdu(
            &Handler_Transmit_Buffer[pdu_len], service_data->invoke_id,
            ABORT_REASON_SEGMENTATION_NOT_SUPPORTED, true);
        debug_print("WP: Segmented message.  Sending Abort!\n");
        bcontinue = false;
    }
    if (bcontinue) {
        /* decode the service request only */
        len = wp_decode_service_request(service_request, service_len, &wp_data);
        if (len > 0) {
            debug_fprintf(
                stderr,
                "WP: type=%lu instance=%lu property=%lu priority=%lu "
                "index=%ld\n",
                (unsigned long)wp_data.object_type,
                (unsigned long)wp_data.object_instance,
                (unsigned long)wp_data.object_property,
                (unsigned long)wp_data.priority, (long)wp_data.array_index);
        } else {
            debug_print("WP: Unable to decode Request!\n");
        }
        /* bad decoding or something we didn't understand - send an abort */
        if (len <= 0) {
            len = abort_encode_apdu(
                &Handler_Transmit_Buffer[pdu_len], service_data->invoke_id,
                ABORT_REASON_OTHER, true);
            debug_print("WP: Bad Encoding. Sending Abort!\n");
            bcontinue = false;
        }
        if (bcontinue) {
<<<<<<< HEAD
            success = write_property_bacnet_array_valid(&wp_data);
            if (!success) {
                success = Device_Write_Property(&wp_data);
=======

#if BACNET_PROTOCOL_REVISION >= 21
            success = handler_write_property_special_null(&wp_data);
#endif
            if (!success) {
                if (write_property_bacnet_array_valid(&wp_data)) {
                    success = Device_Write_Property(&wp_data);
                }
>>>>>>> c018822b
            }
            if (success) {
                len = encode_simple_ack(
                    &Handler_Transmit_Buffer[pdu_len], service_data->invoke_id,
                    SERVICE_CONFIRMED_WRITE_PROPERTY);
                debug_print("WP: Sending Simple Ack!\n");
            } else {
                len = bacerror_encode_apdu(
                    &Handler_Transmit_Buffer[pdu_len], service_data->invoke_id,
                    SERVICE_CONFIRMED_WRITE_PROPERTY, wp_data.error_class,
                    wp_data.error_code);
                debug_print("WP: Sending Error!\n");
            }
        }
    }
    /* Send PDU */
    pdu_len += len;
    bytes_sent = datalink_send_pdu(
        src, &npdu_data, &Handler_Transmit_Buffer[0], pdu_len);
    if (bytes_sent <= 0) {
        debug_perror("WP: Failed to send PDU");
    }

    return;
}

/**
 * @brief Perform basic validation of Write Property argument based on
 * the assumption that it is a string. Check for correct data type,
 * correct encoding (fixed here as ANSI X34),correct length, and
 * finally if it is allowed to be empty.
 *
 * @param pValue  Pointer to the application data value representing the string.
 * @param iMaxLen  Maximum string length allowed.
 * @param bEmptyAllowed  true, if empty strings shall be allowed.
 * @param pErrorClass  Pointer to a variable taking the error class.
 * @param pErrorCode  Pointer to a variable taking the error code.
 *
 * @return True on success, false otherwise.
 */
bool WPValidateString(
    const BACNET_APPLICATION_DATA_VALUE *pValue,
    int iMaxLen,
    bool bEmptyAllowed,
    BACNET_ERROR_CLASS *pErrorClass,
    BACNET_ERROR_CODE *pErrorCode)
{
    bool bResult;

    /* Save on a bit of code duplication by pre selecting the most
     * common outcomes from the tests (not necessarily the most likely
     * outcome of the tests).
     */
    bResult = false;
    *pErrorClass = ERROR_CLASS_PROPERTY;

    if (pValue->tag == BACNET_APPLICATION_TAG_CHARACTER_STRING) {
        if (characterstring_encoding(&pValue->type.Character_String) ==
            CHARACTER_ANSI_X34) {
            if ((bEmptyAllowed == false) &&
                (characterstring_length(&pValue->type.Character_String) == 0)) {
                *pErrorCode = ERROR_CODE_VALUE_OUT_OF_RANGE;
            } else if (
                (bEmptyAllowed == false) &&
                (!characterstring_printable(&pValue->type.Character_String))) {
                /* assumption: non-empty also means must be "printable" */
                *pErrorCode = ERROR_CODE_VALUE_OUT_OF_RANGE;
            } else if (
                characterstring_length(&pValue->type.Character_String) >
                (uint16_t)iMaxLen) {
                *pErrorClass = ERROR_CLASS_RESOURCES;
                *pErrorCode = ERROR_CODE_NO_SPACE_TO_WRITE_PROPERTY;
            } else {
                bResult = true; /* It's all good! */
            }
        } else {
            *pErrorCode = ERROR_CODE_CHARACTER_SET_NOT_SUPPORTED;
        }
    } else {
        *pErrorCode = ERROR_CODE_INVALID_DATA_TYPE;
    }

    return (bResult);
}

/** Perform simple validation of type of Write Property argument based
 * the expected type vs the actual. Set up error response if the
 * validation fails. Cuts out reams of repeated code in the object code.
 */

bool WPValidateArgType(
    const BACNET_APPLICATION_DATA_VALUE *pValue,
    uint8_t ucExpectedTag,
    BACNET_ERROR_CLASS *pErrorClass,
    BACNET_ERROR_CODE *pErrorCode)
{
    bool bResult;

    /*
     * start out assuming success and only set up error
     * response if validation fails.
     */
    bResult = true;
    if (pValue->tag != ucExpectedTag) {
        bResult = false;
        *pErrorClass = ERROR_CLASS_PROPERTY;
        *pErrorCode = ERROR_CODE_INVALID_DATA_TYPE;
    }

    return (bResult);
}<|MERGE_RESOLUTION|>--- conflicted
+++ resolved
@@ -103,11 +103,7 @@
     BACNET_WRITE_PROPERTY_DATA wp_data;
     int len = 0;
     bool bcontinue = true;
-<<<<<<< HEAD
-    bool success;
-=======
     bool success = false;
->>>>>>> c018822b
     int pdu_len = 0;
     BACNET_NPDU_DATA npdu_data;
     int bytes_sent = 0;
@@ -156,11 +152,6 @@
             bcontinue = false;
         }
         if (bcontinue) {
-<<<<<<< HEAD
-            success = write_property_bacnet_array_valid(&wp_data);
-            if (!success) {
-                success = Device_Write_Property(&wp_data);
-=======
 
 #if BACNET_PROTOCOL_REVISION >= 21
             success = handler_write_property_special_null(&wp_data);
@@ -169,7 +160,6 @@
                 if (write_property_bacnet_array_valid(&wp_data)) {
                     success = Device_Write_Property(&wp_data);
                 }
->>>>>>> c018822b
             }
             if (success) {
                 len = encode_simple_ack(
