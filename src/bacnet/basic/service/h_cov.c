/**
 * @file
 * @brief A basic SubscribeCOV request handler, state machine, & task
 * @author Steve Karg <skarg@users.sourceforge.net>
 * @date 2007
 * @copyright SPDX-License-Identifier: MIT
 */
#include <stddef.h>
#include <stdint.h>
#include <stdio.h>
#include <string.h>
#include <errno.h>
/* BACnet Stack defines - first */
#include "bacnet/bacdef.h"
/* BACnet Stack API */
#include "bacnet/bacerror.h"
#include "bacnet/bacdcode.h"
#include "bacnet/bacaddr.h"
#include "bacnet/apdu.h"
#include "bacnet/npdu.h"
#include "bacnet/abort.h"
#include "bacnet/reject.h"
#include "bacnet/cov.h"
#include "bacnet/dcc.h"
#if PRINT_ENABLED
#include "bacnet/bactext.h"
#endif
/* basic objects, services, TSM, and datalink */
#include "bacnet/basic/tsm/tsm.h"
#include "bacnet/basic/object/device.h"
#include "bacnet/basic/services.h"
#include "bacnet/datalink/datalink.h"

#ifndef MAX_COV_PROPERTIES
#define MAX_COV_PROPERTIES 2
#endif

typedef struct BACnet_COV_Address {
    bool valid : 1;
    BACNET_ADDRESS dest;
} BACNET_COV_ADDRESS;

/* note: This COV service only monitors the properties
   of an object that have been specified in the standard.  */
typedef struct BACnet_COV_Subscription_Flags {
    bool valid : 1;
    bool issueConfirmedNotifications : 1; /* optional */
    bool send_requested : 1;
} BACNET_COV_SUBSCRIPTION_FLAGS;

typedef struct BACnet_COV_Subscription {
    BACNET_COV_SUBSCRIPTION_FLAGS flag;
    unsigned dest_index;
    uint8_t invokeID; /* for confirmed COV */
    uint32_t subscriberProcessIdentifier;
    uint32_t lifetime; /* optional */
    BACNET_OBJECT_ID monitoredObjectIdentifier;
} BACNET_COV_SUBSCRIPTION;

#ifndef MAX_COV_SUBCRIPTIONS
#define MAX_COV_SUBCRIPTIONS 128
#endif
static BACNET_COV_SUBSCRIPTION COV_Subscriptions[MAX_COV_SUBCRIPTIONS];
#ifndef MAX_COV_ADDRESSES
#define MAX_COV_ADDRESSES 16
#endif
static BACNET_COV_ADDRESS COV_Addresses[MAX_COV_ADDRESSES];

/**
 * Gets the address from the list of COV addresses
 *
 * @param  index - offset into COV address list where address is stored
 * @param  dest - address to be filled when found
 *
 * @return true if valid address, false if not valid or not found
 */
static BACNET_ADDRESS *cov_address_get(unsigned index)
{
    BACNET_ADDRESS *cov_dest = NULL;

    if (index < MAX_COV_ADDRESSES) {
        if (COV_Addresses[index].valid) {
            cov_dest = &COV_Addresses[index].dest;
        }
    }

    return cov_dest;
}

/**
 * Removes the address from the list of COV addresses, if it is not
 * used by other COV subscriptions
 */
static void cov_address_remove_unused(void)
{
    unsigned index = 0;
    unsigned cov_index = 0;
    bool found = false;

    for (cov_index = 0; cov_index < MAX_COV_ADDRESSES; cov_index++) {
        if (COV_Addresses[cov_index].valid) {
            found = false;
            for (index = 0; index < MAX_COV_SUBCRIPTIONS; index++) {
                if ((COV_Subscriptions[index].flag.valid) &&
                    (COV_Subscriptions[index].dest_index == cov_index)) {
                    found = true;
                    break;
                }
            }
            if (!found) {
                COV_Addresses[cov_index].valid = false;
            }
        }
    }
}

/**
 * Adds the address to the list of COV addresses
 *
 * @param  dest - address to be added if there is room in the list
 *
 * @return index number 0..N, or -1 if unable to add
 */
static int cov_address_add(const BACNET_ADDRESS *dest)
{
    int index = -1;
    unsigned i = 0;
    bool found = false;
    bool valid = false;
    BACNET_ADDRESS *cov_dest = NULL;

    if (dest) {
        for (i = 0; i < MAX_COV_ADDRESSES; i++) {
            valid = COV_Addresses[i].valid;
            if (valid) {
                cov_dest = &COV_Addresses[i].dest;
                found = bacnet_address_same(dest, cov_dest);
                if (found) {
                    index = i;
                    break;
                }
            }
        }
        if (!found) {
            /* find a free place to add a new address */
            for (i = 0; i < MAX_COV_ADDRESSES; i++) {
                valid = COV_Addresses[i].valid;
                if (!valid) {
                    index = i;
                    cov_dest = &COV_Addresses[i].dest;
                    bacnet_address_copy(cov_dest, dest);
                    COV_Addresses[i].valid = true;
                    break;
                }
            }
        }
    }

    return index;
}

/*
BACnetCOVSubscription ::= SEQUENCE {
Recipient [0] BACnetRecipientProcess,
    BACnetRecipient ::= CHOICE {
    device [0] BACnetObjectIdentifier,
    address [1] BACnetAddress
        BACnetAddress ::= SEQUENCE {
        network-number Unsigned16, -- A value of 0 indicates the local network
        mac-address OCTET STRING -- A string of length 0 indicates a broadcast
        }
    }
    BACnetRecipientProcess ::= SEQUENCE {
    recipient [0] BACnetRecipient,
    processIdentifier [1] Unsigned32
    }
MonitoredPropertyReference [1] BACnetObjectPropertyReference,
    BACnetObjectPropertyReference ::= SEQUENCE {
    objectIdentifier [0] BACnetObjectIdentifier,
    propertyIdentifier [1] BACnetPropertyIdentifier,
    propertyArrayIndex [2] Unsigned OPTIONAL -- used only with array datatype
    -- if omitted with an array the entire array is referenced
    }
IssueConfirmedNotifications [2] BOOLEAN,
TimeRemaining [3] Unsigned,
COVIncrement [4] REAL OPTIONAL
*/

static int cov_encode_subscription(
    uint8_t *apdu,
    int max_apdu,
    const BACNET_COV_SUBSCRIPTION *cov_subscription)
{
    int len = 0;
    int apdu_len = 0;
    BACNET_OCTET_STRING octet_string;
    BACNET_ADDRESS *dest = NULL;

    (void)max_apdu;
    if (!cov_subscription) {
        return 0;
    }
    dest = cov_address_get(cov_subscription->dest_index);
    if (!dest) {
        return 0;
    }
    /* Recipient [0] BACnetRecipientProcess - opening */
    len = encode_opening_tag(&apdu[apdu_len], 0);
    apdu_len += len;
    /*  recipient [0] BACnetRecipient - opening */
    len = encode_opening_tag(&apdu[apdu_len], 0);
    apdu_len += len;
    /* CHOICE - address [1] BACnetAddress - opening */
    len = encode_opening_tag(&apdu[apdu_len], 1);
    apdu_len += len;
    /* network-number Unsigned16, */
    /* -- A value of 0 indicates the local network */
    len = encode_application_unsigned(&apdu[apdu_len], dest->net);
    apdu_len += len;
    /* mac-address OCTET STRING */
    /* -- A string of length 0 indicates a broadcast */
    if (dest->net) {
        octetstring_init(&octet_string, &dest->adr[0], dest->len);
    } else {
        octetstring_init(&octet_string, &dest->mac[0], dest->mac_len);
    }
    len = encode_application_octet_string(&apdu[apdu_len], &octet_string);
    apdu_len += len;
    /* CHOICE - address [1] BACnetAddress - closing */
    len = encode_closing_tag(&apdu[apdu_len], 1);
    apdu_len += len;
    /*  recipient [0] BACnetRecipient - closing */
    len = encode_closing_tag(&apdu[apdu_len], 0);
    apdu_len += len;
    /* processIdentifier [1] Unsigned32 */
    len = encode_context_unsigned(
        &apdu[apdu_len], 1, cov_subscription->subscriberProcessIdentifier);
    apdu_len += len;
    /* Recipient [0] BACnetRecipientProcess - closing */
    len = encode_closing_tag(&apdu[apdu_len], 0);
    apdu_len += len;
    /*  MonitoredPropertyReference [1] BACnetObjectPropertyReference, */
    len = encode_opening_tag(&apdu[apdu_len], 1);
    apdu_len += len;
    /* objectIdentifier [0] */
    len = encode_context_object_id(
        &apdu[apdu_len], 0, cov_subscription->monitoredObjectIdentifier.type,
        cov_subscription->monitoredObjectIdentifier.instance);
    apdu_len += len;
    /* propertyIdentifier [1] */
    /* FIXME: we are monitoring 2 properties! How to encode? */
    len = encode_context_enumerated(&apdu[apdu_len], 1, PROP_PRESENT_VALUE);
    apdu_len += len;
    /* MonitoredPropertyReference [1] - closing */
    len = encode_closing_tag(&apdu[apdu_len], 1);
    apdu_len += len;
    /* IssueConfirmedNotifications [2] BOOLEAN, */
    len = encode_context_boolean(
        &apdu[apdu_len], 2, cov_subscription->flag.issueConfirmedNotifications);
    apdu_len += len;
    /* TimeRemaining [3] Unsigned, */
    len =
        encode_context_unsigned(&apdu[apdu_len], 3, cov_subscription->lifetime);
    apdu_len += len;

    return apdu_len;
}

/** Handle a request to list all the COV subscriptions.
 * @ingroup DSCOV
 *  Invoked by a request to read the Device object's
 * PROP_ACTIVE_COV_SUBSCRIPTIONS. Loops through the list of COV Subscriptions,
 * and, for each valid one, adds its description to the APDU.
 *  @note This function needs some work to better handle buffer overruns.
 *  @param apdu [out] Buffer in which the APDU contents are built.
 *  @param max_apdu [in] Max length of the APDU buffer.
 *  @return How many bytes were encoded in the buffer, or -2 if the response
 *          would not fit within the buffer.
 */
int handler_cov_encode_subscriptions(uint8_t *apdu, int max_apdu)
{
    int len = 0;
    int apdu_len = 0;
    unsigned index = 0;

    if (apdu) {
        for (index = 0; index < MAX_COV_SUBCRIPTIONS; index++) {
            if (COV_Subscriptions[index].flag.valid) {
                len = cov_encode_subscription(
                    &apdu[apdu_len], max_apdu - apdu_len,
                    &COV_Subscriptions[index]);
                apdu_len += len;
                /* TODO: too late here to notice that we overran the buffer */
                if (apdu_len > max_apdu) {
                    return -2;
                }
            }
        }
    }

    return apdu_len;
}

/** Handler to initialize the COV list, clearing and disabling each entry.
 * @ingroup DSCOV
 */
void handler_cov_init(void)
{
    unsigned index = 0;

    for (index = 0; index < MAX_COV_SUBCRIPTIONS; index++) {
        /* initialize with invalid COV address */
        COV_Subscriptions[index].flag.valid = false;
        COV_Subscriptions[index].dest_index = MAX_COV_ADDRESSES;
        COV_Subscriptions[index].subscriberProcessIdentifier = 0;
        COV_Subscriptions[index].monitoredObjectIdentifier.type =
            OBJECT_ANALOG_INPUT;
        COV_Subscriptions[index].monitoredObjectIdentifier.instance = 0;
        COV_Subscriptions[index].flag.issueConfirmedNotifications = false;
        COV_Subscriptions[index].invokeID = 0;
        COV_Subscriptions[index].lifetime = 0;
        COV_Subscriptions[index].flag.send_requested = false;
    }
    for (index = 0; index < MAX_COV_ADDRESSES; index++) {
        COV_Addresses[index].valid = false;
    }
}

static bool cov_list_subscribe(
    const BACNET_ADDRESS *src,
    const BACNET_SUBSCRIBE_COV_DATA *cov_data,
    BACNET_ERROR_CLASS *error_class,
    BACNET_ERROR_CODE *error_code)
{
    bool existing_entry = false;
    int index;
    int first_invalid_index = -1;
    bool found = true;
    bool address_match = false;
    const BACNET_ADDRESS *dest = NULL;

    /* unable to subscribe - resources? */
    /* unable to cancel subscription - other? */

    /* existing? - match Object ID and Process ID and address */
    for (index = 0; index < MAX_COV_SUBCRIPTIONS; index++) {
        if (COV_Subscriptions[index].flag.valid) {
            dest = cov_address_get(COV_Subscriptions[index].dest_index);
            if (dest) {
                address_match = bacnet_address_same(src, dest);
            } else {
                /* skip address matching - we don't have an address */
                address_match = true;
            }
            if ((COV_Subscriptions[index].monitoredObjectIdentifier.type ==
                 cov_data->monitoredObjectIdentifier.type) &&
                (COV_Subscriptions[index].monitoredObjectIdentifier.instance ==
                 cov_data->monitoredObjectIdentifier.instance) &&
                (COV_Subscriptions[index].subscriberProcessIdentifier ==
                 cov_data->subscriberProcessIdentifier) &&
                address_match) {
                existing_entry = true;
                if (cov_data->cancellationRequest) {
                    /* initialize with invalid COV address */
                    COV_Subscriptions[index].flag.valid = false;
                    COV_Subscriptions[index].dest_index = MAX_COV_ADDRESSES;
                    cov_address_remove_unused();
                } else {
                    COV_Subscriptions[index].dest_index = cov_address_add(src);
                    COV_Subscriptions[index].flag.issueConfirmedNotifications =
                        cov_data->issueConfirmedNotifications;
                    COV_Subscriptions[index].lifetime = cov_data->lifetime;
                    COV_Subscriptions[index].flag.send_requested = true;
                }
                if (COV_Subscriptions[index].invokeID) {
                    tsm_free_invoke_id(COV_Subscriptions[index].invokeID);
                    COV_Subscriptions[index].invokeID = 0;
                }
                break;
            }
        } else {
            if (first_invalid_index < 0) {
                first_invalid_index = index;
            }
        }
    }
    if (!existing_entry && (first_invalid_index >= 0) &&
<<<<<<< HEAD
            (!cov_data->cancellationRequest)) {
        const int addr_add_ret = cov_address_add(src);

        if(addr_add_ret < 0) {
=======
        (!cov_data->cancellationRequest)) {
        const int addr_add_ret = cov_address_add(src);

        if (addr_add_ret < 0) {
>>>>>>> 98e8cf21
            *error_class = ERROR_CLASS_RESOURCES;
            *error_code = ERROR_CODE_NO_SPACE_TO_ADD_LIST_ELEMENT;
            found = false;
        } else {
            COV_Subscriptions[index].dest_index = addr_add_ret;
            index = first_invalid_index;
            found = true;
            COV_Subscriptions[index].flag.valid = true;
            COV_Subscriptions[index].monitoredObjectIdentifier.type =
                cov_data->monitoredObjectIdentifier.type;
            COV_Subscriptions[index].monitoredObjectIdentifier.instance =
                cov_data->monitoredObjectIdentifier.instance;
            COV_Subscriptions[index].subscriberProcessIdentifier =
                cov_data->subscriberProcessIdentifier;
            COV_Subscriptions[index].flag.issueConfirmedNotifications =
                cov_data->issueConfirmedNotifications;
            COV_Subscriptions[index].invokeID = 0;
            COV_Subscriptions[index].lifetime = cov_data->lifetime;
            COV_Subscriptions[index].flag.send_requested = true;
        }
    } else if (!existing_entry) {
        if (first_invalid_index < 0) {
            /* Out of resources */
            *error_class = ERROR_CLASS_RESOURCES;
            *error_code = ERROR_CODE_NO_SPACE_TO_ADD_LIST_ELEMENT;
            found = false;
        } else {
            /* cancellationRequest - valid object not subscribed */
            /* From BACnet Standard 135-2010-13.14.2
               ...Cancellations that are issued for which no matching COV
               context can be found shall succeed as if a context had
               existed, returning 'Result(+)'. */
            found = true;
        }
    }

    return found;
}

static bool cov_send_request(
    BACNET_COV_SUBSCRIPTION *cov_subscription,
    BACNET_PROPERTY_VALUE *value_list)
{
    int len = 0;
    int pdu_len = 0;
    BACNET_NPDU_DATA npdu_data;
    BACNET_ADDRESS my_address;
    int bytes_sent = 0;
    uint8_t invoke_id = 0;
    bool status = false; /* return value */
    BACNET_COV_DATA cov_data;
    BACNET_ADDRESS *dest = NULL;

    if (!dcc_communication_enabled()) {
        return status;
    }
#if PRINT_ENABLED
    fprintf(stderr, "COVnotification: requested\n");
#endif
    if (!cov_subscription) {
        return status;
    }
    dest = cov_address_get(cov_subscription->dest_index);
    if (!dest) {
#if PRINT_ENABLED
        fprintf(stderr, "COVnotification: dest not found!\n");
#endif
        return status;
    }
    datalink_get_my_address(&my_address);
    npdu_encode_npdu_data(&npdu_data, false, MESSAGE_PRIORITY_NORMAL);
    pdu_len = npdu_encode_pdu(
        &Handler_Transmit_Buffer[0], dest, &my_address, &npdu_data);
    /* load the COV data structure for outgoing message */
    cov_data.subscriberProcessIdentifier =
        cov_subscription->subscriberProcessIdentifier;
    cov_data.initiatingDeviceIdentifier = Device_Object_Instance_Number();
    cov_data.monitoredObjectIdentifier.type =
        cov_subscription->monitoredObjectIdentifier.type;
    cov_data.monitoredObjectIdentifier.instance =
        cov_subscription->monitoredObjectIdentifier.instance;
    cov_data.timeRemaining = cov_subscription->lifetime;
    cov_data.listOfValues = value_list;
    if (cov_subscription->flag.issueConfirmedNotifications) {
        npdu_data.data_expecting_reply = true;
        invoke_id = tsm_next_free_invokeID();
        if (invoke_id) {
            cov_subscription->invokeID = invoke_id;
            len = ccov_notify_encode_apdu(
                &Handler_Transmit_Buffer[pdu_len],
                sizeof(Handler_Transmit_Buffer) - pdu_len, invoke_id,
                &cov_data);
        } else {
            goto COV_FAILED;
        }
    } else {
        len = ucov_notify_encode_apdu(
            &Handler_Transmit_Buffer[pdu_len],
            sizeof(Handler_Transmit_Buffer) - pdu_len, &cov_data);
    }
    pdu_len += len;
    if (cov_subscription->flag.issueConfirmedNotifications) {
        tsm_set_confirmed_unsegmented_transaction(
            invoke_id, dest, &npdu_data, &Handler_Transmit_Buffer[0],
            (uint16_t)pdu_len);
    }
    bytes_sent = datalink_send_pdu(
        dest, &npdu_data, &Handler_Transmit_Buffer[0], pdu_len);
    if (bytes_sent > 0) {
        status = true;
#if PRINT_ENABLED
        fprintf(stderr, "COVnotification: Sent!\n");
#endif
    }

COV_FAILED:

    return status;
}

static void cov_lifetime_expiration_handler(
    unsigned index, uint32_t elapsed_seconds, uint32_t lifetime_seconds)
{
    if (index < MAX_COV_SUBCRIPTIONS) {
        /* handle lifetime expiration */
        if (lifetime_seconds >= elapsed_seconds) {
            COV_Subscriptions[index].lifetime -= elapsed_seconds;
#if 0
            fprintf(stderr, "COVtimer: subscription[%d].lifetime=%lu\n", index,
                (unsigned long) COV_Subscriptions[index].lifetime);
#endif
        } else {
            COV_Subscriptions[index].lifetime = 0;
        }
        if (COV_Subscriptions[index].lifetime == 0) {
            /* expire the subscription */
#if PRINT_ENABLED
            fprintf(
                stderr, "COVtimer: PID=%u ",
                COV_Subscriptions[index].subscriberProcessIdentifier);
            fprintf(
                stderr, "%s %u ",
                bactext_object_type_name(
                    COV_Subscriptions[index].monitoredObjectIdentifier.type),
                COV_Subscriptions[index].monitoredObjectIdentifier.instance);
            fprintf(
                stderr, "time remaining=%u seconds ",
                COV_Subscriptions[index].lifetime);
            fprintf(stderr, "\n");
#endif
            /* initialize with invalid COV address */
            COV_Subscriptions[index].flag.valid = false;
            COV_Subscriptions[index].dest_index = MAX_COV_ADDRESSES;
            cov_address_remove_unused();
            if (COV_Subscriptions[index].flag.issueConfirmedNotifications) {
                if (COV_Subscriptions[index].invokeID) {
                    tsm_free_invoke_id(COV_Subscriptions[index].invokeID);
                    COV_Subscriptions[index].invokeID = 0;
                }
            }
        }
    }
}

/** Handler to check the list of subscribed objects for any that have changed
 *  and so need to have notifications sent.
 * @ingroup DSCOV
 * This handler will be invoked by the main program every second or so.
 * This example only handles Binary Inputs, but can be easily extended to
 * support other types.
 * For each subscribed object,
 *  - See if the subscription has timed out
 *    - Remove it if it has timed out.
 *  - See if the subscribed object instance has changed
 *    (eg, check with Binary_Input_Change_Of_Value() )
 *  - If changed,
 *    - Clear the COV (eg, Binary_Input_Change_Of_Value_Clear() )
 *    - Send the notice with cov_send_request()
 *      - Will be confirmed or unconfirmed, as per the subscription.
 *
 * @note worst case tasking: MS/TP with the ability to send only
 *        one notification per task cycle.
 *
 * @param elapsed_seconds [in] How many seconds have elapsed since last called.
 */
void handler_cov_timer_seconds(uint32_t elapsed_seconds)
{
    unsigned index = 0;
    uint32_t lifetime_seconds = 0;

    if (elapsed_seconds) {
        /* handle the subscription timeouts */
        for (index = 0; index < MAX_COV_SUBCRIPTIONS; index++) {
            if (COV_Subscriptions[index].flag.valid) {
                lifetime_seconds = COV_Subscriptions[index].lifetime;
                if (lifetime_seconds) {
                    /* only expire COV with definite lifetimes */
                    cov_lifetime_expiration_handler(
                        index, elapsed_seconds, lifetime_seconds);
                }
            }
        }
    }
}

bool handler_cov_fsm(const bool reset)
{
    static int index = 0;
    BACNET_OBJECT_TYPE object_type = MAX_BACNET_OBJECT_TYPE;
    uint32_t object_instance = 0;
    bool status = false;
    bool send = false;
    BACNET_PROPERTY_VALUE value_list[MAX_COV_PROPERTIES];
    /* states for transmitting */
    static enum {
        COV_STATE_IDLE = 0,
        COV_STATE_MARK,
        COV_STATE_CLEAR,
        COV_STATE_FREE,
        COV_STATE_SEND
    } cov_task_state = COV_STATE_IDLE;

    if(reset) {
      index = 0;
      cov_task_state = COV_STATE_IDLE;
    }

    switch (cov_task_state) {
        case COV_STATE_IDLE:
            index = 0;
            cov_task_state = COV_STATE_MARK;
            break;
        case COV_STATE_MARK:
            /* mark any subscriptions where the value has changed */
            if (COV_Subscriptions[index].flag.valid) {
                object_type = (BACNET_OBJECT_TYPE)COV_Subscriptions[index]
                                  .monitoredObjectIdentifier.type;
                object_instance =
                    COV_Subscriptions[index].monitoredObjectIdentifier.instance;
                status = Device_COV(object_type, object_instance);
                if (status) {
                    COV_Subscriptions[index].flag.send_requested = true;
#if PRINT_ENABLED
                    fprintf(stderr, "COVtask: Marking...\n");
#endif
                }
            }
            index++;
            if (index >= MAX_COV_SUBCRIPTIONS) {
                index = 0;
                cov_task_state = COV_STATE_CLEAR;
            }
            break;
        case COV_STATE_CLEAR:
            /* clear the COV flag after checking all subscriptions */
            if ((COV_Subscriptions[index].flag.valid) &&
                (COV_Subscriptions[index].flag.send_requested)) {
                object_type = (BACNET_OBJECT_TYPE)COV_Subscriptions[index]
                                  .monitoredObjectIdentifier.type;
                object_instance =
                    COV_Subscriptions[index].monitoredObjectIdentifier.instance;
                Device_COV_Clear(object_type, object_instance);
            }
            index++;
            if (index >= MAX_COV_SUBCRIPTIONS) {
                index = 0;
                cov_task_state = COV_STATE_FREE;
            }
            break;
        case COV_STATE_FREE:
            /* confirmed notification house keeping */
            if ((COV_Subscriptions[index].flag.valid) &&
                (COV_Subscriptions[index].flag.issueConfirmedNotifications) &&
                (COV_Subscriptions[index].invokeID)) {
                if (tsm_invoke_id_free(COV_Subscriptions[index].invokeID)) {
                    COV_Subscriptions[index].invokeID = 0;
                } else if (tsm_invoke_id_failed(
                               COV_Subscriptions[index].invokeID)) {
                    tsm_free_invoke_id(COV_Subscriptions[index].invokeID);
                    COV_Subscriptions[index].invokeID = 0;
                }
            }
            index++;
            if (index >= MAX_COV_SUBCRIPTIONS) {
                index = 0;
                cov_task_state = COV_STATE_SEND;
            }
            break;
        case COV_STATE_SEND:
            /* send any COVs that are requested */
            if ((COV_Subscriptions[index].flag.valid) &&
                (COV_Subscriptions[index].flag.send_requested)) {
                send = true;
                if (COV_Subscriptions[index].flag.issueConfirmedNotifications) {
                    if (COV_Subscriptions[index].invokeID != 0) {
                        /* already sending */
                        send = false;
                    }
                    if (!tsm_transaction_available()) {
                        /* no transactions available - can't send now */
                        send = false;
                    }
                }
                if (send) {
                    object_type = (BACNET_OBJECT_TYPE)COV_Subscriptions[index]
                                      .monitoredObjectIdentifier.type;
                    object_instance = COV_Subscriptions[index]
                                          .monitoredObjectIdentifier.instance;
#if PRINT_ENABLED
                    fprintf(stderr, "COVtask: Sending...\n");
#endif
                    /* configure the linked list for the two properties */
                    bacapp_property_value_list_init(
                        &value_list[0], MAX_COV_PROPERTIES);
                    status = Device_Encode_Value_List(
                        object_type, object_instance, &value_list[0]);
                    if (status) {
                        status = cov_send_request(
                            &COV_Subscriptions[index], &value_list[0]);
                    }
                    if (status) {
                        COV_Subscriptions[index].flag.send_requested = false;
                    }
                }
            }
            index++;
            if (index >= MAX_COV_SUBCRIPTIONS) {
                index = 0;
                cov_task_state = COV_STATE_IDLE;
            }
            break;
        default:
            index = 0;
            cov_task_state = COV_STATE_IDLE;
            break;
    }
    return (cov_task_state == COV_STATE_IDLE);
}

void handler_cov_task(void)
{
    handler_cov_fsm(false);
}

static bool cov_subscribe(
    const BACNET_ADDRESS *src,
    const BACNET_SUBSCRIBE_COV_DATA *cov_data,
    BACNET_ERROR_CLASS *error_class,
    BACNET_ERROR_CODE *error_code)
{
    bool status = false; /* return value */
    BACNET_OBJECT_TYPE object_type = MAX_BACNET_OBJECT_TYPE;
    uint32_t object_instance = 0;

    object_type = (BACNET_OBJECT_TYPE)cov_data->monitoredObjectIdentifier.type;
    object_instance = cov_data->monitoredObjectIdentifier.instance;
    status = Device_Valid_Object_Id(object_type, object_instance);
    if (status) {
        status = Device_Value_List_Supported(object_type);
        if (status) {
            status = cov_list_subscribe(src, cov_data, error_class, error_code);
        } else if (cov_data->cancellationRequest) {
            /* From BACnet Standard 135-2010-13.14.2
               ...Cancellations that are issued for which no matching COV
               context can be found shall succeed as if a context had
               existed, returning 'Result(+)'. */
            status = true;
        } else {
            *error_class = ERROR_CLASS_OBJECT;
            *error_code = ERROR_CODE_OPTIONAL_FUNCTIONALITY_NOT_SUPPORTED;
        }
    } else if (cov_data->cancellationRequest) {
        /* From BACnet Standard 135-2010-13.14.2
            ...Cancellations that are issued for which no matching COV
            context can be found shall succeed as if a context had
            existed, returning 'Result(+)'. */
        status = true;
    } else {
        *error_class = ERROR_CLASS_OBJECT;
        *error_code = ERROR_CODE_UNKNOWN_OBJECT;
    }

    return status;
}

/** Handler for a COV Subscribe Service request.
 * @ingroup DSCOV
 * This handler will be invoked by apdu_handler() if it has been enabled
 * by a call to apdu_set_confirmed_handler().
 * This handler builds a response packet, which is
 * - an Abort if
 *   - the message is segmented
 *   - if decoding fails
 * - an ACK, if cov_subscribe() succeeds
 * - an Error if cov_subscribe() fails
 *
 * @param service_request [in] The contents of the service request.
 * @param service_len [in] The length of the service_request.
 * @param src [in] BACNET_ADDRESS of the source of the message
 * @param service_data [in] The BACNET_CONFIRMED_SERVICE_DATA information
 *                          decoded from the APDU header of this message.
 */
void handler_cov_subscribe(
    uint8_t *service_request,
    uint16_t service_len,
    BACNET_ADDRESS *src,
    BACNET_CONFIRMED_SERVICE_DATA *service_data)
{
    BACNET_SUBSCRIBE_COV_DATA cov_data;
    int len = 0;
    int pdu_len = 0;
    int npdu_len = 0;
    int apdu_len = 0;
    BACNET_NPDU_DATA npdu_data;
    bool success = false;
    int bytes_sent = 0;
    BACNET_ADDRESS my_address;
    bool error = false;

    /* initialize a common abort code */
    cov_data.error_code = ERROR_CODE_ABORT_SEGMENTATION_NOT_SUPPORTED;
    /* encode the NPDU portion of the packet */
    datalink_get_my_address(&my_address);
    npdu_encode_npdu_data(&npdu_data, false, MESSAGE_PRIORITY_NORMAL);
    npdu_len = npdu_encode_pdu(
        &Handler_Transmit_Buffer[0], src, &my_address, &npdu_data);
    if (service_data->segmented_message) {
        /* we don't support segmentation - send an abort */
        len = BACNET_STATUS_ABORT;
#if PRINT_ENABLED
        fprintf(stderr, "SubscribeCOV: Segmented message.  Sending Abort!\n");
#endif
        error = true;
    } else {
        len = cov_subscribe_decode_service_request(
            service_request, service_len, &cov_data);
#if PRINT_ENABLED
        if (len <= 0) {
            fprintf(stderr, "SubscribeCOV: Unable to decode Request!\n");
        }
#endif
        if (len < 0) {
            error = true;
        } else {
            cov_data.error_class = ERROR_CLASS_OBJECT;
            cov_data.error_code = ERROR_CODE_UNKNOWN_OBJECT;
            success = cov_subscribe(
                src, &cov_data, &cov_data.error_class, &cov_data.error_code);
            if (success) {
                apdu_len = encode_simple_ack(
                    &Handler_Transmit_Buffer[npdu_len], service_data->invoke_id,
                    SERVICE_CONFIRMED_SUBSCRIBE_COV);
#if PRINT_ENABLED
                fprintf(stderr, "SubscribeCOV: Sending Simple Ack!\n");
#endif
            } else {
                len = BACNET_STATUS_ERROR;
                error = true;
#if PRINT_ENABLED
                fprintf(stderr, "SubscribeCOV: Sending Error!\n");
#endif
            }
        }
    }

    /* Error? */
    if (error) {
        if (len == BACNET_STATUS_ABORT) {
            apdu_len = abort_encode_apdu(
                &Handler_Transmit_Buffer[npdu_len], service_data->invoke_id,
                abort_convert_error_code(cov_data.error_code), true);
#if PRINT_ENABLED
            fprintf(stderr, "SubscribeCOV: Sending Abort!\n");
#endif
        } else if (len == BACNET_STATUS_ERROR) {
            apdu_len = bacerror_encode_apdu(
                &Handler_Transmit_Buffer[npdu_len], service_data->invoke_id,
                SERVICE_CONFIRMED_SUBSCRIBE_COV, cov_data.error_class,
                cov_data.error_code);
#if PRINT_ENABLED
            fprintf(stderr, "SubscribeCOV: Sending Error!\n");
#endif
        } else if (len == BACNET_STATUS_REJECT) {
            apdu_len = reject_encode_apdu(
                &Handler_Transmit_Buffer[npdu_len], service_data->invoke_id,
                reject_convert_error_code(cov_data.error_code));
#if PRINT_ENABLED
            fprintf(stderr, "SubscribeCOV: Sending Reject!\n");
#endif
        }
    }
    pdu_len = npdu_len + apdu_len;
    bytes_sent = datalink_send_pdu(
        src, &npdu_data, &Handler_Transmit_Buffer[0], pdu_len);
    if (bytes_sent <= 0) {
#if PRINT_ENABLED
        fprintf(
            stderr, "SubscribeCOV: Failed to send PDU (%s)!\n",
            strerror(errno));
#endif
    }

    return;
}<|MERGE_RESOLUTION|>--- conflicted
+++ resolved
@@ -385,17 +385,10 @@
         }
     }
     if (!existing_entry && (first_invalid_index >= 0) &&
-<<<<<<< HEAD
-            (!cov_data->cancellationRequest)) {
-        const int addr_add_ret = cov_address_add(src);
-
-        if(addr_add_ret < 0) {
-=======
         (!cov_data->cancellationRequest)) {
         const int addr_add_ret = cov_address_add(src);
 
         if (addr_add_ret < 0) {
->>>>>>> 98e8cf21
             *error_class = ERROR_CLASS_RESOURCES;
             *error_code = ERROR_CODE_NO_SPACE_TO_ADD_LIST_ELEMENT;
             found = false;
