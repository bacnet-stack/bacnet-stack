/**************************************************************************
 *
 * Copyright (C) 2006 Steve Karg <skarg@users.sourceforge.net>
 *
 * SPDX-License-Identifier: MIT
 *
 *********************************************************************/
#include <stddef.h>
#include <stdint.h>
#include <stdio.h>
#include <string.h>
#include <errno.h>
/* BACnet Stack defines - first */
#include "bacnet/bacdef.h"
/* BACnet Stack API */
#include "bacnet/bacdcode.h"
#include "bacnet/whohas.h"
#include "bacnet/basic/services.h"
#include "bacnet/basic/tsm/tsm.h"

/** @file h_whohas.c  Handles Who-Has requests. */

/** Local function which responds with either the requested object name
 *  or object ID, if the Device has a match.
 *  @param data [in] The decoded who-has payload from the request.
 */
static void match_name_or_object(const BACNET_WHO_HAS_DATA *data)
{
    BACNET_OBJECT_TYPE object_type = OBJECT_NONE;
    uint32_t object_instance = 0;
    bool found = false;
    BACNET_CHARACTER_STRING object_name;

    /* do we have such an object?  If so, send an I-Have.
       note: we should have only 1 of such an object */
    if (data->is_object_name) {
        /* valid name in my device? */
        found = handler_device_valid_object_name(
            &data->object.name, &object_type, &object_instance);
        if (found) {
<<<<<<< HEAD
            Send_I_Have(handler_device_object_instance_number(),
=======
            Send_I_Have(
                Device_Object_Instance_Number(),
>>>>>>> e71c4177
                (BACNET_OBJECT_TYPE)object_type, object_instance,
                &data->object.name);
        }
    } else {
        /* valid object_name copy in my device? */
        found = handler_device_object_name_copy(
            (BACNET_OBJECT_TYPE)data->object.identifier.type,
            data->object.identifier.instance, &object_name);
        if (found) {
<<<<<<< HEAD
            Send_I_Have(handler_device_object_instance_number(),
=======
            Send_I_Have(
                Device_Object_Instance_Number(),
>>>>>>> e71c4177
                (BACNET_OBJECT_TYPE)data->object.identifier.type,
                data->object.identifier.instance, &object_name);
        }
    }
}

/** Handler for Who-Has requests, with broadcast I-Have response.
 * Will respond if the device Object ID matches, and we have
 * the Object or Object Name requested.
 *
 * @ingroup DMDOB
 * @param service_request [in] The received message to be handled.
 * @param service_len [in] Length of the service_request message.
 * @param src [in] The BACNET_ADDRESS of the message's source.
 */
void handler_who_has(
    uint8_t *service_request, uint16_t service_len, BACNET_ADDRESS *src)
{
    int len = 0;
    BACNET_WHO_HAS_DATA data;
    bool directed_to_me = false;

    (void)src;
    len = whohas_decode_service_request(service_request, service_len, &data);
    if (len > 0) {
        if ((data.low_limit == -1) || (data.high_limit == -1)) {
            directed_to_me = true;
<<<<<<< HEAD
        } else if ((handler_device_object_instance_number() >=
                       (uint32_t)data.low_limit) &&
            (handler_device_object_instance_number() <=
                (uint32_t)data.high_limit)) {
=======
        } else if (
            (Device_Object_Instance_Number() >= (uint32_t)data.low_limit) &&
            (Device_Object_Instance_Number() <= (uint32_t)data.high_limit)) {
>>>>>>> e71c4177
            directed_to_me = true;
        }
        if (directed_to_me) {
            match_name_or_object(&data);
        }
    }
}

#ifdef BAC_ROUTING /* was for BAC_ROUTING - delete in 2/2012 if still unused \
                    */
/* EKH: I restored this to BAC_ROUTING (from DEPRECATED) because I found that
   the server demo with the built-in
   virtual Router did not insert the SADRs of the virtual devices on the virtual
   network without it */

/** Handler for Who-Has requests in the virtual routing setup,
 * with broadcast I-Have response.
 * Will respond if the device Object ID matches, and we have
 * the Object or Object Name requested.
 *
 * @ingroup DMDOB
 * @param service_request [in] The received message to be handled.
 * @param service_len [in] Length of the service_request message.
 * @param src [in] The BACNET_ADDRESS of the message's source (ignored).
 */
void handler_who_has_for_routing(
    uint8_t *service_request, uint16_t service_len, BACNET_ADDRESS *src)
{
    int len = 0;
    BACNET_WHO_HAS_DATA data;
    int32_t dev_instance;
    int cursor = 0; /* Starting hint */
    int my_list[2] = { 0, -1 }; /* Not really used, so dummy values */
    BACNET_ADDRESS bcast_net;

    (void)src;
    len = whohas_decode_service_request(service_request, service_len, &data);
    if (len > 0) {
        /* Go through all devices, starting with the root gateway Device */
        memset(&bcast_net, 0, sizeof(BACNET_ADDRESS));
        bcast_net.net =
            BACNET_BROADCAST_NETWORK; /* That's all we have to set */
        while (Routed_Device_GetNext(&bcast_net, my_list, &cursor)) {
            dev_instance = handler_device_object_instance_number();
            if ((data.low_limit == -1) || (data.high_limit == -1) ||
                ((dev_instance >= data.low_limit) &&
                 (dev_instance <= data.high_limit))) {
                match_name_or_object(&data);
            }
        }
    }
}
#endif /* BAC_ROUTING */<|MERGE_RESOLUTION|>--- conflicted
+++ resolved
@@ -38,12 +38,8 @@
         found = handler_device_valid_object_name(
             &data->object.name, &object_type, &object_instance);
         if (found) {
-<<<<<<< HEAD
-            Send_I_Have(handler_device_object_instance_number(),
-=======
             Send_I_Have(
                 Device_Object_Instance_Number(),
->>>>>>> e71c4177
                 (BACNET_OBJECT_TYPE)object_type, object_instance,
                 &data->object.name);
         }
@@ -53,12 +49,8 @@
             (BACNET_OBJECT_TYPE)data->object.identifier.type,
             data->object.identifier.instance, &object_name);
         if (found) {
-<<<<<<< HEAD
-            Send_I_Have(handler_device_object_instance_number(),
-=======
             Send_I_Have(
                 Device_Object_Instance_Number(),
->>>>>>> e71c4177
                 (BACNET_OBJECT_TYPE)data->object.identifier.type,
                 data->object.identifier.instance, &object_name);
         }
@@ -86,16 +78,9 @@
     if (len > 0) {
         if ((data.low_limit == -1) || (data.high_limit == -1)) {
             directed_to_me = true;
-<<<<<<< HEAD
-        } else if ((handler_device_object_instance_number() >=
-                       (uint32_t)data.low_limit) &&
-            (handler_device_object_instance_number() <=
-                (uint32_t)data.high_limit)) {
-=======
         } else if (
             (Device_Object_Instance_Number() >= (uint32_t)data.low_limit) &&
             (Device_Object_Instance_Number() <= (uint32_t)data.high_limit)) {
->>>>>>> e71c4177
             directed_to_me = true;
         }
         if (directed_to_me) {
