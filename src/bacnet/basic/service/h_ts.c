--- conflicted
+++ resolved
@@ -93,18 +93,9 @@
 }
 #endif
 
-<<<<<<< HEAD
-/**
- * @brief Decode the timesync service request
- * @param service_request [in] The contents of the service request.
- * @param service_len [in] The length of the service_request.
- * @param src [in] BACNET_ADDRESS of the source of the message
- */
-=======
 /* Callback for timesync set */
 static handler_timesync_set_callback_t handler_timesync_set_callback;
 
->>>>>>> ebfaa5eb
 void handler_timesync(
     uint8_t *service_request, uint16_t service_len, BACNET_ADDRESS *src)
 {
@@ -118,17 +109,12 @@
         service_request, service_len, &bdate, &btime);
     if (len > 0) {
         if (datetime_is_valid(&bdate, &btime)) {
-<<<<<<< HEAD
-#if PRINT_ENABLED
-            fprintf(stderr, "TimeSyncronization: Received Request\r\n");
-=======
             /* fixme: only set the time if off by some amount */
             if (handler_timesync_set_callback) {
                 handler_timesync_set_callback(&bdate, &btime, false);
             }
 #if PRINT_ENABLED
             fprintf(stderr, "Received Local TimeSyncronization Request\r\n");
->>>>>>> ebfaa5eb
             show_bacnet_date_time(&bdate, &btime);
 #endif
             if (Timesync_Callback) {
@@ -166,12 +152,6 @@
             fprintf(stderr, "Received UTC TimeSyncronization Request\r\n");
             show_bacnet_date_time(&bdate, &btime);
 #endif
-<<<<<<< HEAD
-            if (Timesync_UTC_Callback) {
-                Timesync_UTC_Callback(&bdate, &btime);
-            }
-=======
->>>>>>> ebfaa5eb
         }
     }
 
