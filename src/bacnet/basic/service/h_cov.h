--- conflicted
+++ resolved
@@ -21,30 +21,6 @@
 extern "C" {
 #endif /* __cplusplus */
 
-<<<<<<< HEAD
-    BACNET_STACK_EXPORT
-    void handler_cov_subscribe(
-        uint8_t * service_request,
-        uint16_t service_len,
-        BACNET_ADDRESS * src,
-        BACNET_CONFIRMED_SERVICE_DATA * service_data);
-    BACNET_STACK_EXPORT
-    bool handler_cov_fsm(
-        const bool reset);
-    BACNET_STACK_EXPORT
-    void handler_cov_task(
-        void);
-    BACNET_STACK_EXPORT
-    void handler_cov_timer_seconds(
-        uint32_t elapsed_seconds);
-    BACNET_STACK_EXPORT
-    void handler_cov_init(
-        void);
-    BACNET_STACK_EXPORT
-    int handler_cov_encode_subscriptions(
-        uint8_t * apdu,
-        int max_apdu);
-=======
 BACNET_STACK_EXPORT
 void handler_cov_subscribe(
     uint8_t *service_request,
@@ -61,7 +37,6 @@
 void handler_cov_init(void);
 BACNET_STACK_EXPORT
 int handler_cov_encode_subscriptions(uint8_t *apdu, int max_apdu);
->>>>>>> 98e8cf21
 
 #ifdef __cplusplus
 }
