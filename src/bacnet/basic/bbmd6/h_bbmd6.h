/**
 * @file
 * @brief Header file for a basic BBMD for BVLC IPv6 handler
 * @author Steve Karg
 * @date October 2016
 * @copyright SPDX-License-Identifier: MIT
 */
#ifndef BACNET_BASIC_BVLC6_HANDLER_H
#define BACNET_BASIC_BVLC6_HANDLER_H
#include <stddef.h>
#include <stdint.h>
#include <stdbool.h>
#include <stdint.h>
/* BACnet Stack defines - first */
#include "bacnet/bacdef.h"
/* BACnet Stack API */
#include "bacnet/datalink/bvlc6.h"

#ifdef __cplusplus
extern "C" {
#endif /* __cplusplus */

<<<<<<< HEAD
    /* user application function prototypes */
    BACNET_STACK_EXPORT
    int bvlc6_handler(
        BACNET_IP6_ADDRESS *addr,
        BACNET_ADDRESS * src,
        uint8_t * npdu,
        uint16_t npdu_len);

    BACNET_STACK_EXPORT
    int bvlc6_bbmd_enabled_handler(BACNET_IP6_ADDRESS *addr,
        BACNET_ADDRESS *src,
        uint8_t *mtu,
        uint16_t mtu_len);

    BACNET_STACK_EXPORT
    int bvlc6_bbmd_disabled_handler(BACNET_IP6_ADDRESS *addr,
        BACNET_ADDRESS *src,
        uint8_t *mtu,
        uint16_t mtu_len);

    BACNET_STACK_EXPORT
    int bvlc6_send_pdu(BACNET_ADDRESS *dest,
        BACNET_NPDU_DATA *npdu_data,
        uint8_t *pdu,
        unsigned pdu_len);

    BACNET_STACK_EXPORT
    int bvlc6_register_with_bbmd(
        BACNET_IP6_ADDRESS *bbmd_addr,
        uint16_t time_to_live_seconds);

    BACNET_STACK_EXPORT
    void bvlc6_remote_bbmd_address(
        BACNET_IP6_ADDRESS *bbmd_addr);

    BACNET_STACK_EXPORT
    uint16_t bvlc6_remote_bbmd_lifetime(
        void);

    BACNET_STACK_EXPORT
    uint16_t bvlc6_get_last_result(
        void);

    BACNET_STACK_EXPORT
    void bvlc6_set_last_result(
        const uint16_t result_code);

    BACNET_STACK_EXPORT
    uint8_t bvlc6_get_function_code(
        void);

    BACNET_STACK_EXPORT
    void bvlc6_maintenance_timer(
        uint16_t seconds);

    BACNET_STACK_EXPORT
    void bvlc6_debug_enable(
        void);

    BACNET_STACK_EXPORT
    void bvlc6_cleanup(void);

    BACNET_STACK_EXPORT
    void bvlc6_init(void);
=======
/* user application function prototypes */
BACNET_STACK_EXPORT
int bvlc6_handler(
    BACNET_IP6_ADDRESS *addr,
    BACNET_ADDRESS *src,
    uint8_t *npdu,
    uint16_t npdu_len);

BACNET_STACK_EXPORT
int bvlc6_bbmd_enabled_handler(
    BACNET_IP6_ADDRESS *addr,
    BACNET_ADDRESS *src,
    uint8_t *mtu,
    uint16_t mtu_len);

BACNET_STACK_EXPORT
int bvlc6_bbmd_disabled_handler(
    BACNET_IP6_ADDRESS *addr,
    BACNET_ADDRESS *src,
    uint8_t *mtu,
    uint16_t mtu_len);

BACNET_STACK_EXPORT
int bvlc6_send_pdu(
    const BACNET_ADDRESS *dest,
    const BACNET_NPDU_DATA *npdu_data,
    const uint8_t *pdu,
    unsigned pdu_len);

BACNET_STACK_EXPORT
int bvlc6_register_with_bbmd(
    const BACNET_IP6_ADDRESS *bbmd_addr, uint16_t time_to_live_seconds);

BACNET_STACK_EXPORT
void bvlc6_remote_bbmd_address(BACNET_IP6_ADDRESS *bbmd_addr);

BACNET_STACK_EXPORT
uint16_t bvlc6_remote_bbmd_lifetime(void);

BACNET_STACK_EXPORT
uint16_t bvlc6_get_last_result(void);

BACNET_STACK_EXPORT
uint8_t bvlc6_get_function_code(void);

BACNET_STACK_EXPORT
void bvlc6_maintenance_timer(uint16_t seconds);

BACNET_STACK_EXPORT
void bvlc6_debug_enable(void);

BACNET_STACK_EXPORT
void bvlc6_cleanup(void);

BACNET_STACK_EXPORT
void bvlc6_init(void);
>>>>>>> 98e8cf21

#ifdef __cplusplus
}
#endif /* __cplusplus */
#endif<|MERGE_RESOLUTION|>--- conflicted
+++ resolved
@@ -20,72 +20,6 @@
 extern "C" {
 #endif /* __cplusplus */
 
-<<<<<<< HEAD
-    /* user application function prototypes */
-    BACNET_STACK_EXPORT
-    int bvlc6_handler(
-        BACNET_IP6_ADDRESS *addr,
-        BACNET_ADDRESS * src,
-        uint8_t * npdu,
-        uint16_t npdu_len);
-
-    BACNET_STACK_EXPORT
-    int bvlc6_bbmd_enabled_handler(BACNET_IP6_ADDRESS *addr,
-        BACNET_ADDRESS *src,
-        uint8_t *mtu,
-        uint16_t mtu_len);
-
-    BACNET_STACK_EXPORT
-    int bvlc6_bbmd_disabled_handler(BACNET_IP6_ADDRESS *addr,
-        BACNET_ADDRESS *src,
-        uint8_t *mtu,
-        uint16_t mtu_len);
-
-    BACNET_STACK_EXPORT
-    int bvlc6_send_pdu(BACNET_ADDRESS *dest,
-        BACNET_NPDU_DATA *npdu_data,
-        uint8_t *pdu,
-        unsigned pdu_len);
-
-    BACNET_STACK_EXPORT
-    int bvlc6_register_with_bbmd(
-        BACNET_IP6_ADDRESS *bbmd_addr,
-        uint16_t time_to_live_seconds);
-
-    BACNET_STACK_EXPORT
-    void bvlc6_remote_bbmd_address(
-        BACNET_IP6_ADDRESS *bbmd_addr);
-
-    BACNET_STACK_EXPORT
-    uint16_t bvlc6_remote_bbmd_lifetime(
-        void);
-
-    BACNET_STACK_EXPORT
-    uint16_t bvlc6_get_last_result(
-        void);
-
-    BACNET_STACK_EXPORT
-    void bvlc6_set_last_result(
-        const uint16_t result_code);
-
-    BACNET_STACK_EXPORT
-    uint8_t bvlc6_get_function_code(
-        void);
-
-    BACNET_STACK_EXPORT
-    void bvlc6_maintenance_timer(
-        uint16_t seconds);
-
-    BACNET_STACK_EXPORT
-    void bvlc6_debug_enable(
-        void);
-
-    BACNET_STACK_EXPORT
-    void bvlc6_cleanup(void);
-
-    BACNET_STACK_EXPORT
-    void bvlc6_init(void);
-=======
 /* user application function prototypes */
 BACNET_STACK_EXPORT
 int bvlc6_handler(
@@ -129,6 +63,9 @@
 uint16_t bvlc6_get_last_result(void);
 
 BACNET_STACK_EXPORT
+void bvlc6_set_last_result(const uint16_t result_code);
+
+BACNET_STACK_EXPORT
 uint8_t bvlc6_get_function_code(void);
 
 BACNET_STACK_EXPORT
@@ -142,7 +79,6 @@
 
 BACNET_STACK_EXPORT
 void bvlc6_init(void);
->>>>>>> 98e8cf21
 
 #ifdef __cplusplus
 }
