--- conflicted
+++ resolved
@@ -96,18 +96,11 @@
         if (apdu) {
             apdu_offset = &apdu[apdu_len];
         }
-<<<<<<< HEAD
         len = bacnet_dailyschedule_context_encode(
             apdu_offset, 0, &value->weeklySchedule[wi]);
-        if (len < 0)
-            return -1;
-=======
-        len = bacnet_dailyschedule_encode(
-            apdu_offset, &value->weeklySchedule[wi]);
         if (len < 0) {
             return BACNET_STATUS_ERROR;
         }
->>>>>>> 7ad82f19
         apdu_len += len;
     }
 
