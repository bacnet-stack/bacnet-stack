--- conflicted
+++ resolved
@@ -28,11 +28,8 @@
 #include "bacnet/weeklyschedule.h"
 #include "bacnet/calendar_entry.h"
 #include "bacnet/special_event.h"
-<<<<<<< HEAD
+#include "bacnet/channel_value.h"
 #include "bacnet/secure_connect.h"
-=======
-#include "bacnet/channel_value.h"
->>>>>>> 3329dff3
 
 #ifndef BACAPP_PRINT_ENABLED
 #if PRINT_ENABLED
@@ -169,16 +166,14 @@
 #if defined(BACAPP_ACCESS_RULE)
         BACNET_ACCESS_RULE Access_Rule;
 #endif
-<<<<<<< HEAD
+#if defined(BACAPP_CHANNEL_VALUE)
+        BACNET_CHANNEL_VALUE Channel_Value;
+#endif
 #if defined (BACAPP_SECURE_CONNECT)
         BACNET_SC_FAILED_CONNECTION_REQUEST SC_Failed_Req;
         BACNET_SC_HUB_FUNCTION_CONNECTION_STATUS SC_Hub_Function_Status;
         BACNET_SC_DIRECT_CONNECTION_STATUS SC_Direct_Status;
         BACNET_SC_HUB_CONNECTION_STATUS SC_Hub_Status;
-=======
-#if defined(BACAPP_CHANNEL_VALUE)
-        BACNET_CHANNEL_VALUE Channel_Value;
->>>>>>> 3329dff3
 #endif
     } type;
     /* simple linked list if needed */
