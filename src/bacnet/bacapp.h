/**************************************************************************
 *
 * Copyright (C) 2012 Steve Karg <skarg@users.sourceforge.net>
 *
 * Permission is hereby granted, free of charge, to any person obtaining
 * a copy of this software and associated documentation files (the
 * "Software"), to deal in the Software without restriction, including
 * without limitation the rights to use, copy, modify, merge, publish,
 * distribute, sublicense, and/or sell copies of the Software, and to
 * permit persons to whom the Software is furnished to do so, subject to
 * the following conditions:
 *
 * The above copyright notice and this permission notice shall be included
 * in all copies or substantial portions of the Software.
 *
 * THE SOFTWARE IS PROVIDED "AS IS", WITHOUT WARRANTY OF ANY KIND,
 * EXPRESS OR IMPLIED, INCLUDING BUT NOT LIMITED TO THE WARRANTIES OF
 * MERCHANTABILITY, FITNESS FOR A PARTICULAR PURPOSE AND NONINFRINGEMENT.
 * IN NO EVENT SHALL THE AUTHORS OR COPYRIGHT HOLDERS BE LIABLE FOR ANY
 * CLAIM, DAMAGES OR OTHER LIABILITY, WHETHER IN AN ACTION OF CONTRACT,
 * TORT OR OTHERWISE, ARISING FROM, OUT OF OR IN CONNECTION WITH THE
 * SOFTWARE OR THE USE OR OTHER DEALINGS IN THE SOFTWARE.
 *********************************************************************/
#ifndef BACAPP_H
#define BACAPP_H

#include <stdint.h>
#include <stdbool.h>
#include <stdio.h>
#include "bacnet/bacnet_stack_exports.h"
#include "bacnet/bacdef.h"
#include "bacnet/bacdest.h"
#include "bacnet/bacint.h"
#include "bacnet/bacstr.h"
#include "bacnet/datetime.h"
#include "bacnet/lighting.h"
#include "bacnet/bacdevobjpropref.h"
#include "bacnet/hostnport.h"
#include "bacnet/timestamp.h"
#include "bacnet/weeklyschedule.h"
#include "bacnet/calendar_entry.h"
#include "bacnet/special_event.h"

struct BACnet_Application_Data_Value;
typedef struct BACnet_Application_Data_Value {
    bool context_specific;      /* true if context specific data */
    uint8_t context_tag;        /* only used for context specific data */
    uint8_t tag;        /* application tag data type */
    union {
        /* NULL - not needed as it is encoded in the tag alone */
#if defined (BACAPP_BOOLEAN)
        bool Boolean;
#endif
#if defined (BACAPP_UNSIGNED)
        BACNET_UNSIGNED_INTEGER Unsigned_Int;
#endif
#if defined (BACAPP_SIGNED)
        int32_t Signed_Int;
#endif
#if defined (BACAPP_REAL)
        float Real;
#endif
#if defined (BACAPP_DOUBLE)
        double Double;
#endif
#if defined (BACAPP_OCTET_STRING)
        BACNET_OCTET_STRING Octet_String;
#endif
#if defined (BACAPP_CHARACTER_STRING)
        BACNET_CHARACTER_STRING Character_String;
#endif
#if defined (BACAPP_BIT_STRING)
        BACNET_BIT_STRING Bit_String;
#endif
#if defined (BACAPP_ENUMERATED)
        uint32_t Enumerated;
#endif
#if defined (BACAPP_DATE)
        BACNET_DATE Date;
#endif
#if defined (BACAPP_TIME)
        BACNET_TIME Time;
#endif
#if defined (BACAPP_OBJECT_ID)
        BACNET_OBJECT_ID Object_Id;
#endif
#if defined (BACAPP_TIMESTAMP)
        BACNET_TIMESTAMP Time_Stamp;
#endif
#if defined (BACAPP_DATETIME)
        BACNET_DATE_TIME Date_Time;
<<<<<<< HEAD
        BACNET_DATE_RANGE Date_Range;
=======
#endif
#if defined (BACAPP_LIGHTING_COMMAND)
>>>>>>> 7ad82f19
        BACNET_LIGHTING_COMMAND Lighting_Command;
#endif
#if defined (BACAPP_XY_COLOR)
        BACNET_XY_COLOR XY_Color;
#endif
#if defined (BACAPP_COLOR_COMMAND)
        BACNET_COLOR_COMMAND Color_Command;
#endif
#if defined (BACAPP_WEEKLY_SCHEDULE)
        BACNET_WEEKLY_SCHEDULE Weekly_Schedule;
#endif
#if defined (BACAPP_HOST_N_PORT)
        BACNET_HOST_N_PORT Host_Address;
#endif
#if defined (BACAPP_DEVICE_OBJECT_PROPERTY_REFERENCE)
        BACNET_DEVICE_OBJECT_PROPERTY_REFERENCE
            Device_Object_Property_Reference;
#endif
#if defined (BACAPP_DEVICE_OBJECT_REFERENCE)
        BACNET_DEVICE_OBJECT_REFERENCE
            Device_Object_Reference;
#endif
#if defined (BACAPP_OBJECT_PROPERTY_REFERENCE)
        BACNET_OBJECT_PROPERTY_REFERENCE
            Object_Property_Reference;
#endif
#if defined (BACAPP_DESTINATION)
        BACNET_DESTINATION Destination;
        BACNET_CALENDAR_ENTRY Calendar_Entry;
        BACNET_SPECIAL_EVENT Special_Event;
#endif
    } type;
    /* simple linked list if needed */
    struct BACnet_Application_Data_Value *next;
} BACNET_APPLICATION_DATA_VALUE;

struct BACnet_Access_Error;
typedef struct BACnet_Access_Error {
    BACNET_ERROR_CLASS error_class;
    BACNET_ERROR_CODE error_code;
} BACNET_ACCESS_ERROR;

struct BACnet_Property_Reference;
typedef struct BACnet_Property_Reference {
    BACNET_PROPERTY_ID propertyIdentifier;
    /* optional array index */
    BACNET_ARRAY_INDEX propertyArrayIndex;
    /* either value or error, but not both.
       Use NULL value to indicate error */
    BACNET_APPLICATION_DATA_VALUE *value;
    BACNET_ACCESS_ERROR error;
    /* simple linked list */
    struct BACnet_Property_Reference *next;
} BACNET_PROPERTY_REFERENCE;

struct BACnet_Property_Value;
typedef struct BACnet_Property_Value {
    BACNET_PROPERTY_ID propertyIdentifier;
    BACNET_ARRAY_INDEX propertyArrayIndex;
    BACNET_APPLICATION_DATA_VALUE value;
    uint8_t priority;
    /* simple linked list */
    struct BACnet_Property_Value *next;
} BACNET_PROPERTY_VALUE;

/* used for printing values */
struct BACnet_Object_Property_Value;
typedef struct BACnet_Object_Property_Value {
    BACNET_OBJECT_TYPE object_type;
    uint32_t object_instance;
    BACNET_PROPERTY_ID object_property;
    BACNET_ARRAY_INDEX array_index;
    BACNET_APPLICATION_DATA_VALUE *value;
} BACNET_OBJECT_PROPERTY_VALUE;

#ifdef __cplusplus
extern "C" {
#endif /* __cplusplus */

    BACNET_STACK_EXPORT
    void bacapp_value_list_init(
        BACNET_APPLICATION_DATA_VALUE *value,
        size_t count);
    BACNET_STACK_EXPORT
    void bacapp_property_value_list_init(
        BACNET_PROPERTY_VALUE *value,
        size_t count);

    BACNET_STACK_EXPORT
    void bacapp_property_value_list_link(
        BACNET_PROPERTY_VALUE *value_list,
        size_t count);

    BACNET_STACK_EXPORT
    int bacapp_property_value_encode(
        uint8_t *apdu,
        BACNET_PROPERTY_VALUE *value);
    BACNET_STACK_EXPORT
    int bacapp_property_value_decode(
        uint8_t *apdu,
        uint32_t apdu_size,
        BACNET_PROPERTY_VALUE *value);

    BACNET_STACK_EXPORT
    int bacapp_encode_data(
        uint8_t * apdu,
        BACNET_APPLICATION_DATA_VALUE * value);
    BACNET_STACK_EXPORT
    int bacapp_decode_data(
        uint8_t * apdu,
        uint8_t tag_data_type,
        uint32_t apdu_size,
        BACNET_APPLICATION_DATA_VALUE * value);

    BACNET_STACK_EXPORT
    int bacapp_decode_application_data(
        uint8_t * apdu,
        uint32_t apdu_size,
        BACNET_APPLICATION_DATA_VALUE * value);

    BACNET_STACK_EXPORT
    bool bacapp_decode_application_data_safe(
        uint8_t * apdu,
        uint32_t apdu_size,
        BACNET_APPLICATION_DATA_VALUE * value);

    BACNET_STACK_EXPORT
    int bacapp_encode_application_data(
        uint8_t * apdu,
        BACNET_APPLICATION_DATA_VALUE * value);

    BACNET_STACK_EXPORT
    int bacapp_decode_context_data(
        uint8_t * apdu,
        unsigned max_apdu_len,
        BACNET_APPLICATION_DATA_VALUE * value,
        BACNET_PROPERTY_ID property);

    BACNET_STACK_EXPORT
    int bacapp_encode_context_data(
        uint8_t * apdu,
        BACNET_APPLICATION_DATA_VALUE * value,
        BACNET_PROPERTY_ID property);

    BACNET_STACK_EXPORT
    int bacapp_encode_context_data_value(
        uint8_t * apdu,
        uint8_t context_tag_number,
        BACNET_APPLICATION_DATA_VALUE * value);

    BACNET_STACK_EXPORT
    BACNET_APPLICATION_TAG bacapp_context_tag_type(
        BACNET_PROPERTY_ID property,
        uint8_t tag_number);

    BACNET_STACK_EXPORT
    int bacapp_decode_generic_property(
        uint8_t * apdu,
        int max_apdu_len,
        BACNET_APPLICATION_DATA_VALUE * value,
        BACNET_PROPERTY_ID prop);
    BACNET_STACK_EXPORT
    int bacapp_decode_known_property(uint8_t *apdu,
        int max_apdu_len,
        BACNET_APPLICATION_DATA_VALUE *value,
        BACNET_OBJECT_TYPE object_type,
        BACNET_PROPERTY_ID property);

    BACNET_STACK_EXPORT
    int bacapp_known_property_tag(
        BACNET_OBJECT_TYPE object_type,
        BACNET_PROPERTY_ID property);

    BACNET_STACK_EXPORT
    bool bacapp_copy(
        BACNET_APPLICATION_DATA_VALUE * dest_value,
        BACNET_APPLICATION_DATA_VALUE * src_value);

    /* returns the length of data between an opening tag and a closing tag.
       Expects that the first octet contain the opening tag.
       Include a value property identifier for context specific data
       such as the value received in a WriteProperty request */
    BACNET_STACK_EXPORT
    int bacapp_data_len(
        uint8_t * apdu,
        unsigned max_apdu_len,
        BACNET_PROPERTY_ID property);
    BACNET_STACK_EXPORT
    int bacapp_decode_data_len(
        uint8_t * apdu,
        uint8_t tag_data_type,
        uint32_t len_value_type);
    BACNET_STACK_EXPORT
    int bacapp_decode_application_data_len(
        uint8_t * apdu,
        unsigned max_apdu_len);
    BACNET_STACK_EXPORT
    int bacapp_decode_context_data_len(
        uint8_t * apdu,
        unsigned max_apdu_len,
        BACNET_PROPERTY_ID property);

#ifndef BACAPP_PRINT_ENABLED
#if PRINT_ENABLED
#define BACAPP_PRINT_ENABLED
#endif
#endif
    BACNET_STACK_EXPORT
    int bacapp_snprintf_value(
        char *str,
        size_t str_len,
        BACNET_OBJECT_PROPERTY_VALUE * object_value);

#ifdef BACAPP_PRINT_ENABLED
    BACNET_STACK_EXPORT
    bool bacapp_parse_application_data(
        BACNET_APPLICATION_TAG tag_number,
        char *argv,
        BACNET_APPLICATION_DATA_VALUE * value);
    BACNET_STACK_EXPORT
    bool bacapp_print_value(
        FILE * stream,
        BACNET_OBJECT_PROPERTY_VALUE * value);
#else
/* Provide harmless return values */
#define bacapp_parse_application_data(x,y,z)   false
#define bacapp_print_value(x,y) 			   false
#endif

    BACNET_STACK_EXPORT
    bool bacapp_same_value(
        BACNET_APPLICATION_DATA_VALUE * value,
        BACNET_APPLICATION_DATA_VALUE * test_value);

#ifdef __cplusplus
}
#endif /* __cplusplus */
#endif<|MERGE_RESOLUTION|>--- conflicted
+++ resolved
@@ -89,12 +89,11 @@
 #endif
 #if defined (BACAPP_DATETIME)
         BACNET_DATE_TIME Date_Time;
-<<<<<<< HEAD
+#endif
+#if defined (BACAPP_DATERANGE)
         BACNET_DATE_RANGE Date_Range;
-=======
 #endif
 #if defined (BACAPP_LIGHTING_COMMAND)
->>>>>>> 7ad82f19
         BACNET_LIGHTING_COMMAND Lighting_Command;
 #endif
 #if defined (BACAPP_XY_COLOR)
@@ -123,7 +122,11 @@
 #endif
 #if defined (BACAPP_DESTINATION)
         BACNET_DESTINATION Destination;
+#endif
+#if defined (BACAPP_CALENDAR_ENTRY)
         BACNET_CALENDAR_ENTRY Calendar_Entry;
+#endif
+#if defined (BACAPP_SPECIAL_EVENT)
         BACNET_SPECIAL_EVENT Special_Event;
 #endif
     } type;
