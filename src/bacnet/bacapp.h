--- conflicted
+++ resolved
@@ -97,17 +97,12 @@
             Device_Object_Reference;
         BACNET_OBJECT_PROPERTY_REFERENCE
             Object_Property_Reference;
-<<<<<<< HEAD
         BACNET_DESTINATION Destination;
-#endif
-#if defined (BACDL_BSC)
         BACNET_CUSTOM_VALUE Custom_Value;
-=======
         BACNET_SC_FAILED_CONNECTION_REQUEST SC_Failed_Req;
         BACNET_SC_HUB_FUNCTION_CONNECTION_STATUS SC_Hub_Function_Status;
         BACNET_SC_DIRECT_CONNECTION_STATUS SC_Direct_Status;
         BACNET_SC_HUB_CONNECTION_STATUS SC_Hub_Status;
->>>>>>> a0fc23f3
 #endif
     } type;
     /* simple linked list if needed */
