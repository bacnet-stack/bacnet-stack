/**
 * @file
 * @brief Environment variables used for the BACnet command line tools
 * @author Steve Karg <skarg@users.sourceforge.net>
 * @date 2009
 * @copyright SPDX-License-Identifier: MIT
 * @ingroup DataLink
 */
#include <stddef.h>
#include <stdint.h>
#include <stdio.h>
#include <stdlib.h>
/* BACnet Stack defines - first */
#include "bacnet/bacdef.h"
/* BACnet Stack API */
#include "bacnet/apdu.h"
#include "bacnet/datalink/datalink.h"
#include "bacnet/basic/services.h"
#include "bacnet/datalink/dlenv.h"
#include "bacnet/basic/tsm/tsm.h"
#if defined(BACDL_BIP)
#include "bacnet/datalink/bip.h"
#include "bacnet/basic/bbmd/h_bbmd.h"
#endif

#if (BACNET_PROTOCOL_REVISION >= 17)
#include "bacnet/basic/object/netport.h"
#endif
#if defined(BACDL_BSC)
#include "bacnet/basic/object/bacfile.h"
#include "bacnet/basic/object/sc_netport.h"
#include "bacnet/datalink/bsc/bvlc-sc.h"
#include "bacnet/datalink/bsc/bsc-util.h"
#include "bacnet/datalink/bsc/bsc-datalink.h"
#include "bacnet/datalink/bsc/bsc-event.h"
#endif

/** @file dlenv.c  Initialize the DataLink configuration. */
/* timer used to renew Foreign Device Registration */
#if defined(BACDL_BIP) || defined(BACDL_BIP6)
static uint16_t BBMD_Timer_Seconds;
static uint16_t BBMD_TTL_Seconds = 60000;
#endif

#if defined(BACDL_BIP)
#ifndef BBMD_ENABLED
#define BBMD_ENABLED 1
#endif
/* BBMD variables */
static BACNET_IP_ADDRESS BBMD_Address;
static bool BBMD_Address_Valid;
static uint16_t BBMD_Result = 0;
#if BBMD_ENABLED
static BACNET_IP_BROADCAST_DISTRIBUTION_TABLE_ENTRY BBMD_Table_Entry;
#endif
/* enable debugging */
static bool BIP_DL_Debug = false;

/* Debug toggle */

/**
 * @brief Enabled debug printing of BACnet/IPv4 DL
 */
void bip_dl_debug_enable(void)
{
    BIP_DL_Debug = true;
}

/**
 * @brief Disable debug printing of BACnet/IPv4 DL
 */
void bip_dl_debug_disable(void)
{
    BIP_DL_Debug = false;
}

/* Simple setters for BBMD registration variables. */

/**
 * @brief Sets the IPv4 address for BBMD registration.
 *
 *  If not set here or provided by Environment variables,
 *  no BBMD registration will occur.
 *
 * @param address - IPv4 address (uint32_t) of BBMD to register with,
 *  in network byte order.
 */
void dlenv_bbmd_address_set(const BACNET_IP_ADDRESS *address)
{
    bvlc_address_copy(&BBMD_Address, address);
    BBMD_Address_Valid = true;
}

/** Set the Lease Time (Time-to-Live) for BBMD registration.
 * Default if not set is 60000 (1000 minutes).
 * @param ttl_secs - The Lease Time, in seconds.
 */
void dlenv_bbmd_ttl_set(uint16_t ttl_secs)
{
    BBMD_TTL_Seconds = ttl_secs;
}

/** Get the result of the last attempt to register with the indicated BBMD.
 * If we sent a foreign registration request, then see if we've received
 * a NAK in our BVLC handler.
 *
 * @return Positive number (of bytes sent) if registration was successful,
 *         0 if no registration request was made, or
 *         -1 if registration attempt failed.
 */
int dlenv_bbmd_result(void)
{
    if ((BBMD_Result > 0) &&
        (bvlc_get_last_result() == BVLC_RESULT_REGISTER_FOREIGN_DEVICE_NAK)) {
        return -1;
    }
    /* Else, show our send: */
    return BBMD_Result;
}
#endif

#if defined(BACDL_BIP) && BBMD_ENABLED
/** Register as a Foreign Device with the designated BBMD.
 * @ingroup DataLink
 * The BBMD's address, port, and lease time must be provided by
 * internal variables or Environment variables.
 * If no address for the BBMD is provided, no BBMD registration will occur.
 *
 * The Environment Variables depend on define of BACDL_BIP:
 *     - BACNET_BBMD_PORT - 0..65534, defaults to 47808
 *     - BACNET_BBMD_TIMETOLIVE - 0..65535 seconds, defaults to 60000
 *     - BACNET_BBMD_ADDRESS - dotted IPv4 address
 * @return Positive number (of bytes sent) on success,
 *         0 if no registration request is sent, or
 *         -1 if registration fails.
 */
static int bbmd_register_as_foreign_device(void)
{
    int retval = 0;
    bool bdt_entry_valid = false;
    uint16_t bdt_entry_port = 0;
    char *pEnv = NULL;
    unsigned a[4] = { 0 };
    char bbmd_env[32] = "";
    unsigned entry_number = 0;
    long long_value = 0;
    int c;

    pEnv = getenv("BACNET_BBMD_PORT");
    if (pEnv) {
        long_value = strtol(pEnv, NULL, 0);
        if (long_value <= 0xFFFF) {
            BBMD_Address.port = (uint16_t)long_value;
        } else {
            BBMD_Address.port = 0xBAC0;
        }
    }
    pEnv = getenv("BACNET_BBMD_TIMETOLIVE");
    if (pEnv) {
        long_value = strtol(pEnv, NULL, 0);
        if (long_value <= 0xFFFF) {
            BBMD_TTL_Seconds = (uint16_t)long_value;
        } else {
            BBMD_TTL_Seconds = 0xFFFF;
        }
    }
    pEnv = getenv("BACNET_BBMD_ADDRESS");
    if (pEnv) {
        BBMD_Address_Valid = bip_get_addr_by_name(pEnv, &BBMD_Address);
    }
    if (BBMD_Address_Valid) {
        if (BIP_DL_Debug) {
            fprintf(
                stderr,
                "Registering with BBMD at %u.%u.%u.%u:%u for %u seconds\n",
                (unsigned)BBMD_Address.address[0],
                (unsigned)BBMD_Address.address[1],
                (unsigned)BBMD_Address.address[2],
                (unsigned)BBMD_Address.address[3], (unsigned)BBMD_Address.port,
                (unsigned)BBMD_TTL_Seconds);
        }
        retval = bvlc_register_with_bbmd(&BBMD_Address, BBMD_TTL_Seconds);
        if (retval < 0) {
            fprintf(
                stderr, "FAILED to Register with BBMD at %u.%u.%u.%u:%u\n",
                (unsigned)BBMD_Address.address[0],
                (unsigned)BBMD_Address.address[1],
                (unsigned)BBMD_Address.address[2],
                (unsigned)BBMD_Address.address[3], (unsigned)BBMD_Address.port);
        }
        BBMD_Timer_Seconds = BBMD_TTL_Seconds;
    } else {
        for (entry_number = 1; entry_number <= 128; entry_number++) {
            bdt_entry_valid = false;
            snprintf(
                bbmd_env, sizeof(bbmd_env), "BACNET_BDT_ADDR_%u", entry_number);
            pEnv = getenv(bbmd_env);
            if (pEnv) {
                bdt_entry_valid =
                    bip_get_addr_by_name(pEnv, &BBMD_Table_Entry.dest_address);
                if (entry_number == 1) {
                    if (BIP_DL_Debug) {
                        fprintf(
                            stderr, "BBMD 1 address overridden %s=%s!\n",
                            bbmd_env, pEnv);
                    }
                }
            } else if (entry_number == 1) {
                /* BDT 1 is self (note: can be overridden) */
                bdt_entry_valid = bip_get_addr(&BBMD_Table_Entry.dest_address);
            }
            if (bdt_entry_valid) {
                bdt_entry_port = 0xBAC0;
                snprintf(
                    bbmd_env, sizeof(bbmd_env), "BACNET_BDT_PORT_%u",
                    entry_number);
                pEnv = getenv(bbmd_env);
                if (pEnv) {
                    bdt_entry_port = strtol(pEnv, NULL, 0);
                    if (entry_number == 1) {
                        if (BIP_DL_Debug) {
                            fprintf(
                                stderr, "BBMD 1 port overridden %s=%s!\n",
                                bbmd_env, pEnv);
                        }
                    }
                } else if (entry_number == 1) {
                    /* BDT 1 is self (note: can be overridden) */
                    bdt_entry_port = bip_get_port();
                }
                BBMD_Table_Entry.dest_address.port = bdt_entry_port;
                /* broadcast mask */
                bvlc_broadcast_distribution_mask_from_host(
                    &BBMD_Table_Entry.broadcast_mask, 0xFFFFFFFF);
                snprintf(
                    bbmd_env, sizeof(bbmd_env), "BACNET_BDT_MASK_%u",
                    entry_number);
                pEnv = getenv(bbmd_env);
                if (pEnv) {
                    c = sscanf(
                        pEnv, "%3u.%3u.%3u.%3u", &a[0], &a[1], &a[2], &a[3]);
                    if (c == 4) {
                        bvlc_broadcast_distribution_mask_set(
                            &BBMD_Table_Entry.broadcast_mask, a[0], a[1], a[2],
                            a[3]);
                    }
                }
                bvlc_broadcast_distribution_table_entry_append(
                    bvlc_bdt_list(), &BBMD_Table_Entry);
                if (BIP_DL_Debug) {
                    fprintf(
                        stderr, "BBMD %4u: %u.%u.%u.%u:%u %u.%u.%u.%u\n",
                        entry_number,
                        (unsigned)BBMD_Table_Entry.dest_address.address[0],
                        (unsigned)BBMD_Table_Entry.dest_address.address[1],
                        (unsigned)BBMD_Table_Entry.dest_address.address[2],
                        (unsigned)BBMD_Table_Entry.dest_address.address[3],
                        (unsigned)BBMD_Table_Entry.dest_address.port,
                        (unsigned)BBMD_Table_Entry.broadcast_mask.address[0],
                        (unsigned)BBMD_Table_Entry.broadcast_mask.address[1],
                        (unsigned)BBMD_Table_Entry.broadcast_mask.address[2],
                        (unsigned)BBMD_Table_Entry.broadcast_mask.address[3]);
                }
            }
        }
    }
    BBMD_Result = retval;

    return retval;
}
#endif

#if defined(BACDL_BIP6) && BBMD6_ENABLED
/** Register as a Foreign Device with the designated BBMD.
 * @ingroup DataLink
 * The BBMD's address, port, and lease time must be provided by
 * internal variables or Environment variables.
 * If no address for the BBMD is provided, no BBMD registration will occur.
 *
 * The Environment Variables depend on define of BACDL_BIP:
 *     - BACNET_BBMD6_PORT - 0..65534, defaults to 47808
 *     - BACNET_BBMD6_TIMETOLIVE - 0..65535 seconds, defaults to 60000
 *     - BACNET_BBMD6_ADDRESS - IPv6 address
 * @return Positive number (of bytes sent) on success,
 *         0 if no registration request is sent, or
 *         -1 if registration fails.
 */
static int bbmd6_register_as_foreign_device(void)
{
    int retval = 0;
    bool bdt_entry_valid = false;
    uint16_t bdt_entry_port = 0;
    char *pEnv = NULL;
    unsigned a[4] = { 0 };
    char bbmd_env[32] = "";
    unsigned entry_number = 0;
    long long_value = 0;
    int c;
    BACNET_IP6_ADDRESS bip6_addr = { 0 };
    uint16_t bip6_port = 0xBAC0;

    pEnv = getenv("BACNET_BBMD6_PORT");
    if (pEnv) {
        long_value = strtol(pEnv, NULL, 0);
        if (long_value <= UINT16_MAX) {
            bip6_port = (uint16_t)long_value;
        }
    }
    pEnv = getenv("BACNET_BBMD6_TIMETOLIVE");
    if (pEnv) {
        long_value = strtol(pEnv, NULL, 0);
        if (long_value <= 60000) {
            BBMD_TTL_Seconds = (uint16_t)long_value;
        }
    }
    pEnv = getenv("BACNET_BBMD6_ADDRESS");
    if (bvlc6_address_from_ascii(pEnv, &bip6_addr)) {
        if (BIP_DL_Debug) {
            fprintf(
                stderr, "Registering with BBMD6 at %s for %u seconds\n", pEnv,
                (unsigned)bip6_port, (unsigned)BBMD_TTL_Seconds);
        }
        retval = bvlc6_register_with_bbmd(&bip6_addr, BBMD_TTL_Seconds);
        if (retval < 0) {
            fprintf(
                stderr, "FAILED to Register with BBMD6 at %s:%u\n", pEnv,
                (unsigned)BBMD_Address.port);
        }
        BBMD_Timer_Seconds = BBMD_TTL_Seconds;
    }
    BBMD_Result = retval;

    return retval;
}
#endif

/** Register as a Foreign Device with the designated BBMD.
 * @ingroup DataLink
 * The BBMD's address, port, and lease time must be provided by
 * internal variables or Environment variables.
 * If no address for the BBMD is provided, no BBMD registration will occur.
 *
 * @return Positive number (of bytes sent) on success,
 *         0 if no registration request is sent, or
 *         -1 if registration fails.
 */
int dlenv_register_as_foreign_device(void)
{
#if defined(BACDL_BIP) && BBMD_ENABLED
    return bbmd_register_as_foreign_device();
#elif defined(BACDL_BIP) && BBMD_ENABLED
    return bbmd6_register_as_foreign_device();
#else
    return 0;
#endif
}

#if (BACNET_PROTOCOL_REVISION >= 17)
#if defined(BACDL_BIP)
/**
 * Datalink network port object settings
 */
void dlenv_network_port_init(void)
{
    const uint32_t instance = 1;
    BACNET_IP_ADDRESS addr = { 0 };
    uint8_t prefix = 0;
#if BBMD_ENABLED
    uint8_t addr0, addr1, addr2, addr3;
#endif

    Network_Port_Object_Instance_Number_Set(0, instance);
    Network_Port_Name_Set(instance, "BACnet/IP Port");
    Network_Port_Type_Set(instance, PORT_TYPE_BIP);
    bip_get_addr(&addr);
    prefix = bip_get_subnet_prefix();
    if (BIP_DL_Debug) {
        fprintf(
            stderr, "BIP: Setting Network Port %lu address %u.%u.%u.%u:%u/%u\n",
            (unsigned long)instance, (unsigned)addr.address[0],
            (unsigned)addr.address[1], (unsigned)addr.address[2],
            (unsigned)addr.address[3], (unsigned)addr.port, (unsigned)prefix);
    }
    Network_Port_BIP_Port_Set(instance, addr.port);
    Network_Port_IP_Address_Set(
        instance, addr.address[0], addr.address[1], addr.address[2],
        addr.address[3]);
    Network_Port_IP_Subnet_Prefix_Set(instance, prefix);
    Network_Port_Link_Speed_Set(instance, 0.0);
#if BBMD_ENABLED
    Network_Port_BBMD_BD_Table_Set(instance, bvlc_bdt_list());
    Network_Port_BBMD_FD_Table_Set(instance, bvlc_fdt_list());
    /* foreign device registration */
    bvlc_address_get(&BBMD_Address, &addr0, &addr1, &addr2, &addr3);
    Network_Port_Remote_BBMD_IP_Address_Set(
        instance, addr0, addr1, addr2, addr3);
    Network_Port_Remote_BBMD_BIP_Port_Set(instance, BBMD_Address.port);
    Network_Port_Remote_BBMD_BIP_Lifetime_Set(instance, BBMD_TTL_Seconds);
#endif
    /* common NP data */
    Network_Port_Reliability_Set(instance, RELIABILITY_NO_FAULT_DETECTED);
    Network_Port_Out_Of_Service_Set(instance, false);
    Network_Port_Quality_Set(instance, PORT_QUALITY_UNKNOWN);
    Network_Port_APDU_Length_Set(instance, MAX_APDU);
    Network_Port_Network_Number_Set(instance, 0);
    /* last thing - clear pending changes - we don't want to set these
       since they are already set */
    Network_Port_Changes_Pending_Set(instance, false);
}
#elif defined(BACDL_MSTP)
/**
 * Datalink network port object settings
 */
void dlenv_network_port_init(void)
{
    uint32_t instance = 1;
    uint8_t mac[1] = { 0 };

    Network_Port_Object_Instance_Number_Set(0, instance);
    Network_Port_Name_Set(instance, "MS/TP Port");
    Network_Port_Type_Set(instance, PORT_TYPE_MSTP);
    Network_Port_MSTP_Max_Master_Set(instance, dlmstp_max_master());
    Network_Port_MSTP_Max_Info_Frames_Set(instance, dlmstp_max_info_frames());
    Network_Port_Link_Speed_Set(instance, dlmstp_baud_rate());
    mac[0] = dlmstp_mac_address();
    Network_Port_MAC_Address_Set(instance, &mac[0], 1);
    /* common NP data */
    Network_Port_Reliability_Set(instance, RELIABILITY_NO_FAULT_DETECTED);
    Network_Port_Out_Of_Service_Set(instance, false);
    Network_Port_Quality_Set(instance, PORT_QUALITY_UNKNOWN);
    Network_Port_APDU_Length_Set(instance, MAX_APDU);
    Network_Port_Network_Number_Set(instance, 0);
    /* last thing - clear pending changes - we don't want to set these
       since they are already set */
    Network_Port_Changes_Pending_Set(instance, false);
}
#elif defined(BACDL_BIP6)
/**
 * Datalink network port object settings
 */
void dlenv_network_port_init(void)
{
    uint32_t instance = 1;
    uint8_t prefix = 0;
    BACNET_ADDRESS addr = { 0 };
    BACNET_IP6_ADDRESS addr6 = { 0 };

    Network_Port_Object_Instance_Number_Set(0, instance);
    Network_Port_Name_Set(instance, "BACnet/IPv6 Port");
    Network_Port_Type_Set(instance, PORT_TYPE_BIP6);
    Network_Port_BIP6_Port_Set(instance, bip6_get_port());
    bip6_get_my_address(&addr);
    Network_Port_MAC_Address_Set(instance, &addr.mac[0], addr.mac_len);
    bip6_get_addr(&addr6);
    Network_Port_IPv6_Address_Set(instance, &addr6.address[0]);
    bip6_get_broadcast_addr(&addr6);
    Network_Port_IPv6_Multicast_Address_Set(instance, &addr6.address[0]);
    Network_Port_IPv6_Subnet_Prefix_Set(instance, prefix);

    Network_Port_Reliability_Set(instance, RELIABILITY_NO_FAULT_DETECTED);
    Network_Port_Link_Speed_Set(instance, 0.0);
    Network_Port_Out_Of_Service_Set(instance, false);
    Network_Port_Quality_Set(instance, PORT_QUALITY_UNKNOWN);
    Network_Port_APDU_Length_Set(instance, MAX_APDU);
    Network_Port_Network_Number_Set(instance, 0);
    /* last thing - clear pending changes - we don't want to set these
       since they are already set */
    Network_Port_Changes_Pending_Set(instance, false);
}
#elif defined(BACDL_BSC)
/**
 * @brief Datalink network port object settings
 * @param primary_hub_uri
 * @param failover_hub_uri
 * @param filename_ca_1_cert
 * @param filename_ca_2_cert
 * @param filename_cert
 * @param filename_key
 * @param direct_connect_port
 * @param hub_function_port
 * @param direct_connect_initiate
 * @param direct_connect_accept_urls
 */
static void bacnet_secure_connect_network_port_init(
    char *primary_hub_uri,
    char *failover_hub_uri,
    char *filename_ca_1_cert,
    char *filename_ca_2_cert,
    char *filename_cert,
    char *filename_key,
    char *direct_binding,
    char *hub_binding,
    char *direct_connect_initiate,
    char *direct_connect_accept_urls)
{
    const uint32_t instance = 1;
    BACNET_SC_UUID uuid = { 0 };
    BACNET_SC_VMAC_ADDRESS vmac = { 0 };
    long seed;
    char c;

    seed = (long)&instance;
    srand((int)seed);
    Network_Port_Object_Instance_Number_Set(0, instance);
    Network_Port_Name_Set(instance, "BACnet/BSC Port");
    Network_Port_Type_Set(instance, PORT_TYPE_BSC);

    bsc_generate_random_uuid(&uuid);
    Network_Port_SC_Local_UUID_Set(instance, (BACNET_UUID *)&uuid);
    bsc_generate_random_vmac(&vmac);
    Network_Port_MAC_Address_Set(instance, vmac.address, sizeof(vmac));

    /* common NP data */
    Network_Port_Reliability_Set(instance, RELIABILITY_NO_FAULT_DETECTED);
    Network_Port_Out_Of_Service_Set(instance, false);
    Network_Port_Quality_Set(instance, PORT_QUALITY_UNKNOWN);
    Network_Port_APDU_Length_Set(instance, MAX_APDU);
    Network_Port_Network_Number_Set(instance, 0);

    /* SC parameters */
    Network_Port_Max_BVLC_Length_Accepted_Set(instance, SC_NETPORT_BVLC_MAX);
    Network_Port_Max_NPDU_Length_Accepted_Set(instance, SC_NETPORT_NPDU_MAX);
    Network_Port_SC_Connect_Wait_Timeout_Set(
        instance, SC_NETPORT_CONNECT_TIMEOUT);
    Network_Port_SC_Heartbeat_Timeout_Set(
        instance, SC_NETPORT_HEARTBEAT_TIMEOUT);
    Network_Port_SC_Disconnect_Wait_Timeout_Set(
        instance, SC_NETPORT_DISCONNECT_TIMEOUT);
    Network_Port_SC_Maximum_Reconnect_Time_Set(
        instance, SC_NETPORT_RECONNECT_TIME);

    if (filename_ca_1_cert == NULL) {
        fprintf(stderr, "BACNET_SC_ISSUER_1_CERTIFICATE_FILE must be set\n");
        return;
    }
    bacfile_create(BSC_ISSUER_CERTIFICATE_FILE_1_INSTANCE);
    bacfile_pathname_set(
        BSC_ISSUER_CERTIFICATE_FILE_1_INSTANCE, filename_ca_1_cert);
    Network_Port_Issuer_Certificate_File_Set(
        instance, 0, BSC_ISSUER_CERTIFICATE_FILE_1_INSTANCE);

    if (filename_ca_2_cert) {
        bacfile_create(BSC_ISSUER_CERTIFICATE_FILE_2_INSTANCE);
        bacfile_pathname_set(
            BSC_ISSUER_CERTIFICATE_FILE_2_INSTANCE, filename_ca_2_cert);
        Network_Port_Issuer_Certificate_File_Set(
            instance, 1, BSC_ISSUER_CERTIFICATE_FILE_2_INSTANCE);
    }

    if (filename_cert == NULL) {
        fprintf(stderr, "BACNET_SC_OPERATIONAL_CERTIFICATE_FILE must be set\n");
        return;
    }
    bacfile_create(BSC_OPERATIONAL_CERTIFICATE_FILE_INSTANCE);
    bacfile_pathname_set(
        BSC_OPERATIONAL_CERTIFICATE_FILE_INSTANCE, filename_cert);
    Network_Port_Operational_Certificate_File_Set(
        instance, BSC_OPERATIONAL_CERTIFICATE_FILE_INSTANCE);

    if (filename_key == NULL) {
        fprintf(
            stderr,
            "BACNET_SC_OPERATIONAL_CERTIFICATE_PRIVATE_KEY_FILE must be set\n");
        return;
    }
    bacfile_create(BSC_CERTIFICATE_SIGNING_REQUEST_FILE_INSTANCE);
    bacfile_pathname_set(
        BSC_CERTIFICATE_SIGNING_REQUEST_FILE_INSTANCE, filename_key);
    Network_Port_Certificate_Key_File_Set(
        instance, BSC_CERTIFICATE_SIGNING_REQUEST_FILE_INSTANCE);

    if ((primary_hub_uri == NULL) && (failover_hub_uri == NULL) &&
        (direct_binding == NULL) && (hub_binding == NULL)) {
        fprintf(
            stderr,
            "At least must be set:\n"
            "BACNET_SC_HUB_FUNCTION_BINDING for HUB or\n"
            "BACNET_SC_PRIMARY_HUB_URI and BACNET_SC_FAILOVER_HUB_URI for node "
            "or\n"
            "BACNET_SC_DIRECT_CONNECT_BINDING for direct connect.\n");
        return;
    }

    Network_Port_SC_Primary_Hub_URI_Set(instance, primary_hub_uri);
    Network_Port_SC_Failover_Hub_URI_Set(instance, failover_hub_uri);

    Network_Port_SC_Direct_Connect_Binding_Set(instance, direct_binding);
    Network_Port_SC_Direct_Connect_Accept_Enable_Set(
        instance, direct_binding != NULL);

    c = direct_connect_initiate ? direct_connect_initiate[0] : '0';
    if ((c != '0') && (c != 'n') && (c != 'N')) {
        Network_Port_SC_Direct_Connect_Initiate_Enable_Set(instance, true);
    } else {
        Network_Port_SC_Direct_Connect_Initiate_Enable_Set(instance, false);
    }

    Network_Port_SC_Direct_Connect_Accept_URIs_Set(
        instance, direct_connect_accept_urls);

    /* HUB parameters */
    Network_Port_SC_Hub_Function_Binding_Set(instance, hub_binding);
    Network_Port_SC_Hub_Function_Enable_Set(instance, hub_binding != NULL);

    /* last thing - clear pending changes - we don't want to set these
       since they are already set */
    Network_Port_Changes_Pending_Set(instance, false);
}

static bool dlenv_hub_connection_status_check(void)
{
    uint32_t instance = Network_Port_Index_To_Instance(0);
    BACNET_SC_HUB_CONNECTION_STATUS *status;

    status = Network_Port_SC_Primary_Hub_Connection_Status(instance);
    if (status && status->State == BACNET_SC_CONNECTION_STATE_CONNECTED) {
        return true;
    }

    status = Network_Port_SC_Failover_Hub_Connection_Status(instance);
    if (status && status->State == BACNET_SC_CONNECTION_STATE_CONNECTED) {
        return true;
    }

    return false;
}

/**
 * Datalink network port object settings for BACnet/SC
 */
void dlenv_network_port_init(void)
{
    /* if a user has configured BACnet/SC port with primary hub URI,     */
    /* wait for a establishin of a connection to BACnet/SC hub at first  */
    /* to reduce possibility of packet losses.                           */
    if (Network_Port_SC_Primary_Hub_URI_char(1)) {
        while (!dlenv_hub_connection_status_check()) {
            bsc_wait(1);
            bsc_maintenance_timer(1);
        }
    }
}
#else
/**
 * Datalink network port object settings
 */
void dlenv_network_port_init(void)
{
    /* do nothing */
}
#endif
#endif

/** Datalink maintenance timer
 * @ingroup DataLink
 *
 * Call this function to renew our Foreign Device Registration
 * @param elapsed_seconds Number of seconds that have elapsed since last called.
 */
void dlenv_maintenance_timer(uint16_t elapsed_seconds)
{
#if defined(BACDL_BIP) || defined(BACDL_BIP6)
    if (BBMD_Timer_Seconds) {
        if (BBMD_Timer_Seconds <= elapsed_seconds) {
            BBMD_Timer_Seconds = 0;
        } else {
            BBMD_Timer_Seconds -= elapsed_seconds;
        }
        if (BBMD_Timer_Seconds == 0) {
            (void)dlenv_register_as_foreign_device();
            /* If that failed (negative), maybe just a network issue.
             * If nothing happened (0), may be un/misconfigured.
             * Set up to try again later in all cases. */
            BBMD_Timer_Seconds = (uint16_t)BBMD_TTL_Seconds;
        }
    }
#else
    (void)elapsed_seconds;
#endif
}

/** Initialize the DataLink configuration from Environment variables,
 * or else to defaults.
 * @ingroup DataLink
 * The items configured depend on which BACDL_ the code is built for,
 * eg, BACDL_BIP.
 *
 * For most items, checks first for an environment variable, and, if
 * found, uses that to set the item's value.  Otherwise, will set
 * to a default value.
 *
 * The Environment Variables, by BACDL_ type, are:
 * - BACDL_ALL: (the general-purpose solution)
 *   - BACNET_DATALINK to set which BACDL_ type we are using.
 * - (Any):
 *   - BACNET_APDU_TIMEOUT - set this value in milliseconds to change
 *     the APDU timeout.  APDU Timeout is how much time a client
 *     waits for a response from a BACnet device.
 *   - BACNET_APDU_RETRIES - indicate the maximum number of times that
 *     an APDU shall be retransmitted.
 *   - BACNET_IFACE - set this value to dotted IP address (Windows) of
 *     the interface (see ipconfig command on Windows) for which you
 *     want to bind.  On Linux, set this to the /dev interface
 *     (i.e. eth0, arc0).  Default is eth0 on Linux, and the default
 *     interface on Windows.  Hence, if there is only a single network
 *     interface on Windows, the applications will choose it, and this
 *     setting will not be needed.
 * - BACDL_BIP: (BACnet/IP)
 *   - BACNET_IP_PORT - UDP/IP port number (0..65534) used for BACnet/IP
 *     communications.  Default is 47808 (0xBAC0).
 *   - BACNET_BBMD_PORT - UDP/IP port number (0..65534) used for Foreign
 *       Device Registration.  Defaults to 47808 (0xBAC0).
 *   - BACNET_BBMD_TIMETOLIVE - number of seconds used in Foreign Device
 *       Registration (0..65535). Defaults to 60000 seconds.
 *   - BACNET_BBMD_ADDRESS - dotted IPv4 address of the BBMD or Foreign
 *       Device Registrar.
 *   - BACNET_BDT_ADDR_1 - dotted IPv4 address of the BBMD table entry 1..128
 *   - BACNET_BDT_PORT_1 - UDP port of the BBMD table entry 1..128 (optional)
 *   - BACNET_BDT_MASK_1 - dotted IPv4 mask of the BBMD table
 *       entry 1..128 (optional)
 *   - BACNET_IP_NAT_ADDR - dotted IPv4 address of the public facing router
 *   - BACNET_IP_BROADCAST_BIND_ADDR - dotted IPv4 address to bind broadcasts
 * - BACDL_MSTP: (BACnet MS/TP)
 *   - BACNET_MAX_INFO_FRAMES
 *   - BACNET_MAX_MASTER
 *   - BACNET_MSTP_BAUD
 *   - BACNET_MSTP_MAC
 * - BACDL_BIP6: (BACnet/IPv6)
 *   - BACNET_BIP6_PORT - UDP/IP port number (0..65534) used for BACnet/IPv6
 *     communications.  Default is 47808 (0xBAC0).
 *   - BACNET_BIP6_BROADCAST - FF05::BAC0 or FF02::BAC0 or ...
 * - BACDL_BSC: (BACnet Secure Connect)
 *   - BACNET_SC_PRIMARY_HUB_URI
 *   - BACNET_SC_FAILOVER_HUB_URI
 *   - BACNET_SC_ISSUER_1_CERTIFICATE_FILE
 *   - BACNET_SC_ISSUER_2_CERTIFICATE_FILE
 *   - BACNET_SC_OPERATIONAL_CERTIFICATE_FILE
 *   - BACNET_SC_OPERATIONAL_CERTIFICATE_PRIVATE_KEY_FILE
 *   - BACNET_SC_DIRECT_CONNECT_BINDING - pair: interface name (optional) and
 *       TCP/IP port number (0..65534), like "50000" (port only) or
 *       "eth0:50000"(both)
 *   - BACNET_SC_HUB_FUNCTION_BINDING - pair: interface name (optional) and
 *       TCP/IP port number (0..65534), like "50000" (port only) or
 *       "eth0:50000"(both)
 *   - BACNET_SC_DIRECT_CONNECT_INITIATE - if true equal "1", "y", "Y",
 *       otherwise false
 *   - BACNET_SC_DIRECT_CONNECT_ACCEPT_URLS - list of direct connect accept URLs
 *       separated by a space character, e.g.
 *       "wss://192.0.0.1:40000 wss://192.0.0.2:6666"
 */
void dlenv_init(void)
{
#if defined(BACDL_BIP)
    BACNET_IP_ADDRESS addr;
#endif
#if defined(BACDL_BIP6)
    BACNET_IP6_ADDRESS addr6;
#endif
    char *pEnv = NULL;

#if defined(BACDL_MULTIPLE)
    pEnv = getenv("BACNET_DATALINK");
    if (pEnv) {
        datalink_set(pEnv);
    } else {
#if defined(BACDL_BIP)
        datalink_set("bip");
#elif defined(BACDL_BIP6)
        datalink_set("bip6");
#elif defined(BACDL_MSTP)
        datalink_set("mstp");
#elif defined(BACDL_ETHERNET)
        datalink_set("ethernet");
#elif defined(BACDL_ARCNET)
        datalink_set("arcnet");
<<<<<<< HEAD
#elif defined(BACDL_BSC)
        datalink_set("bsc");
=======
>>>>>>> 3329dff3
#else
        datalink_set("none");
#endif
    }
#endif
#if defined(BACDL_BIP6)
    pEnv = getenv("BACNET_BIP6_DEBUG");
    if (pEnv) {
        bip6_debug_enable();
        bvlc6_debug_enable();
    }
    pEnv = getenv("BACNET_BIP6_BROADCAST");
    if (pEnv) {
        bvlc6_address_set(
            &addr6, (uint16_t)strtol(pEnv, NULL, 0), 0, 0, 0, 0, 0, 0,
            BIP6_MULTICAST_GROUP_ID);
        bip6_set_broadcast_addr(&addr6);
    } else {
        bvlc6_address_set(
            &addr6, BIP6_MULTICAST_SITE_LOCAL, 0, 0, 0, 0, 0, 0,
            BIP6_MULTICAST_GROUP_ID);
        bip6_set_broadcast_addr(&addr6);
    }
    pEnv = getenv("BACNET_BIP6_PORT");
    if (pEnv) {
        bip6_set_port((uint16_t)strtol(pEnv, NULL, 0));
    } else {
        bip6_set_port(0xBAC0);
    }
#endif
#if defined(BACDL_BIP)
    pEnv = getenv("BACNET_IP_DEBUG");
    if (pEnv) {
        bip_debug_enable();
        bvlc_debug_enable();
        bip_dl_debug_enable();
    }
    pEnv = getenv("BACNET_IP_PORT");
    if (pEnv) {
        bip_set_port((uint16_t)strtol(pEnv, NULL, 0));
    } else {
        /* BIP_Port is statically initialized to 0xBAC0,
         * so if it is different, then it was programmatically altered,
         * and we shouldn't just stomp on it here.
         * Unless it is set below 1024, since:
         * "The range for well-known ports managed by the IANA is 0-1023."
         */
        if (bip_get_port() < 1024) {
            bip_set_port(0xBAC0);
        }
    }
    pEnv = getenv("BACNET_IP_BROADCAST_BIND_ADDR");
    if (pEnv) {
        bip_set_broadcast_binding(pEnv);
    }
    pEnv = getenv("BACNET_IP_NAT_ADDR");
    if (pEnv) {
        if (bip_get_addr_by_name(pEnv, &addr)) {
            addr.port = 0xBAC0;
            pEnv = getenv("BACNET_IP_NAT_PORT");
            if (pEnv) {
                addr.port = strtol(pEnv, NULL, 0);
            }
            bvlc_set_global_address_for_nat(&addr);
        }
    }
#elif defined(BACDL_MSTP)
    pEnv = getenv("BACNET_MAX_INFO_FRAMES");
    if (pEnv) {
        dlmstp_set_max_info_frames(strtol(pEnv, NULL, 0));
    } else {
        dlmstp_set_max_info_frames(1);
    }
    pEnv = getenv("BACNET_MAX_MASTER");
    if (pEnv) {
        dlmstp_set_max_master(strtol(pEnv, NULL, 0));
    } else {
        dlmstp_set_max_master(127);
    }
    pEnv = getenv("BACNET_MSTP_BAUD");
    if (pEnv) {
        dlmstp_set_baud_rate(strtol(pEnv, NULL, 0));
    } else {
        dlmstp_set_baud_rate(38400);
    }
    pEnv = getenv("BACNET_MSTP_MAC");
    if (pEnv) {
        dlmstp_set_mac_address(strtol(pEnv, NULL, 0));
    } else {
        dlmstp_set_mac_address(127);
    }
#elif defined(BACDL_BSC)
    char *primary_hub_uri;
    char *failover_hub_uri;
    char *filename_ca_1_cert;
    char *filename_ca_2_cert;
    char *filename_cert;
    char *filename_key;
    char *direct_binding;
    char *hub_binding;
    char *direct_connect_initiate;
    char *direct_connect_accept_urls;

    primary_hub_uri = getenv("BACNET_SC_PRIMARY_HUB_URI");
    failover_hub_uri = getenv("BACNET_SC_FAILOVER_HUB_URI");
    filename_ca_1_cert = getenv("BACNET_SC_ISSUER_1_CERTIFICATE_FILE");
    filename_ca_2_cert = getenv("BACNET_SC_ISSUER_2_CERTIFICATE_FILE");
    filename_cert = getenv("BACNET_SC_OPERATIONAL_CERTIFICATE_FILE");
    filename_key = getenv("BACNET_SC_OPERATIONAL_CERTIFICATE_PRIVATE_KEY_FILE");
    direct_binding = getenv("BACNET_SC_DIRECT_CONNECT_BINDING");
    hub_binding = getenv("BACNET_SC_HUB_FUNCTION_BINDING");
    direct_connect_initiate = getenv("BACNET_SC_DIRECT_CONNECT_INITIATE");
    direct_connect_accept_urls = getenv("BACNET_SC_DIRECT_CONNECT_ACCEPT_URLS");
    bacnet_secure_connect_network_port_init(
        primary_hub_uri, failover_hub_uri, filename_ca_1_cert,
        filename_ca_2_cert, filename_cert, filename_key, direct_binding,
        hub_binding, direct_connect_initiate, direct_connect_accept_urls);
    if (!bsc_cert_files_check()) {
        exit(1);
    }
#endif
    pEnv = getenv("BACNET_APDU_TIMEOUT");
    if (pEnv) {
        apdu_timeout_set((uint16_t)strtol(pEnv, NULL, 0));
    } else {
#if defined(BACDL_MSTP)
        apdu_timeout_set(60000);
#endif
    }
    pEnv = getenv("BACNET_APDU_RETRIES");
    if (pEnv) {
        apdu_retries_set((uint8_t)strtol(pEnv, NULL, 0));
    }
    /* === Initialize the Datalink Here === */
    if (!datalink_init(getenv("BACNET_IFACE"))) {
        exit(1);
    }
#if (MAX_TSM_TRANSACTIONS)
    pEnv = getenv("BACNET_INVOKE_ID");
    if (pEnv) {
        tsm_invokeID_set((uint8_t)strtol(pEnv, NULL, 0));
    }
#endif
    dlenv_network_port_init();
    dlenv_register_as_foreign_device();
}<|MERGE_RESOLUTION|>--- conflicted
+++ resolved
@@ -773,11 +773,6 @@
         datalink_set("ethernet");
 #elif defined(BACDL_ARCNET)
         datalink_set("arcnet");
-<<<<<<< HEAD
-#elif defined(BACDL_BSC)
-        datalink_set("bsc");
-=======
->>>>>>> 3329dff3
 #else
         datalink_set("none");
 #endif
