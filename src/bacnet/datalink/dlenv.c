/**************************************************************************
 *
 * Copyright (C) 2009 Steve Karg <skarg@users.sourceforge.net>
 *
 * Permission is hereby granted, free of charge, to any person obtaining
 * a copy of this software and associated documentation files (the
 * "Software"), to deal in the Software without restriction, including
 * without limitation the rights to use, copy, modify, merge, publish,
 * distribute, sublicense, and/or sell copies of the Software, and to
 * permit persons to whom the Software is furnished to do so, subject to
 * the following conditions:
 *
 * The above copyright notice and this permission notice shall be included
 * in all copies or substantial portions of the Software.
 *
 * THE SOFTWARE IS PROVIDED "AS IS", WITHOUT WARRANTY OF ANY KIND,
 * EXPRESS OR IMPLIED, INCLUDING BUT NOT LIMITED TO THE WARRANTIES OF
 * MERCHANTABILITY, FITNESS FOR A PARTICULAR PURPOSE AND NONINFRINGEMENT.
 * IN NO EVENT SHALL THE AUTHORS OR COPYRIGHT HOLDERS BE LIABLE FOR ANY
 * CLAIM, DAMAGES OR OTHER LIABILITY, WHETHER IN AN ACTION OF CONTRACT,
 * TORT OR OTHERWISE, ARISING FROM, OUT OF OR IN CONNECTION WITH THE
 * SOFTWARE OR THE USE OR OTHER DEALINGS IN THE SOFTWARE.
 *
 *********************************************************************/

/* environment variables used for the command line tools */
#include <stddef.h>
#include <stdint.h>
#include <stdio.h>
#include <stdlib.h>
/* BACnet Stack defines - first */
#include "bacnet/bacdef.h"
/* BACnet Stack API */
#include "bacnet/apdu.h"
#include "bacnet/datalink/datalink.h"
#include "bacnet/basic/services.h"
#include "bacnet/datalink/dlenv.h"
#include "bacnet/basic/tsm/tsm.h"
#if (BACNET_PROTOCOL_REVISION >= 17)
#include "bacnet/basic/object/netport.h"
#endif

/** @file dlenv.c  Initialize the DataLink configuration. */
/* timer used to renew Foreign Device Registration */
#if defined(BACDL_BIP) || defined(BACDL_BIP6)
static uint16_t BBMD_Timer_Seconds;
static uint16_t BBMD_TTL_Seconds = 60000;
#endif

#if defined(BACDL_BIP)
#ifndef BBMD_ENABLED
#define BBMD_ENABLED 1
#endif
/* BBMD variables */
static BACNET_IP_ADDRESS BBMD_Address;
static bool BBMD_Address_Valid;
static uint16_t BBMD_Result = 0;
#if BBMD_ENABLED
static BACNET_IP_BROADCAST_DISTRIBUTION_TABLE_ENTRY BBMD_Table_Entry;
#endif
/* enable debugging */
static bool BIP_DL_Debug = false;

/* Debug toggle */

/**
 * @brief Enabled debug printing of BACnet/IPv4 DL
 */
void bip_dl_debug_enable(void)
{
    BIP_DL_Debug = true;
}

/**
 * @brief Disable debug printing of BACnet/IPv4 DL
 */
void bip_dl_debug_disable(void)
{
    BIP_DL_Debug = false;
}

/* Simple setters for BBMD registration variables. */

/**
 * @brief Sets the IPv4 address for BBMD registration.
 *
 *  If not set here or provided by Environment variables,
 *  no BBMD registration will occur.
 *
 * @param address - IPv4 address (uint32_t) of BBMD to register with,
 *  in network byte order.
 */
void dlenv_bbmd_address_set(BACNET_IP_ADDRESS *address)
{
    bvlc_address_copy(&BBMD_Address, address);
    BBMD_Address_Valid = true;
}

/** Set the Lease Time (Time-to-Live) for BBMD registration.
 * Default if not set is 60000 (1000 minutes).
 * @param ttl_secs - The Lease Time, in seconds.
 */
void dlenv_bbmd_ttl_set(uint16_t ttl_secs)
{
    BBMD_TTL_Seconds = ttl_secs;
}

/** Get the result of the last attempt to register with the indicated BBMD.
 * If we sent a foreign registration request, then see if we've received
 * a NAK in our BVLC handler.
 *
 * @return Positive number (of bytes sent) if registration was successful,
 *         0 if no registration request was made, or
 *         -1 if registration attempt failed.
 */
int dlenv_bbmd_result(void)
{
    if ((BBMD_Result > 0) &&
        (bvlc_get_last_result() == BVLC_RESULT_REGISTER_FOREIGN_DEVICE_NAK)) {
        return -1;
    }
    /* Else, show our send: */
    return BBMD_Result;
}
#endif

#if defined(BACDL_BIP) && BBMD_ENABLED
/** Register as a Foreign Device with the designated BBMD.
 * @ingroup DataLink
 * The BBMD's address, port, and lease time must be provided by
 * internal variables or Environment variables.
 * If no address for the BBMD is provided, no BBMD registration will occur.
 *
 * The Environment Variables depend on define of BACDL_BIP:
 *     - BACNET_BBMD_PORT - 0..65534, defaults to 47808
 *     - BACNET_BBMD_TIMETOLIVE - 0..65535 seconds, defaults to 60000
 *     - BACNET_BBMD_ADDRESS - dotted IPv4 address
 * @return Positive number (of bytes sent) on success,
 *         0 if no registration request is sent, or
 *         -1 if registration fails.
 */
static int bbmd_register_as_foreign_device(void)
{
    int retval = 0;
    bool bdt_entry_valid = false;
    uint16_t bdt_entry_port = 0;
    char *pEnv = NULL;
    unsigned a[4] = { 0 };
    char bbmd_env[32] = "";
    unsigned entry_number = 0;
    long long_value = 0;
    int c;

    pEnv = getenv("BACNET_BBMD_PORT");
    if (pEnv) {
        long_value = strtol(pEnv, NULL, 0);
        if (long_value <= 0xFFFF) {
            BBMD_Address.port = (uint16_t)long_value;
        } else {
            BBMD_Address.port = 0xBAC0;
        }
    }
    pEnv = getenv("BACNET_BBMD_TIMETOLIVE");
    if (pEnv) {
        long_value = strtol(pEnv, NULL, 0);
        if (long_value <= 0xFFFF) {
            BBMD_TTL_Seconds = (uint16_t)long_value;
        } else {
            BBMD_TTL_Seconds = 0xFFFF;
        }
    }
    pEnv = getenv("BACNET_BBMD_ADDRESS");
    if (pEnv) {
        BBMD_Address_Valid = bip_get_addr_by_name(pEnv, &BBMD_Address);
    }
    if (BBMD_Address_Valid) {
        if (BIP_DL_Debug) {
            fprintf(stderr,
                "Registering with BBMD at %u.%u.%u.%u:%u for %u seconds\n",
                (unsigned)BBMD_Address.address[0],
                (unsigned)BBMD_Address.address[1],
                (unsigned)BBMD_Address.address[2],
                (unsigned)BBMD_Address.address[3], (unsigned)BBMD_Address.port,
                (unsigned)BBMD_TTL_Seconds);
        }
        retval = bvlc_register_with_bbmd(&BBMD_Address, BBMD_TTL_Seconds);
        if (retval < 0) {
            fprintf(stderr, "FAILED to Register with BBMD at %u.%u.%u.%u:%u\n",
                (unsigned)BBMD_Address.address[0],
                (unsigned)BBMD_Address.address[1],
                (unsigned)BBMD_Address.address[2],
                (unsigned)BBMD_Address.address[3], (unsigned)BBMD_Address.port);
        }
        BBMD_Timer_Seconds = BBMD_TTL_Seconds;
    } else {
        for (entry_number = 1; entry_number <= 128; entry_number++) {
            bdt_entry_valid = false;
            snprintf(
                bbmd_env, sizeof(bbmd_env), "BACNET_BDT_ADDR_%u", entry_number);
            pEnv = getenv(bbmd_env);
            if (pEnv) {
                bdt_entry_valid =
                    bip_get_addr_by_name(pEnv, &BBMD_Table_Entry.dest_address);
                if (entry_number == 1) {
                    if (BIP_DL_Debug) {
                        fprintf(stderr, "BBMD 1 address overridden %s=%s!\n",
                            bbmd_env, pEnv);
                    }
                }
            } else if (entry_number == 1) {
                /* BDT 1 is self (note: can be overridden) */
                bdt_entry_valid = bip_get_addr(&BBMD_Table_Entry.dest_address);
            }
            if (bdt_entry_valid) {
                bdt_entry_port = 0xBAC0;
                snprintf(
                    bbmd_env, sizeof(bbmd_env), "BACNET_BDT_PORT_%u",
                    entry_number);
                pEnv = getenv(bbmd_env);
                if (pEnv) {
                    bdt_entry_port = strtol(pEnv, NULL, 0);
                    if (entry_number == 1) {
                        if (BIP_DL_Debug) {
                            fprintf(stderr, "BBMD 1 port overridden %s=%s!\n",
                                bbmd_env, pEnv);
                        }
                    }
                } else if (entry_number == 1) {
                    /* BDT 1 is self (note: can be overridden) */
                    bdt_entry_port = bip_get_port();
                }
                BBMD_Table_Entry.dest_address.port = bdt_entry_port;
                /* broadcast mask */
                bvlc_broadcast_distribution_mask_from_host(
                    &BBMD_Table_Entry.broadcast_mask, 0xFFFFFFFF);
                snprintf(
                    bbmd_env, sizeof(bbmd_env), "BACNET_BDT_MASK_%u",
                    entry_number);
                pEnv = getenv(bbmd_env);
                if (pEnv) {
                    c = sscanf(
                        pEnv, "%3u.%3u.%3u.%3u", &a[0], &a[1], &a[2], &a[3]);
                    if (c == 4) {
                        bvlc_broadcast_distribution_mask_set(
                            &BBMD_Table_Entry.broadcast_mask, a[0], a[1], a[2],
                            a[3]);
                    }
                }
                bvlc_broadcast_distribution_table_entry_append(
                    bvlc_bdt_list(), &BBMD_Table_Entry);
                if (BIP_DL_Debug) {
                    fprintf(stderr, "BBMD %4u: %u.%u.%u.%u:%u %u.%u.%u.%u\n",
                        entry_number,
                        (unsigned)BBMD_Table_Entry.dest_address.address[0],
                        (unsigned)BBMD_Table_Entry.dest_address.address[1],
                        (unsigned)BBMD_Table_Entry.dest_address.address[2],
                        (unsigned)BBMD_Table_Entry.dest_address.address[3],
                        (unsigned)BBMD_Table_Entry.dest_address.port,
                        (unsigned)BBMD_Table_Entry.broadcast_mask.address[0],
                        (unsigned)BBMD_Table_Entry.broadcast_mask.address[1],
                        (unsigned)BBMD_Table_Entry.broadcast_mask.address[2],
                        (unsigned)BBMD_Table_Entry.broadcast_mask.address[3]);
                }
            }
        }
    }
    BBMD_Result = retval;

    return retval;
}
#endif

#if defined(BACDL_BIP6) && BBMD6_ENABLED
/** Register as a Foreign Device with the designated BBMD.
 * @ingroup DataLink
 * The BBMD's address, port, and lease time must be provided by
 * internal variables or Environment variables.
 * If no address for the BBMD is provided, no BBMD registration will occur.
 *
 * The Environment Variables depend on define of BACDL_BIP:
 *     - BACNET_BBMD6_PORT - 0..65534, defaults to 47808
 *     - BACNET_BBMD6_TIMETOLIVE - 0..65535 seconds, defaults to 60000
 *     - BACNET_BBMD6_ADDRESS - IPv6 address
 * @return Positive number (of bytes sent) on success,
 *         0 if no registration request is sent, or
 *         -1 if registration fails.
 */
static int bbmd6_register_as_foreign_device(void)
{
    int retval = 0;
    bool bdt_entry_valid = false;
    uint16_t bdt_entry_port = 0;
    char *pEnv = NULL;
    unsigned a[4] = { 0 };
    char bbmd_env[32] = "";
    unsigned entry_number = 0;
    long long_value = 0;
    int c;
    BACNET_IP6_ADDRESS bip6_addr = { 0 };
    uint16_t bip6_port = 0xBAC0;

    pEnv = getenv("BACNET_BBMD6_PORT");
    if (pEnv) {
        long_value = strtol(pEnv, NULL, 0);
        if (long_value <= UINT16_MAX) {
            bip6_port = (uint16_t)long_value;
        }
    }
    pEnv = getenv("BACNET_BBMD6_TIMETOLIVE");
    if (pEnv) {
        long_value = strtol(pEnv, NULL, 0);
        if (long_value <= 60000) {
            BBMD_TTL_Seconds = (uint16_t)long_value;
        }
    }
    pEnv = getenv("BACNET_BBMD6_ADDRESS");
    if (bvlc6_address_from_ascii(pEnv, &bip6_addr)) {
        if (BIP_DL_Debug) {
            fprintf(stderr,
                "Registering with BBMD6 at %s for %u seconds\n",
                pEnv, (unsigned)bip6_port, (unsigned)BBMD_TTL_Seconds);
        }
        retval = bvlc6_register_with_bbmd(&bip6_addr, BBMD_TTL_Seconds);
        if (retval < 0) {
            fprintf(stderr, "FAILED to Register with BBMD6 at %s:%u\n",
                pEnv, (unsigned)BBMD_Address.port);
        }
        BBMD_Timer_Seconds = BBMD_TTL_Seconds;
    }
    BBMD_Result = retval;

    return retval;
}
#endif

/** Register as a Foreign Device with the designated BBMD.
 * @ingroup DataLink
 * The BBMD's address, port, and lease time must be provided by
 * internal variables or Environment variables.
 * If no address for the BBMD is provided, no BBMD registration will occur.
 *
 * @return Positive number (of bytes sent) on success,
 *         0 if no registration request is sent, or
 *         -1 if registration fails.
 */
int dlenv_register_as_foreign_device(void)
{
#if defined(BACDL_BIP) && BBMD_ENABLED
    return bbmd_register_as_foreign_device();
#elif defined(BACDL_BIP) && BBMD_ENABLED
    return bbmd6_register_as_foreign_device();
#else
    return 0;
#endif
}

#if (BACNET_PROTOCOL_REVISION >= 17)
#if defined(BACDL_BIP)
/**
 * Datalink network port object settings
 */
void dlenv_network_port_init(void)
{
    const uint32_t instance = 1;
    BACNET_IP_ADDRESS addr = { 0 };
    uint8_t prefix = 0;
#if BBMD_ENABLED
    uint8_t addr0, addr1, addr2, addr3;
#endif

    Network_Port_Object_Instance_Number_Set(0, instance);
    Network_Port_Name_Set(instance, "BACnet/IP Port");
    Network_Port_Type_Set(instance, PORT_TYPE_BIP);
    bip_get_addr(&addr);
    prefix = bip_get_subnet_prefix();
    if (BIP_DL_Debug) {
        fprintf(stderr,
            "BIP: Setting Network Port %lu address %u.%u.%u.%u:%u/%u\n",
            (unsigned long)instance,
            (unsigned)addr.address[0],
            (unsigned)addr.address[1],
            (unsigned)addr.address[2],
            (unsigned)addr.address[3],
            (unsigned)addr.port,
            (unsigned)prefix);
    }
    Network_Port_BIP_Port_Set(instance, addr.port);
    Network_Port_IP_Address_Set(instance, addr.address[0], addr.address[1],
        addr.address[2], addr.address[3]);
    Network_Port_IP_Subnet_Prefix_Set(instance, prefix);
    Network_Port_Link_Speed_Set(instance, 0.0);
#if BBMD_ENABLED
    Network_Port_BBMD_BD_Table_Set(instance, bvlc_bdt_list());
    Network_Port_BBMD_FD_Table_Set(instance, bvlc_fdt_list());
    /* foreign device registration */
    bvlc_address_get(&BBMD_Address, &addr0, &addr1, &addr2, &addr3);
    Network_Port_Remote_BBMD_IP_Address_Set(
        instance, addr0, addr1, addr2, addr3);
    Network_Port_Remote_BBMD_BIP_Port_Set(instance, BBMD_Address.port);
    Network_Port_Remote_BBMD_BIP_Lifetime_Set(instance, BBMD_TTL_Seconds);
#endif
    /* common NP data */
    Network_Port_Reliability_Set(instance, RELIABILITY_NO_FAULT_DETECTED);
    Network_Port_Out_Of_Service_Set(instance, false);
    Network_Port_Quality_Set(instance, PORT_QUALITY_UNKNOWN);
    Network_Port_APDU_Length_Set(instance, MAX_APDU);
    Network_Port_Network_Number_Set(instance, 0);
    /* last thing - clear pending changes - we don't want to set these
       since they are already set */
    Network_Port_Changes_Pending_Set(instance, false);
}
#elif defined(BACDL_MSTP)
/**
 * Datalink network port object settings
 */
void dlenv_network_port_init(void)
{
    uint32_t instance = 1;
    uint8_t mac[1] = { 0 };

    Network_Port_Object_Instance_Number_Set(0, instance);
    Network_Port_Name_Set(instance, "MS/TP Port");
    Network_Port_Type_Set(instance, PORT_TYPE_MSTP);
    Network_Port_MSTP_Max_Master_Set(instance, dlmstp_max_master());
    Network_Port_MSTP_Max_Info_Frames_Set(instance, dlmstp_max_info_frames());
    Network_Port_Link_Speed_Set(instance, dlmstp_baud_rate());
    mac[0] = dlmstp_mac_address();
    Network_Port_MAC_Address_Set(instance, &mac[0], 1);
    /* common NP data */
    Network_Port_Reliability_Set(instance, RELIABILITY_NO_FAULT_DETECTED);
    Network_Port_Out_Of_Service_Set(instance, false);
    Network_Port_Quality_Set(instance, PORT_QUALITY_UNKNOWN);
    Network_Port_APDU_Length_Set(instance, MAX_APDU);
    Network_Port_Network_Number_Set(instance, 0);
    /* last thing - clear pending changes - we don't want to set these
       since they are already set */
    Network_Port_Changes_Pending_Set(instance, false);
}
#elif defined(BACDL_BIP6)
/**
 * Datalink network port object settings
 */
void dlenv_network_port_init(void)
{
    uint32_t instance = 1;
    uint8_t prefix = 0;
    BACNET_ADDRESS addr = { 0 };
    BACNET_IP6_ADDRESS addr6 = { 0 };

    Network_Port_Object_Instance_Number_Set(0, instance);
    Network_Port_Name_Set(instance, "BACnet/IPv6 Port");
    Network_Port_Type_Set(instance, PORT_TYPE_BIP6);
    Network_Port_BIP6_Port_Set(instance, bip6_get_port());
    bip6_get_my_address(&addr);
    Network_Port_MAC_Address_Set(instance, &addr.mac[0], addr.mac_len);
    bip6_get_addr(&addr6);
    Network_Port_IPv6_Address_Set(instance, &addr6.address[0]);
    bip6_get_broadcast_addr(&addr6);
    Network_Port_IPv6_Multicast_Address_Set(instance, &addr6.address[0]);
    Network_Port_IPv6_Subnet_Prefix_Set(instance, prefix);

    Network_Port_Reliability_Set(instance, RELIABILITY_NO_FAULT_DETECTED);
    Network_Port_Link_Speed_Set(instance, 0.0);
    Network_Port_Out_Of_Service_Set(instance, false);
    Network_Port_Quality_Set(instance, PORT_QUALITY_UNKNOWN);
    Network_Port_APDU_Length_Set(instance, MAX_APDU);
    Network_Port_Network_Number_Set(instance, 0);
    /* last thing - clear pending changes - we don't want to set these
       since they are already set */
    Network_Port_Changes_Pending_Set(instance, false);
}
#else
/**
 * Datalink network port object settings
 */
void dlenv_network_port_init(void)
{
    /* do nothing */
}
#endif
#endif

/** Datalink maintenance timer
 * @ingroup DataLink
 *
 * Call this function to renew our Foreign Device Registration
 * @param elapsed_seconds Number of seconds that have elapsed since last called.
 */
void dlenv_maintenance_timer(uint16_t elapsed_seconds)
{
#if defined(BACDL_BIP) || defined(BACDL_BIP6) || defined(BACDL_ALL)
    if (BBMD_Timer_Seconds) {
        if (BBMD_Timer_Seconds <= elapsed_seconds) {
            BBMD_Timer_Seconds = 0;
        } else {
            BBMD_Timer_Seconds -= elapsed_seconds;
        }
        if (BBMD_Timer_Seconds == 0) {
            (void)dlenv_register_as_foreign_device();
            /* If that failed (negative), maybe just a network issue.
             * If nothing happened (0), may be un/misconfigured.
             * Set up to try again later in all cases. */
            BBMD_Timer_Seconds = (uint16_t)BBMD_TTL_Seconds;
        }
    }
#else
<<<<<<< HEAD
    (void) elapsed_seconds;
=======
    (void)elapsed_seconds;
>>>>>>> 3222244e
#endif
}

/** Initialize the DataLink configuration from Environment variables,
 * or else to defaults.
 * @ingroup DataLink
 * The items configured depend on which BACDL_ the code is built for,
 * eg, BACDL_BIP.
 *
 * For most items, checks first for an environment variable, and, if
 * found, uses that to set the item's value.  Otherwise, will set
 * to a default value.
 *
 * The Environment Variables, by BACDL_ type, are:
 * - BACDL_ALL: (the general-purpose solution)
 *   - BACNET_DATALINK to set which BACDL_ type we are using.
 * - (Any):
 *   - BACNET_APDU_TIMEOUT - set this value in milliseconds to change
 *     the APDU timeout.  APDU Timeout is how much time a client
 *     waits for a response from a BACnet device.
 *   - BACNET_APDU_RETRIES - indicate the maximum number of times that
 *     an APDU shall be retransmitted.
 *   - BACNET_IFACE - set this value to dotted IP address (Windows) of
 *     the interface (see ipconfig command on Windows) for which you
 *     want to bind.  On Linux, set this to the /dev interface
 *     (i.e. eth0, arc0).  Default is eth0 on Linux, and the default
 *     interface on Windows.  Hence, if there is only a single network
 *     interface on Windows, the applications will choose it, and this
 *     setting will not be needed.
 * - BACDL_BIP: (BACnet/IP)
 *   - BACNET_IP_PORT - UDP/IP port number (0..65534) used for BACnet/IP
 *     communications.  Default is 47808 (0xBAC0).
 *   - BACNET_BBMD_PORT - UDP/IP port number (0..65534) used for Foreign
 *       Device Registration.  Defaults to 47808 (0xBAC0).
 *   - BACNET_BBMD_TIMETOLIVE - number of seconds used in Foreign Device
 *       Registration (0..65535). Defaults to 60000 seconds.
 *   - BACNET_BBMD_ADDRESS - dotted IPv4 address of the BBMD or Foreign
 *       Device Registrar.
 *   - BACNET_BDT_ADDR_1 - dotted IPv4 address of the BBMD table entry 1..128
 *   - BACNET_BDT_PORT_1 - UDP port of the BBMD table entry 1..128 (optional)
 *   - BACNET_BDT_MASK_1 - dotted IPv4 mask of the BBMD table
 *       entry 1..128 (optional)
 *   - BACNET_IP_NAT_ADDR - dotted IPv4 address of the public facing router
 *   - BACNET_IP_BROADCAST_BIND_ADDR - dotted IPv4 address to bind broadcasts
 * - BACDL_MSTP: (BACnet MS/TP)
 *   - BACNET_MAX_INFO_FRAMES
 *   - BACNET_MAX_MASTER
 *   - BACNET_MSTP_BAUD
 *   - BACNET_MSTP_MAC
 * - BACDL_BIP6: (BACnet/IPv6)
 *   - BACNET_BIP6_PORT - UDP/IP port number (0..65534) used for BACnet/IPv6
 *     communications.  Default is 47808 (0xBAC0).
 *   - BACNET_BIP6_BROADCAST - FF05::BAC0 or FF02::BAC0 or ...
 */
void dlenv_init(void)
{
    char *pEnv = NULL;

#if defined(BACDL_ALL)
    pEnv = getenv("BACNET_DATALINK");
    if (pEnv) {
        datalink_set(pEnv);
    } else {
        datalink_set(NULL);
    }
#endif
#if defined(BACDL_BIP6) && !defined(BACDL_ALL)
    BACNET_IP6_ADDRESS addr;
    pEnv = getenv("BACNET_BIP6_DEBUG");
    if (pEnv) {
        bip6_debug_enable();
        bvlc6_debug_enable();
    }
    pEnv = getenv("BACNET_BIP6_BROADCAST");
    if (pEnv) {
        bvlc6_address_set(&addr, (uint16_t)strtol(pEnv, NULL, 0), 0, 0, 0, 0, 0,
            0, BIP6_MULTICAST_GROUP_ID);
        bip6_set_broadcast_addr(&addr);
    } else {
        bvlc6_address_set(&addr, BIP6_MULTICAST_SITE_LOCAL, 0, 0, 0, 0, 0, 0,
            BIP6_MULTICAST_GROUP_ID);
        bip6_set_broadcast_addr(&addr);
    }
    pEnv = getenv("BACNET_BIP6_PORT");
    if (pEnv) {
        bip6_set_port((uint16_t)strtol(pEnv, NULL, 0));
    } else {
        bip6_set_port(0xBAC0);
    }
#endif
#if defined(BACDL_BIP) && !defined(BACDL_ALL)
    BACNET_IP_ADDRESS addr;
    pEnv = getenv("BACNET_IP_DEBUG");
    if (pEnv) {
        bip_debug_enable();
        bvlc_debug_enable();
        bip_dl_debug_enable();
    }
    pEnv = getenv("BACNET_IP_PORT");
    if (pEnv) {
        bip_set_port((uint16_t)strtol(pEnv, NULL, 0));
    } else {
        /* BIP_Port is statically initialized to 0xBAC0,
         * so if it is different, then it was programmatically altered,
         * and we shouldn't just stomp on it here.
         * Unless it is set below 1024, since:
         * "The range for well-known ports managed by the IANA is 0-1023."
         */
        if (bip_get_port() < 1024) {
            bip_set_port(0xBAC0);
        }
    }
    pEnv = getenv("BACNET_IP_BROADCAST_BIND_ADDR");
    if (pEnv) {
        bip_set_broadcast_binding(pEnv);
    }
    pEnv = getenv("BACNET_IP_NAT_ADDR");
    if (pEnv) {
        if (bip_get_addr_by_name(pEnv, &addr)) {
            addr.port = 0xBAC0;
            pEnv = getenv("BACNET_IP_NAT_PORT");
            if (pEnv) {
                addr.port = strtol(pEnv, NULL, 0);
            }
            bvlc_set_global_address_for_nat(&addr);
        }
    }
#elif defined(BACDL_MSTP)
    pEnv = getenv("BACNET_MAX_INFO_FRAMES");
    if (pEnv) {
        dlmstp_set_max_info_frames(strtol(pEnv, NULL, 0));
    } else {
        dlmstp_set_max_info_frames(1);
    }
    pEnv = getenv("BACNET_MAX_MASTER");
    if (pEnv) {
        dlmstp_set_max_master(strtol(pEnv, NULL, 0));
    } else {
        dlmstp_set_max_master(127);
    }
    pEnv = getenv("BACNET_MSTP_BAUD");
    if (pEnv) {
        dlmstp_set_baud_rate(strtol(pEnv, NULL, 0));
    } else {
        dlmstp_set_baud_rate(38400);
    }
    pEnv = getenv("BACNET_MSTP_MAC");
    if (pEnv) {
        dlmstp_set_mac_address(strtol(pEnv, NULL, 0));
    } else {
        dlmstp_set_mac_address(127);
    }
#endif
    pEnv = getenv("BACNET_APDU_TIMEOUT");
    if (pEnv) {
        apdu_timeout_set((uint16_t)strtol(pEnv, NULL, 0));
    } else {
#if defined(BACDL_MSTP)
        apdu_timeout_set(60000);
#endif
    }
    pEnv = getenv("BACNET_APDU_RETRIES");
    if (pEnv) {
        apdu_retries_set((uint8_t)strtol(pEnv, NULL, 0));
    }
    /* === Initialize the Datalink Here === */
    if (!datalink_init(getenv("BACNET_IFACE"))) {
        exit(1);
    }
#if (MAX_TSM_TRANSACTIONS)
    pEnv = getenv("BACNET_INVOKE_ID");
    if (pEnv) {
        tsm_invokeID_set((uint8_t)strtol(pEnv, NULL, 0));
    }
#endif
    dlenv_network_port_init();
    dlenv_register_as_foreign_device();
}<|MERGE_RESOLUTION|>--- conflicted
+++ resolved
@@ -504,11 +504,7 @@
         }
     }
 #else
-<<<<<<< HEAD
-    (void) elapsed_seconds;
-=======
     (void)elapsed_seconds;
->>>>>>> 3222244e
 #endif
 }
 
