--- conflicted
+++ resolved
@@ -629,7 +629,6 @@
         (mstp_port->This_Station + 1) % (mstp_port->Nmax_master + 1);
     next_next_station =
         (mstp_port->Next_Station + 1) % (mstp_port->Nmax_master + 1);
-<<<<<<< HEAD
     /* The zero config receive state machine does not
        filter DestinationAddress for This_Station or Broadcast.
        Check before running FSM: */
@@ -652,18 +651,6 @@
                 mstp_port->ReceivedValidFrame = false;
             }
         }
-=======
-    /* The zero config checks before running FSM */
-    if ((mstp_port->ZeroConfigEnabled) &&
-        (mstp_port->master_state != MSTP_MASTER_STATE_INITIALIZE) &&
-        (mstp_port->ReceivedValidFrame == true) &&
-        (mstp_port->SourceAddress == mstp_port->This_Station)) {
-        /* DuplicateNode */
-        mstp_port->Zero_Config_State = MSTP_ZERO_CONFIG_STATE_INIT;
-        mstp_port->master_state = MSTP_MASTER_STATE_INITIALIZE;
-        /* ignore the frame */
-        mstp_port->ReceivedValidFrame = false;
->>>>>>> 58ef97e9
     }
     switch (mstp_port->master_state) {
         case MSTP_MASTER_STATE_INITIALIZE:
