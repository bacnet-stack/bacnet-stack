/**
 * @file
 * @brief Implementation of the finite state machines
 *  and BACnet Master-Slave Twisted Pair (MS/TP) functions
 * @author Steve Karg <skarg@users.sourceforge.net>
 * @date 2003
 * @details This clause describes a Master-Slave/Token-Passing (MS/TP)
 *  data link protocol, which provides the same services to the network layer
 *  as ISO 8802-2 Logical Link Control. It uses services provided by the
 *  EIA-485 physical layer. Relevant clauses of EIA-485 are deemed to be
 *  included in this standard by reference. The following hardware is assumed:
 *  (a) A UART (Universal Asynchronous Receiver/Transmitter) capable of
 *      transmitting and receiving eight data bits with one stop bit
 *      and no parity.
 *  (b) An EIA-485 transceiver whose driver may be disabled.
 *  (c) A timer with a resolution of five milliseconds or less
 *
 * @copyright SPDX-License-Identifier: GPL-2.0-or-later WITH GCC-exception-2.0
 * @defgroup DLMSTP BACnet MS/TP DataLink Network Layer
 * @ingroup DataLink
 */
#include <stddef.h>
#include <stdint.h>
#include <string.h>
#include <stdlib.h>
#if PRINT_ENABLED
#include <stdio.h>
#endif
#include "bacnet/datalink/cobs.h"
#include "bacnet/datalink/crc.h"
#include "bacnet/datalink/mstp.h"
#include "bacnet/datalink/crc.h"
#include "bacnet/datalink/mstptext.h"
#include "bacnet/npdu.h"
#include "bacnet/basic/sys/debug.h"

#if PRINT_ENABLED
#undef PRINT_ENABLED_RECEIVE
#undef PRINT_ENABLED_RECEIVE_DATA
#undef PRINT_ENABLED_RECEIVE_ERRORS
#undef PRINT_ENABLED_MASTER
#endif

#if defined(PRINT_ENABLED_RECEIVE)
#define printf_receive debug_printf
#else
static __inline__ void printf_receive(const char *format, ...)
{
    (void)format;
}
#endif

#if defined(PRINT_ENABLED_RECEIVE_DATA)
#define printf_receive_data debug_printf
#else
static __inline__ void printf_receive_data(const char *format, ...)
{
    (void)format;
}
#endif

#if defined(PRINT_ENABLED_RECEIVE_ERRORS)
#define printf_receive_error debug_printf
#else
static __inline__ void printf_receive_error(const char *format, ...)
{
    (void)format;
}
#endif

#if defined(PRINT_ENABLED_MASTER)
#define printf_master debug_printf
#else
static __inline__ void printf_master(const char *format, ...)
{
    (void)format;
}
#endif

/* MS/TP Frame Format */
/* All frames are of the following format: */
/* */
/* Preamble: two octet preamble: X`55', X`FF' */
/* Frame Type: one octet */
/* Destination Address: one octet address */
/* Source Address: one octet address */
/* Length: two octets, most significant octet first, of the Data field */
/* Header CRC: one octet */
/* Data: (present only if Length is non-zero) */
/* Data CRC: (present only if Length is non-zero) two octets, */
/*           least significant octet first */
/* (pad): (optional) at most one octet of padding: X'FF' */

/* we need to be able to increment without rolling over */
#define INCREMENT_AND_LIMIT_UINT8(x) \
    {                                \
        if (x < 0xFF)                \
            x++;                     \
    }

bool MSTP_Line_Active(const struct mstp_port_struct_t *mstp_port)
{
    if (!mstp_port) {
        return false;
    }

    return (mstp_port->EventCount > Nmin_octets);
}

void MSTP_Fill_BACnet_Address(BACNET_ADDRESS *src, uint8_t mstp_address)
{
    int i = 0;

    if (!src) {
        return;
    }
    if (mstp_address == MSTP_BROADCAST_ADDRESS) {
        /* mac_len = 0 if broadcast address */
        src->mac_len = 0;
        src->mac[0] = 0;
    } else {
        src->mac_len = 1;
        src->mac[0] = mstp_address;
    }
    /* fill with 0's starting with index 1; index 0 filled above */
    for (i = 1; i < MAX_MAC_LEN; i++) {
        src->mac[i] = 0;
    }
    src->net = 0;
    src->len = 0;
    for (i = 0; i < MAX_MAC_LEN; i++) {
        src->adr[i] = 0;
    }
}

/**
 * @brief Create an MS/TP Frame
 *
 * All MS/TP frames are of the following format:
 *   Preamble: two octet preamble: X`55', X`FF'
 *   Frame Type: one octet
 *   Destination Address: one octet address
 *   Source Address: one octet address
 *   Length: two octets, most significant octet first, of the Data field
 *   Header CRC: one octet
 *   Data: (present only if Length is non-zero)
 *   Data CRC: (present only if Length is non-zero) two octets,
 *     least significant octet first
 *   (pad): (optional) at most one octet of padding: X'FF'
 *
 * @param buffer - where frame is loaded
 * @param buffer_size - amount of space available in the buffer
 * @param frame_type - type of frame to send - see defines
 * @param destination - destination address
 * @param source - source address
 * @param data - any data to be sent - may be null
 * @param data_len - number of bytes of data
 * @return number of bytes encoded, or 0 on error
 */
uint16_t MSTP_Create_Frame(
    uint8_t *buffer,
    uint16_t buffer_size,
    uint8_t frame_type,
    uint8_t destination,
    uint8_t source,
    const uint8_t *data,
    uint16_t data_len)
{
    uint8_t crc8 = 0xFF; /* used to calculate the crc value */
    uint16_t crc16 = 0xFFFF; /* used to calculate the crc value */
    uint16_t index = 0; /* used to load the data portion of the frame */
    uint16_t cobs_len; /* length of the COBS encoded frame */
    bool cobs_bacnet_frame = false; /* true for COBS BACnet frames */

    if (!buffer) {
        return 0;
    }
    /* encode the data portion of the packet */
    if ((data_len > MSTP_FRAME_NPDU_MAX) ||
        ((frame_type >= Nmin_COBS_type) && (frame_type <= Nmax_COBS_type))) {
        /* COBS encoded frame */
        if (frame_type == FRAME_TYPE_BACNET_DATA_EXPECTING_REPLY) {
            frame_type = FRAME_TYPE_BACNET_EXTENDED_DATA_EXPECTING_REPLY;
            cobs_bacnet_frame = true;
        } else if (frame_type == FRAME_TYPE_BACNET_DATA_NOT_EXPECTING_REPLY) {
            frame_type = FRAME_TYPE_BACNET_EXTENDED_DATA_NOT_EXPECTING_REPLY;
            cobs_bacnet_frame = true;
        } else if (
            (frame_type < Nmin_COBS_type) || (frame_type > Nmax_COBS_type)) {
            /* I'm sorry, Dave, I'm afraid I can't do that. */
            return 0;
        }
        cobs_len =
            cobs_frame_encode(&buffer[8], buffer_size - 8, data, data_len);
        /* check the results of COBs encoding for validity */
        if (cobs_bacnet_frame) {
            if (cobs_len < Nmin_COBS_length_BACnet) {
                return 0;
            } else if (cobs_len > Nmax_COBS_length_BACnet) {
                return 0;
            }
        } else {
            if (cobs_len < Nmin_COBS_length) {
                return 0;
            } else if (cobs_len > Nmax_COBS_length) {
                return 0;
            }
        }
        /* for COBS, we must subtract two before use as the
           MS/TP frame length field since CRC32 is 2 bytes longer
           than CRC16 in original MSTP and non-COBS devices need
           to be able to ingest the entire frame */
        data_len = cobs_len - 2;
    } else if (data_len > 0) {
        if (!data) {
            return 0;
        }
        if ((8 + data_len + 2) > buffer_size) {
            return 0;
        }
        for (index = 8; index < (data_len + 8); index++, data++) {
            buffer[index] = *data;
            crc16 = CRC_Calc_Data(buffer[index], crc16);
        }
        crc16 = ~crc16;
        buffer[index] = crc16 & 0xFF; /* LSB first */
        buffer[index + 1] = crc16 >> 8;
    }
    buffer[0] = 0x55;
    buffer[1] = 0xFF;
    buffer[2] = frame_type;
    crc8 = CRC_Calc_Header(buffer[2], crc8);
    buffer[3] = destination;
    crc8 = CRC_Calc_Header(buffer[3], crc8);
    buffer[4] = source;
    crc8 = CRC_Calc_Header(buffer[4], crc8);
    buffer[5] = data_len >> 8; /* MSB first */
    crc8 = CRC_Calc_Header(buffer[5], crc8);
    buffer[6] = data_len & 0xFF;
    crc8 = CRC_Calc_Header(buffer[6], crc8);
    buffer[7] = ~crc8;
    index = 8;
    if (data_len > 0) {
        index += data_len + 2;
    }

    return index; /* returns the frame length */
}

/**
 * @brief Send an MS/TP Frame
 * @param mstp_port - port to send from
 * @param frame_type - type of frame to send - see defines
 * @param destination - destination address
 * @param source - source address
 * @param data - any data to be sent - may be null
 * @param data_len - number of bytes of data
 */
void MSTP_Create_And_Send_Frame(
    struct mstp_port_struct_t *mstp_port,
    uint8_t frame_type,
    uint8_t destination,
    uint8_t source,
    const uint8_t *data,
    uint16_t data_len)
{
    uint16_t len = 0; /* number of bytes to send */

    len = MSTP_Create_Frame(
        mstp_port->OutputBuffer, mstp_port->OutputBufferSize, frame_type,
        destination, source, data, data_len);

    MSTP_Send_Frame(mstp_port, &mstp_port->OutputBuffer[0], len);
    /* FIXME: be sure to reset SilenceTimer() after each octet is sent! */
}

static bool MSTP_Frame_For_Us(struct mstp_port_struct_t *mstp_port)
{
    if ((mstp_port->DestinationAddress == mstp_port->This_Station) ||
        (mstp_port->DestinationAddress == MSTP_BROADCAST_ADDRESS) ||
        (mstp_port->This_Station == MSTP_BROADCAST_ADDRESS)) {
        return true;
    }

    return false;
}

/**
 * @brief Finite State Machine for receiving an MSTP frame
 * @param mstp_port MSTP port context data
 */
void MSTP_Receive_Frame_FSM(struct mstp_port_struct_t *mstp_port)
{
    MSTP_RECEIVE_STATE receive_state = mstp_port->receive_state;

    printf_receive(
        "MSTP Rx: State=%s Data=%02X hCRC=%02X Index=%u EC=%u DateLen=%u "
        "Silence=%u\n",
        mstptext_receive_state(mstp_port->receive_state),
        mstp_port->DataRegister, mstp_port->HeaderCRC, mstp_port->Index,
        mstp_port->EventCount, mstp_port->DataLength,
        mstp_port->SilenceTimer((void *)mstp_port));
    switch (mstp_port->receive_state) {
        case MSTP_RECEIVE_STATE_IDLE:
            /* In the IDLE state, the node waits for
               the beginning of a frame. */
            /* EatAnError */
            if (mstp_port->ReceiveError == true) {
                mstp_port->ReceiveError = false;
                mstp_port->SilenceTimerReset((void *)mstp_port);
                INCREMENT_AND_LIMIT_UINT8(mstp_port->EventCount);
            } else if (mstp_port->DataAvailable == true) {
                /* wait for the start of a frame. */
                printf_receive_data("MSTP Rx: %02X ", mstp_port->DataRegister);
                if (mstp_port->DataRegister == 0x55) {
                    /* Preamble1 */
                    /* receive the remainder of the frame. */
                    mstp_port->receive_state = MSTP_RECEIVE_STATE_PREAMBLE;
                } else {
                    /* EatAnOctet */
                    printf_receive_data("\n");
                    /* wait for the start of a frame. */
                }
                mstp_port->DataAvailable = false;
                mstp_port->SilenceTimerReset((void *)mstp_port);
                INCREMENT_AND_LIMIT_UINT8(mstp_port->EventCount);
            }
            break;
        case MSTP_RECEIVE_STATE_PREAMBLE:
            /* In the PREAMBLE state, the node waits for
               the second octet of the preamble. */
            /* Timeout */
            if (mstp_port->SilenceTimer((void *)mstp_port) >
                mstp_port->Tframe_abort) {
                /* a correct preamble has not been received */
                /* wait for the start of a frame. */
                mstp_port->receive_state = MSTP_RECEIVE_STATE_IDLE;
            } else if (mstp_port->ReceiveError == true) {
                /* Error */
                mstp_port->ReceiveError = false;
                mstp_port->SilenceTimerReset((void *)mstp_port);
                INCREMENT_AND_LIMIT_UINT8(mstp_port->EventCount);
                /* wait for the start of a frame. */
                mstp_port->receive_state = MSTP_RECEIVE_STATE_IDLE;
            } else if (mstp_port->DataAvailable == true) {
                printf_receive_data("%02X ", mstp_port->DataRegister);
                if (mstp_port->DataRegister == 0xFF) {
                    /* Preamble2 */
                    mstp_port->Index = 0;
                    mstp_port->HeaderCRC = 0xFF;
                    /* receive the remainder of the frame. */
                    mstp_port->receive_state = MSTP_RECEIVE_STATE_HEADER;
                } else if (mstp_port->DataRegister == 0x55) {
                    /* ignore RepeatedPreamble1 */
                    /* wait for the second preamble octet. */
                } else {
                    /* NotPreamble */
                    /* wait for the start of a frame. */
                    mstp_port->receive_state = MSTP_RECEIVE_STATE_IDLE;
                }
                mstp_port->DataAvailable = false;
                mstp_port->SilenceTimerReset((void *)mstp_port);
                INCREMENT_AND_LIMIT_UINT8(mstp_port->EventCount);
            }
            break;
        case MSTP_RECEIVE_STATE_HEADER:
            /* In the HEADER state, the node waits for
               the fixed message header. */
            /* Timeout */
            if (mstp_port->SilenceTimer((void *)mstp_port) >
                mstp_port->Tframe_abort) {
                /* indicate that an error has occurred during the reception of a
                 * frame */
                mstp_port->ReceivedInvalidFrame = true;
                /* wait for the start of a frame. */
                mstp_port->receive_state = MSTP_RECEIVE_STATE_IDLE;
                printf_receive_error(
                    "MSTP: Rx Header: SilenceTimer %u > %d\n",
                    (unsigned)mstp_port->SilenceTimer((void *)mstp_port),
                    mstp_port->Tframe_abort);
            } else if (mstp_port->ReceiveError == true) {
                /* Error */
                mstp_port->ReceiveError = false;
                mstp_port->SilenceTimerReset((void *)mstp_port);
                INCREMENT_AND_LIMIT_UINT8(mstp_port->EventCount);
                /* indicate that an error has occurred during the reception of a
                 * frame */
                mstp_port->ReceivedInvalidFrame = true;
                printf_receive_error("MSTP: Rx Header: ReceiveError\n");
                /* wait for the start of a frame. */
                mstp_port->receive_state = MSTP_RECEIVE_STATE_IDLE;
            } else if (mstp_port->DataAvailable == true) {
                printf_receive_data("%02X ", mstp_port->DataRegister);
                if (mstp_port->Index == 0) {
                    /* FrameType */
                    mstp_port->HeaderCRC = CRC_Calc_Header(
                        mstp_port->DataRegister, mstp_port->HeaderCRC);
                    mstp_port->FrameType = mstp_port->DataRegister;
                    mstp_port->Index = 1;
                } else if (mstp_port->Index == 1) {
                    /* Destination */
                    mstp_port->HeaderCRC = CRC_Calc_Header(
                        mstp_port->DataRegister, mstp_port->HeaderCRC);
                    mstp_port->DestinationAddress = mstp_port->DataRegister;
                    mstp_port->Index = 2;
                } else if (mstp_port->Index == 2) {
                    /* Source */
                    mstp_port->HeaderCRC = CRC_Calc_Header(
                        mstp_port->DataRegister, mstp_port->HeaderCRC);
                    mstp_port->SourceAddress = mstp_port->DataRegister;
                    mstp_port->Index = 3;
                } else if (mstp_port->Index == 3) {
                    /* Length1 */
                    mstp_port->HeaderCRC = CRC_Calc_Header(
                        mstp_port->DataRegister, mstp_port->HeaderCRC);
                    mstp_port->DataLength = mstp_port->DataRegister * 256;
                    mstp_port->Index = 4;
                } else if (mstp_port->Index == 4) {
                    /* Length2 */
                    mstp_port->HeaderCRC = CRC_Calc_Header(
                        mstp_port->DataRegister, mstp_port->HeaderCRC);
                    mstp_port->DataLength += mstp_port->DataRegister;
                    mstp_port->Index = 5;
                } else if (mstp_port->Index == 5) {
                    /* HeaderCRC */
                    mstp_port->HeaderCRC = CRC_Calc_Header(
                        mstp_port->DataRegister, mstp_port->HeaderCRC);
                    mstp_port->HeaderCRCActual = mstp_port->DataRegister;
                    /* don't wait for next state - do it here */
                    if (mstp_port->HeaderCRC != 0x55) {
                        /* BadCRC */
                        /* indicate that an error has occurred during
                           the reception of a frame */
                        mstp_port->ReceivedInvalidFrame = true;
                        printf_receive_error(
                            "MSTP: Rx Header: BadCRC [%02X]\n",
                            mstp_port->DataRegister);
                        /* wait for the start of the next frame. */
                        mstp_port->receive_state = MSTP_RECEIVE_STATE_IDLE;
                    } else {
                        if (mstp_port->DataLength == 0) {
                            /* NoData */
                            if (MSTP_Frame_For_Us(mstp_port)) {
                                printf_receive_data(
                                    "%s",
                                    mstptext_frame_type(
                                        (unsigned)mstp_port->FrameType));
                                /* indicate that a frame with no data has been
                                 * received */
                                mstp_port->ReceivedValidFrame = true;
                            } else {
                                /* NotForUs */
                                mstp_port->ReceivedValidFrameNotForUs = true;
                            }
                            /* wait for the start of the next frame. */
                            mstp_port->receive_state = MSTP_RECEIVE_STATE_IDLE;
                        } else {
                            if (MSTP_Frame_For_Us(mstp_port)) {
                                if (mstp_port->DataLength <=
                                    mstp_port->InputBufferSize) {
                                    /* Data */
                                    mstp_port->receive_state =
                                        MSTP_RECEIVE_STATE_DATA;
                                } else {
                                    /* FrameTooLong */
                                    printf_receive_error(
                                        "MSTP: Rx Header: FrameTooLong %u\n",
                                        (unsigned)mstp_port->DataLength);
                                    mstp_port->receive_state =
                                        MSTP_RECEIVE_STATE_SKIP_DATA;
                                }
                            } else {
                                /* DataNotForUs */
                                mstp_port->receive_state =
                                    MSTP_RECEIVE_STATE_SKIP_DATA;
                            }
                            mstp_port->Index = 0;
                            mstp_port->DataCRC = 0xFFFF;
                        }
                    }
                } else {
                    /* not per MS/TP standard, but it is a case not covered */
                    mstp_port->ReceiveError = false;
                    /* indicate that an error has occurred during  */
                    /* the reception of a frame */
                    mstp_port->ReceivedInvalidFrame = true;
                    printf_receive_error(
                        "MSTP: Rx Data: BadIndex %u\n",
                        (unsigned)mstp_port->Index);
                    /* wait for the start of a frame. */
                    mstp_port->receive_state = MSTP_RECEIVE_STATE_IDLE;
                }
                mstp_port->SilenceTimerReset((void *)mstp_port);
                INCREMENT_AND_LIMIT_UINT8(mstp_port->EventCount);
                mstp_port->DataAvailable = false;
            }
            break;
        case MSTP_RECEIVE_STATE_DATA:
        case MSTP_RECEIVE_STATE_SKIP_DATA:
            /* In the DATA and SKIP DATA states, the node waits for the
               data portion of a frame. */
            if (mstp_port->SilenceTimer((void *)mstp_port) >
                mstp_port->Tframe_abort) {
                /* Timeout */
                /* indicate that an error has occurred during the reception of a
                 * frame */
                mstp_port->ReceivedInvalidFrame = true;
                printf_receive_error(
                    "MSTP: Rx Data: SilenceTimer %ums > %dms\n",
                    (unsigned)mstp_port->SilenceTimer((void *)mstp_port),
                    mstp_port->Tframe_abort);
                /* wait for the start of the next frame. */
                mstp_port->receive_state = MSTP_RECEIVE_STATE_IDLE;
            } else if (mstp_port->ReceiveError == true) {
                /* Error */
                mstp_port->ReceiveError = false;
                mstp_port->SilenceTimerReset((void *)mstp_port);
                /* indicate that an error has occurred during the reception of a
                 * frame */
                mstp_port->ReceivedInvalidFrame = true;
                printf_receive_error("MSTP: Rx Data: ReceiveError\n");
                /* wait for the start of the next frame. */
                mstp_port->receive_state = MSTP_RECEIVE_STATE_IDLE;
            } else if (mstp_port->DataAvailable == true) {
                printf_receive_data("%02X ", mstp_port->DataRegister);
                if (mstp_port->Index < mstp_port->DataLength) {
                    /* DataOctet */
                    mstp_port->DataCRC = CRC_Calc_Data(
                        mstp_port->DataRegister, mstp_port->DataCRC);
                    if (mstp_port->Index < mstp_port->InputBufferSize) {
                        mstp_port->InputBuffer[mstp_port->Index] =
                            mstp_port->DataRegister;
                    }
                    mstp_port->Index++;
                    /* SKIP_DATA or DATA - no change in state */
                } else if (mstp_port->Index == mstp_port->DataLength) {
                    /* CRC1 */
                    mstp_port->DataCRC = CRC_Calc_Data(
                        mstp_port->DataRegister, mstp_port->DataCRC);
                    mstp_port->DataCRCActualMSB = mstp_port->DataRegister;
                    if (mstp_port->Index < mstp_port->InputBufferSize) {
                        mstp_port->InputBuffer[mstp_port->Index] =
                            mstp_port->DataRegister;
                    }
                    mstp_port->Index++;
                    /* SKIP_DATA or DATA - no change in state */
                } else if (mstp_port->Index == (mstp_port->DataLength + 1)) {
                    /* CRC2 */
                    if (mstp_port->Index < mstp_port->InputBufferSize) {
                        mstp_port->InputBuffer[mstp_port->Index] =
                            mstp_port->DataRegister;
                    }
                    mstp_port->DataCRC = CRC_Calc_Data(
                        mstp_port->DataRegister, mstp_port->DataCRC);
                    mstp_port->DataCRCActualLSB = mstp_port->DataRegister;
                    printf_receive_data(
                        "%s",
                        mstptext_frame_type((unsigned)mstp_port->FrameType));
                    if (((mstp_port->Index + 1) < mstp_port->InputBufferSize) &&
                        (mstp_port->FrameType >= Nmin_COBS_type) &&
                        (mstp_port->FrameType <= Nmax_COBS_type)) {
                        mstp_port->DataLength = cobs_frame_decode(
                            &mstp_port->InputBuffer[mstp_port->Index + 1],
                            mstp_port->InputBufferSize, mstp_port->InputBuffer,
                            mstp_port->Index + 1);
                        if (mstp_port->DataLength > 0) {
                            /* GoodCRC */
                            if (mstp_port->receive_state ==
                                MSTP_RECEIVE_STATE_DATA) {
                                /* ForUs */
                                mstp_port->ReceivedValidFrame = true;
                            } else {
                                /* NotForUs */
                                mstp_port->ReceivedValidFrameNotForUs = true;
                            }
                        } else {
                            /* BadCRC */
                            mstp_port->ReceivedInvalidFrame = true;
                            printf_receive_error(
                                "MSTP: Rx Data: BadCRC [%02X]\n",
                                mstp_port->DataRegister);
                        }
                    } else {
                        /* STATE DATA CRC - no need for new state */
                        if (mstp_port->DataCRC == 0xF0B8) {
                            /* GoodCRC */
                            if (mstp_port->receive_state ==
                                MSTP_RECEIVE_STATE_DATA) {
                                /* ForUs */
                                mstp_port->ReceivedValidFrame = true;
                            } else {
                                /* NotForUs */
                                mstp_port->ReceivedValidFrameNotForUs = true;
                            }
                        } else {
                            /* BadCRC */
                            mstp_port->ReceivedInvalidFrame = true;
                            printf_receive_error(
                                "MSTP: Rx Data: BadCRC [%02X]\n",
                                mstp_port->DataRegister);
                        }
                    }
                    mstp_port->receive_state = MSTP_RECEIVE_STATE_IDLE;
                } else {
                    mstp_port->ReceivedInvalidFrame = true;
                    mstp_port->receive_state = MSTP_RECEIVE_STATE_IDLE;
                }
                mstp_port->DataAvailable = false;
                mstp_port->SilenceTimerReset((void *)mstp_port);
            }
            break;
        default:
            /* shouldn't get here - but if we do... */
            mstp_port->receive_state = MSTP_RECEIVE_STATE_IDLE;
            break;
    }
    if ((receive_state != MSTP_RECEIVE_STATE_IDLE) &&
        (mstp_port->receive_state == MSTP_RECEIVE_STATE_IDLE)) {
        printf_receive_data("\n");
    }
    return;
}

/**
 * @brief Finite State Machine for receiving an MSTP frame
 * @param mstp_port MSTP port context data
 * @return true if we need to transition immediately
 */
bool MSTP_Master_Node_FSM(struct mstp_port_struct_t *mstp_port)
{
    unsigned length = 0;
    uint8_t next_poll_station = 0;
    uint8_t next_this_station = 0;
    uint8_t next_next_station = 0;
    uint16_t my_timeout = 10, ns_timeout = 0, mm_timeout = 0;
    /* transition immediately to the next state */
    bool transition_now = false;
    MSTP_MASTER_STATE master_state = mstp_port->master_state;

    /* some calculations that several states need */
    next_poll_station =
        (mstp_port->Poll_Station + 1) % (mstp_port->Nmax_master + 1);
    next_this_station =
        (mstp_port->This_Station + 1) % (mstp_port->Nmax_master + 1);
    next_next_station =
        (mstp_port->Next_Station + 1) % (mstp_port->Nmax_master + 1);
    /* The zero config checks before running FSM */
    if ((mstp_port->ZeroConfigEnabled) &&
        (mstp_port->master_state != MSTP_MASTER_STATE_INITIALIZE) &&
        (mstp_port->ReceivedValidFrame == true) &&
        (mstp_port->SourceAddress == mstp_port->This_Station)) {
        /* DuplicateNode */
        mstp_port->This_Station = 255;
        mstp_port->Zero_Config_State = MSTP_ZERO_CONFIG_STATE_INIT;
        mstp_port->master_state = MSTP_MASTER_STATE_INITIALIZE;
        /* ignore the frame */
        mstp_port->ReceivedValidFrame = false;
    }
    switch (mstp_port->master_state) {
        case MSTP_MASTER_STATE_INITIALIZE:
            if (mstp_port->CheckAutoBaud) {
                MSTP_Auto_Baud_FSM(mstp_port);
            } else if (mstp_port->ZeroConfigEnabled) {
                MSTP_Zero_Config_FSM(mstp_port);
                if (mstp_port->This_Station != 255) {
                    /* indicate that the next station is unknown */
                    mstp_port->Next_Station = mstp_port->This_Station;
                    /* Send a Poll For Master since we just received
                       the token */
                    mstp_port->Poll_Station = (mstp_port->Next_Station + 1) %
                        (mstp_port->Zero_Config_Max_Master + 1);
                    mstp_port->TokenCount = Npoll;
                    mstp_port->RetryCount = 0;
                    mstp_port->EventCount = 0;
                    mstp_port->SoleMaster = true;
                    MSTP_Create_And_Send_Frame(
                        mstp_port, FRAME_TYPE_POLL_FOR_MASTER,
                        mstp_port->Poll_Station, mstp_port->This_Station, NULL,
                        0);
                    mstp_port->master_state = MSTP_MASTER_STATE_POLL_FOR_MASTER;
                    transition_now = true;
                }
            } else {
                /* DoneInitializing */
                /* indicate that the next station is unknown */
                mstp_port->Next_Station = mstp_port->This_Station;
                mstp_port->Poll_Station = mstp_port->This_Station;
                /* cause a Poll For Master to be sent when this node first */
                /* receives the token */
                mstp_port->TokenCount = Npoll;
                mstp_port->SoleMaster = false;
                mstp_port->master_state = MSTP_MASTER_STATE_IDLE;
                transition_now = true;
            }
            break;
        case MSTP_MASTER_STATE_IDLE:
            /* In the IDLE state, the node waits for a frame. */
            if (mstp_port->ReceivedInvalidFrame == true) {
                /* ReceivedInvalidFrame */
                /* invalid frame was received */
                /* wait for the next frame - remain in IDLE */
                mstp_port->ReceivedInvalidFrame = false;
            } else if (mstp_port->ReceivedValidFrameNotForUs == true) {
                /* ReceivedValidFrameNotForUs */
                /* valid frame was received, but not for this node */
                /* wait for the next frame - remain in IDLE */
                mstp_port->ReceivedValidFrameNotForUs = false;
            } else if (mstp_port->ReceivedValidFrame == true) {
                printf_master(
                    "MSTP: ReceivedValidFrame "
                    "Src=%02X Dest=%02X DataLen=%u "
                    "FC=%u ST=%u Type=%s\n",
                    mstp_port->SourceAddress, mstp_port->DestinationAddress,
                    mstp_port->DataLength, mstp_port->FrameCount,
                    mstp_port->SilenceTimer((void *)mstp_port),
                    mstptext_frame_type((unsigned)mstp_port->FrameType));
                /* destined for me! */
                switch (mstp_port->FrameType) {
                    case FRAME_TYPE_TOKEN:
                        /* ReceivedToken */
                        /* tokens cannot be broadcast */
                        if (mstp_port->DestinationAddress ==
                            MSTP_BROADCAST_ADDRESS) {
                            break;
                        }
                        mstp_port->ReceivedValidFrame = false;
                        mstp_port->FrameCount = 0;
                        mstp_port->SoleMaster = false;
                        mstp_port->master_state = MSTP_MASTER_STATE_USE_TOKEN;
                        transition_now = true;
                        break;
                    case FRAME_TYPE_POLL_FOR_MASTER:
                        /* ReceivedPFM */
                        /* DestinationAddress is equal to TS */
                        if (mstp_port->DestinationAddress ==
                            mstp_port->This_Station) {
                            MSTP_Create_And_Send_Frame(
                                mstp_port, FRAME_TYPE_REPLY_TO_POLL_FOR_MASTER,
                                mstp_port->SourceAddress,
                                mstp_port->This_Station, NULL, 0);
                        }
                        break;
                    case FRAME_TYPE_BACNET_DATA_NOT_EXPECTING_REPLY:
                    case FRAME_TYPE_BACNET_EXTENDED_DATA_NOT_EXPECTING_REPLY:
                        if ((mstp_port->DestinationAddress ==
                             MSTP_BROADCAST_ADDRESS) &&
                            (npdu_confirmed_service(
                                mstp_port->InputBuffer,
                                mstp_port->DataLength))) {
                            /* BTL test: verifies that the IUT will
                            quietly discard any Confirmed-Request-PDU,
                            whose destination address is a multicast or
                            broadcast address, received from the
                            network layer. */
                        } else {
                            /* ForUs */
                            /* indicate successful reception
                                to the higher layers */
                            (void)MSTP_Put_Receive(mstp_port);
                        }
                        break;
                    case FRAME_TYPE_BACNET_DATA_EXPECTING_REPLY:
                    case FRAME_TYPE_BACNET_EXTENDED_DATA_EXPECTING_REPLY:
                        if (mstp_port->DestinationAddress ==
                            MSTP_BROADCAST_ADDRESS) {
                            /* broadcast DER just remains IDLE */
                        } else {
                            /* indicate successful reception to the higher
                             * layers  */
                            (void)MSTP_Put_Receive(mstp_port);
                            mstp_port->master_state =
                                MSTP_MASTER_STATE_ANSWER_DATA_REQUEST;
                        }
                        break;
                    case FRAME_TYPE_TEST_REQUEST:
                        MSTP_Create_And_Send_Frame(
                            mstp_port, FRAME_TYPE_TEST_RESPONSE,
                            mstp_port->SourceAddress, mstp_port->This_Station,
                            mstp_port->InputBuffer, mstp_port->DataLength);
                        break;
                    case FRAME_TYPE_TEST_RESPONSE:
                    default:
                        break;
                }
                /* For DATA_EXPECTING_REPLY, we will keep the Rx Frame for
                   reference, and the flag will be cleared in the next state */
                if (mstp_port->master_state !=
                    MSTP_MASTER_STATE_ANSWER_DATA_REQUEST) {
                    mstp_port->ReceivedValidFrame = false;
                }
            } else if (
                mstp_port->SilenceTimer((void *)mstp_port) >= Tno_token) {
                /* LostToken */
                /* assume that the token has been lost */
                mstp_port->EventCount = 0; /* Addendum 135-2004d-8 */
                mstp_port->master_state = MSTP_MASTER_STATE_NO_TOKEN;
                /* set the receive frame flags to false in case we received
                   some bytes and had a timeout for some reason */
                mstp_port->ReceivedInvalidFrame = false;
                mstp_port->ReceivedValidFrameNotForUs = false;
                mstp_port->ReceivedValidFrame = false;
                transition_now = true;
            }
            break;
        case MSTP_MASTER_STATE_USE_TOKEN:
            /* In the USE_TOKEN state, the node is allowed to send one or  */
            /* more data frames. These may be BACnet Data frames or */
            /* proprietary frames. */
            /* FIXME: We could wait for up to Tusage_delay */
            length = (unsigned)MSTP_Get_Send(mstp_port, 0);
            if (length < 1) {
                /* NothingToSend */
                mstp_port->FrameCount = mstp_port->Nmax_info_frames;
                mstp_port->master_state = MSTP_MASTER_STATE_DONE_WITH_TOKEN;
                transition_now = true;
            } else {
                uint8_t frame_type = mstp_port->OutputBuffer[2];
                uint8_t destination = mstp_port->OutputBuffer[3];
                MSTP_Send_Frame(
                    mstp_port, &mstp_port->OutputBuffer[0], (uint16_t)length);
                mstp_port->FrameCount++;
                switch (frame_type) {
                    case FRAME_TYPE_BACNET_DATA_EXPECTING_REPLY:
                        if (destination == MSTP_BROADCAST_ADDRESS) {
                            /* SendNoWait */
                            mstp_port->master_state =
                                MSTP_MASTER_STATE_DONE_WITH_TOKEN;
                        } else {
                            /* SendAndWait */
                            mstp_port->master_state =
                                MSTP_MASTER_STATE_WAIT_FOR_REPLY;
                        }
                        break;
                    case FRAME_TYPE_TEST_REQUEST:
                        /* SendAndWait */
                        mstp_port->master_state =
                            MSTP_MASTER_STATE_WAIT_FOR_REPLY;
                        break;
                    default:
                        /* SendNoWait */
                        mstp_port->master_state =
                            MSTP_MASTER_STATE_DONE_WITH_TOKEN;
                        break;
                }
            }
            break;
        case MSTP_MASTER_STATE_WAIT_FOR_REPLY:
            /* In the WAIT_FOR_REPLY state, the node waits for  */
            /* a reply from another node. */
            if (mstp_port->SilenceTimer((void *)mstp_port) >=
                mstp_port->Treply_timeout) {
                /* ReplyTimeout */
                /* assume that the request has failed */
                mstp_port->FrameCount = mstp_port->Nmax_info_frames;
                mstp_port->master_state = MSTP_MASTER_STATE_DONE_WITH_TOKEN;
                /* Any retry of the data frame shall await the next entry */
                /* to the USE_TOKEN state. (Because of the length of the
                 * timeout,  */
                /* this transition will cause the token to be passed regardless
                 */
                /* of the initial value of FrameCount.) */
                transition_now = true;
            } else {
                if ((mstp_port->ReceivedInvalidFrame == true) ||
                    (mstp_port->ReceivedValidFrameNotForUs == true)) {
                    /* InvalidFrame in this state */
                    mstp_port->ReceivedInvalidFrame = false;
                    mstp_port->ReceivedValidFrameNotForUs = false;
                    mstp_port->master_state = MSTP_MASTER_STATE_DONE_WITH_TOKEN;
                    transition_now = true;
                } else if (mstp_port->ReceivedValidFrame == true) {
                    if (mstp_port->DestinationAddress ==
                        mstp_port->This_Station) {
                        switch (mstp_port->FrameType) {
                            case FRAME_TYPE_REPLY_POSTPONED:
                                /* ReceivedReplyPostponed */
                                mstp_port->master_state =
                                    MSTP_MASTER_STATE_DONE_WITH_TOKEN;
                                break;
                            case FRAME_TYPE_TEST_RESPONSE:
                                mstp_port->master_state =
                                    MSTP_MASTER_STATE_DONE_WITH_TOKEN;
                                break;
                            case FRAME_TYPE_TOKEN:
                            case FRAME_TYPE_POLL_FOR_MASTER:
                            case FRAME_TYPE_REPLY_TO_POLL_FOR_MASTER:
                            case FRAME_TYPE_TEST_REQUEST:
                                /* ReceivedUnexpectedFrame */
                                /* FrameType has a value other than a FrameType
                                   known to this node that indicates a reply */
<<<<<<< HEAD
                                mstp_port->master_state = MSTP_MASTER_STATE_IDLE;
                                break;
                            default:
                                /* ReceivedReply */
                                /* FrameType known to this node that
                                   indicates a reply */
                                /* indicate successful reception
                                   to the higher layers */
                                (void)MSTP_Put_Receive(mstp_port);
=======
>>>>>>> e78bdbe5
                                mstp_port->master_state =
                                    MSTP_MASTER_STATE_IDLE;
                                break;
<<<<<<< HEAD
=======
                            default:
                                /* ReceivedReply */
                                /* FrameType known to this node that
                                   indicates a reply */
                                /* indicate successful reception
                                   to the higher layers */
                                (void)MSTP_Put_Receive(mstp_port);
                                mstp_port->master_state =
                                    MSTP_MASTER_STATE_DONE_WITH_TOKEN;
                                break;
>>>>>>> e78bdbe5
                        }
                    } else {
                        /* ReceivedUnexpectedFrame */
                        /* an unexpected frame was received */
                        /* This may indicate the presence of multiple tokens. */
                        /* Synchronize with the network. */
                        /* This action drops the token. */
                        mstp_port->master_state = MSTP_MASTER_STATE_IDLE;
                    }
                    mstp_port->ReceivedValidFrame = false;
                    transition_now = true;
                }
            }
            break;
        case MSTP_MASTER_STATE_DONE_WITH_TOKEN:
            /* The DONE_WITH_TOKEN state either sends another data frame,  */
            /* passes the token, or initiates a Poll For Master cycle. */
            /* SendAnotherFrame */
            if (mstp_port->FrameCount < mstp_port->Nmax_info_frames) {
                /* then this node may send another information frame  */
                /* before passing the token.  */
                mstp_port->master_state = MSTP_MASTER_STATE_USE_TOKEN;
                transition_now = true;
            } else if (
                (mstp_port->SoleMaster == false) &&
                (mstp_port->Next_Station == mstp_port->This_Station)) {
                /* NextStationUnknown - added in Addendum 135-2008v-1 */
                /*  then the next station to which the token
                   should be sent is unknown - so PollForMaster */
                mstp_port->Poll_Station = next_this_station;
                MSTP_Create_And_Send_Frame(
                    mstp_port, FRAME_TYPE_POLL_FOR_MASTER,
                    mstp_port->Poll_Station, mstp_port->This_Station, NULL, 0);
                mstp_port->RetryCount = 0;
                mstp_port->master_state = MSTP_MASTER_STATE_POLL_FOR_MASTER;
            } else if (mstp_port->TokenCount < (Npoll - 1)) {
                /* Npoll changed in Errata SSPC-135-2004 */
                if ((mstp_port->SoleMaster == true) &&
                    (mstp_port->Next_Station != next_this_station)) {
                    /* SoleMaster */
                    /* there are no other known master nodes to */
                    /* which the token may be sent (true master-slave
                     * operation).  */
                    mstp_port->FrameCount = 0;
                    mstp_port->TokenCount++;
                    mstp_port->master_state = MSTP_MASTER_STATE_USE_TOKEN;
                    transition_now = true;
                } else {
                    /* SendToken */
                    /* Npoll changed in Errata SSPC-135-2004 */
                    /* The comparison of NS and TS+1 eliminates the Poll For
                     * Master  */
                    /* if there are no addresses between TS and NS, since there
                     * is no  */
                    /* address at which a new master node may be found in that
                     * case. */
                    mstp_port->TokenCount++;
                    /* transmit a Token frame to NS */
                    MSTP_Create_And_Send_Frame(
                        mstp_port, FRAME_TYPE_TOKEN, mstp_port->Next_Station,
                        mstp_port->This_Station, NULL, 0);
                    mstp_port->RetryCount = 0;
                    mstp_port->EventCount = 0;
                    mstp_port->master_state = MSTP_MASTER_STATE_PASS_TOKEN;
                }
            } else if (next_poll_station == mstp_port->Next_Station) {
                if (mstp_port->SoleMaster == true) {
                    /* SoleMasterRestartMaintenancePFM */
                    mstp_port->Poll_Station = next_next_station;
                    MSTP_Create_And_Send_Frame(
                        mstp_port, FRAME_TYPE_POLL_FOR_MASTER,
                        mstp_port->Poll_Station, mstp_port->This_Station, NULL,
                        0);
                    /* no known successor node */
                    mstp_port->Next_Station = mstp_port->This_Station;
                    mstp_port->RetryCount = 0;
                    /* changed in Errata SSPC-135-2004 */
                    mstp_port->TokenCount = 1;
                    /* mstp_port->EventCount = 0; removed in Addendum
                     * 135-2004d-8 */
                    /* find a new successor to TS */
                    mstp_port->master_state = MSTP_MASTER_STATE_POLL_FOR_MASTER;
                } else {
                    /* ResetMaintenancePFM */
                    mstp_port->Poll_Station = mstp_port->This_Station;
                    /* transmit a Token frame to NS */
                    MSTP_Create_And_Send_Frame(
                        mstp_port, FRAME_TYPE_TOKEN, mstp_port->Next_Station,
                        mstp_port->This_Station, NULL, 0);
                    mstp_port->RetryCount = 0;
                    /* changed in Errata SSPC-135-2004 */
                    mstp_port->TokenCount = 1;
                    mstp_port->EventCount = 0;
                    mstp_port->master_state = MSTP_MASTER_STATE_PASS_TOKEN;
                }
            } else {
                /* SendMaintenancePFM */
                mstp_port->Poll_Station = next_poll_station;
                MSTP_Create_And_Send_Frame(
                    mstp_port, FRAME_TYPE_POLL_FOR_MASTER,
                    mstp_port->Poll_Station, mstp_port->This_Station, NULL, 0);
                mstp_port->RetryCount = 0;
                mstp_port->master_state = MSTP_MASTER_STATE_POLL_FOR_MASTER;
            }
            break;
        case MSTP_MASTER_STATE_PASS_TOKEN:
            /* The PASS_TOKEN state listens for a successor to begin using */
            /* the token that this node has just attempted to pass. */
            if (mstp_port->SilenceTimer((void *)mstp_port) <=
                mstp_port->Tusage_timeout) {
                if (mstp_port->EventCount > Nmin_octets) {
                    /* SawTokenUser */
                    /* Assume that a frame has been sent by the new token user.
                     */
                    /* Enter the IDLE state to process the frame. */
                    mstp_port->master_state = MSTP_MASTER_STATE_IDLE;
                    transition_now = true;
                }
            } else {
                if (mstp_port->RetryCount < Nretry_token) {
                    /* RetrySendToken */
                    mstp_port->RetryCount++;
                    /* Transmit a Token frame to NS */
                    MSTP_Create_And_Send_Frame(
                        mstp_port, FRAME_TYPE_TOKEN, mstp_port->Next_Station,
                        mstp_port->This_Station, NULL, 0);
                    mstp_port->EventCount = 0;
                    /* re-enter the current state to listen for NS  */
                    /* to begin using the token. */
                } else {
                    /* FindNewSuccessor */
                    /* Assume that NS has failed.  */
                    /* note: if NS=TS-1, this node could send PFM to self! */
                    mstp_port->Poll_Station = next_next_station;
                    /* Transmit a Poll For Master frame to PS. */
                    MSTP_Create_And_Send_Frame(
                        mstp_port, FRAME_TYPE_POLL_FOR_MASTER,
                        mstp_port->Poll_Station, mstp_port->This_Station, NULL,
                        0);
                    /* no known successor node */
                    mstp_port->Next_Station = mstp_port->This_Station;
                    mstp_port->RetryCount = 0;
                    mstp_port->TokenCount = 0;
                    /* mstp_port->EventCount = 0; removed in Addendum
                     * 135-2004d-8 */
                    /* find a new successor to TS */
                    mstp_port->master_state = MSTP_MASTER_STATE_POLL_FOR_MASTER;
                }
            }
            break;
        case MSTP_MASTER_STATE_NO_TOKEN:
            /* The NO_TOKEN state is entered if mstp_port->SilenceTimer()
             * becomes greater  */
            /* than Tno_token, indicating that there has been no network
             * activity */
            /* for that period of time. The timeout is continued to determine */
            /* whether or not this node may create a token. */
            my_timeout = Tno_token + (Tslot * mstp_port->This_Station);
            if (mstp_port->SilenceTimer((void *)mstp_port) < my_timeout) {
                if (mstp_port->EventCount > Nmin_octets) {
                    /* SawFrame */
                    /* Some other node exists at a lower address.  */
                    /* Enter the IDLE state to receive and process the incoming
                     * frame. */
                    mstp_port->master_state = MSTP_MASTER_STATE_IDLE;
                    transition_now = true;
                }
            } else {
                ns_timeout =
                    Tno_token + (Tslot * (mstp_port->This_Station + 1));
                mm_timeout = Tno_token + (Tslot * (mstp_port->Nmax_master + 1));
                if ((mstp_port->SilenceTimer((void *)mstp_port) < ns_timeout) ||
                    (mstp_port->SilenceTimer((void *)mstp_port) > mm_timeout)) {
                    /* GenerateToken */
                    /* Assume that this node is the lowest numerical address  */
                    /* on the network and is empowered to create a token.  */
                    mstp_port->Poll_Station = next_this_station;
                    /* Transmit a Poll For Master frame to PS. */
                    MSTP_Create_And_Send_Frame(
                        mstp_port, FRAME_TYPE_POLL_FOR_MASTER,
                        mstp_port->Poll_Station, mstp_port->This_Station, NULL,
                        0);
                    /* indicate that the next station is unknown */
                    mstp_port->Next_Station = mstp_port->This_Station;
                    mstp_port->RetryCount = 0;
                    mstp_port->TokenCount = 0;
                    /* mstp_port->EventCount = 0;
                       removed Addendum 135-2004d-8 */
                    /* enter the POLL_FOR_MASTER state
                       to find a new successor to TS. */
                    mstp_port->master_state = MSTP_MASTER_STATE_POLL_FOR_MASTER;
                } else {
                    /* We missed our time slot!
                       We should never get here unless
                       OS timer resolution is poor or we were busy */
                    if (mstp_port->EventCount > Nmin_octets) {
                        /* SawFrame */
                        /* Some other node exists at a lower address.  */
                        /* Enter the IDLE state to receive and
                           process the incoming frame. */
                        mstp_port->master_state = MSTP_MASTER_STATE_IDLE;
                        transition_now = true;
                    }
                }
            }
            break;
        case MSTP_MASTER_STATE_POLL_FOR_MASTER:
            /* In the POLL_FOR_MASTER state, the node listens for a reply to */
            /* a previously sent Poll For Master frame in order to find  */
            /* a successor node. */
            if (mstp_port->ReceivedValidFrame == true) {
                if ((mstp_port->DestinationAddress ==
                     mstp_port->This_Station) &&
                    (mstp_port->FrameType ==
                     FRAME_TYPE_REPLY_TO_POLL_FOR_MASTER)) {
                    /* ReceivedReplyToPFM */
                    mstp_port->SoleMaster = false;
                    mstp_port->Next_Station = mstp_port->SourceAddress;
                    mstp_port->EventCount = 0;
                    /* Transmit a Token frame to NS */
                    MSTP_Create_And_Send_Frame(
                        mstp_port, FRAME_TYPE_TOKEN, mstp_port->Next_Station,
                        mstp_port->This_Station, NULL, 0);
                    mstp_port->Poll_Station = mstp_port->This_Station;
                    mstp_port->TokenCount = 0;
                    mstp_port->RetryCount = 0;
                    mstp_port->master_state = MSTP_MASTER_STATE_PASS_TOKEN;
                } else {
                    /* ReceivedUnexpectedFrame */
                    /* An unexpected frame was received.  */
                    /* This may indicate the presence of multiple tokens. */
                    /* enter the IDLE state to synchronize with the network.  */
                    /* This action drops the token. */
                    mstp_port->master_state = MSTP_MASTER_STATE_IDLE;
                    transition_now = true;
                }
                mstp_port->ReceivedValidFrame = false;
            } else if (
                (mstp_port->SilenceTimer((void *)mstp_port) >
                 mstp_port->Tusage_timeout) ||
                (mstp_port->ReceivedInvalidFrame == true) ||
                (mstp_port->ReceivedValidFrameNotForUs == true)) {
                if (mstp_port->SoleMaster == true) {
                    /* SoleMaster */
                    /* There was no valid reply to the periodic poll  */
                    /* by the sole known master for other masters. */
                    mstp_port->FrameCount = 0;
                    /* mstp_port->TokenCount++; removed in 2004 */
                    mstp_port->master_state = MSTP_MASTER_STATE_USE_TOKEN;
                    transition_now = true;
                } else {
                    if (mstp_port->Next_Station != mstp_port->This_Station) {
                        /* DoneWithPFM */
                        /* There was no valid reply to the maintenance  */
                        /* poll for a master at address PS.  */
                        mstp_port->EventCount = 0;
                        /* transmit a Token frame to NS */
                        MSTP_Create_And_Send_Frame(
                            mstp_port, FRAME_TYPE_TOKEN,
                            mstp_port->Next_Station, mstp_port->This_Station,
                            NULL, 0);
                        mstp_port->RetryCount = 0;
                        mstp_port->master_state = MSTP_MASTER_STATE_PASS_TOKEN;
                    } else {
                        if (next_poll_station != mstp_port->This_Station) {
                            /* SendNextPFM */
                            mstp_port->Poll_Station = next_poll_station;
                            /* Transmit a Poll For Master frame to PS. */
                            MSTP_Create_And_Send_Frame(
                                mstp_port, FRAME_TYPE_POLL_FOR_MASTER,
                                mstp_port->Poll_Station,
                                mstp_port->This_Station, NULL, 0);
                            mstp_port->RetryCount = 0;
                            /* Re-enter the current state. */
                        } else {
                            /* DeclareSoleMaster */
                            /* to indicate that this station is the only master
                             */
                            mstp_port->SoleMaster = true;
                            mstp_port->FrameCount = 0;
                            mstp_port->master_state =
                                MSTP_MASTER_STATE_USE_TOKEN;
                            transition_now = true;
                        }
                    }
                }
                mstp_port->ReceivedInvalidFrame = false;
                mstp_port->ReceivedValidFrameNotForUs = false;
            }
            break;
        case MSTP_MASTER_STATE_ANSWER_DATA_REQUEST:
            /* The ANSWER_DATA_REQUEST state is entered when a  */
            /* BACnet Data Expecting Reply, a Test_Request, or  */
            /* a proprietary frame that expects a reply is received. */
            /* FIXME: MSTP_Get_Reply waits for a matching reply, but
               if the next queued message doesn't match, then we
               sit here for Treply_delay doing nothing */
            length = (unsigned)MSTP_Get_Reply(mstp_port, 0);
            if (length > 0) {
                /* Reply */
                /* If a reply is available from the higher layers  */
                /* within Treply_delay after the reception of the  */
                /* final octet of the requesting frame  */
                /* (the mechanism used to determine this is a local matter), */
                /* then call MSTP_Create_And_Send_Frame to transmit the reply
                 * frame  */
                /* and enter the IDLE state to wait for the next frame. */
                MSTP_Send_Frame(
                    mstp_port, &mstp_port->OutputBuffer[0], (uint16_t)length);
                mstp_port->master_state = MSTP_MASTER_STATE_IDLE;
                /* clear our flag we were holding for comparison */
                mstp_port->ReceivedValidFrame = false;
            } else if (
                mstp_port->SilenceTimer((void *)mstp_port) >
                mstp_port->Treply_delay) {
                /* DeferredReply */
                /* If no reply will be available from the higher layers */
                /* within Treply_delay after the reception of the */
                /* final octet of the requesting frame (the mechanism */
                /* used to determine this is a local matter), */
                /* then an immediate reply is not possible. */
                /* Any reply shall wait until this node receives the token. */
                /* Call MSTP_Create_And_Send_Frame to transmit a Reply Postponed
                 * frame, */
                /* and enter the IDLE state. */
                MSTP_Create_And_Send_Frame(
                    mstp_port, FRAME_TYPE_REPLY_POSTPONED,
                    mstp_port->SourceAddress, mstp_port->This_Station, NULL, 0);
                mstp_port->master_state = MSTP_MASTER_STATE_IDLE;
                /* clear our flag we were holding for comparison */
                mstp_port->ReceivedValidFrame = false;
            }
            break;
        default:
            mstp_port->master_state = MSTP_MASTER_STATE_IDLE;
            break;
    }
    if (mstp_port->master_state != master_state) {
        /* change of state detected - so print the details for debugging */
        printf_master(
            "MSTP: TS=%02X[%02X] NS=%02X[%02X] PS=%02X[%02X] EC=%u TC=%u ST=%u "
            "%s\n",
            mstp_port->This_Station, next_this_station, mstp_port->Next_Station,
            next_next_station, mstp_port->Poll_Station, next_poll_station,
            mstp_port->EventCount, mstp_port->TokenCount,
            mstp_port->SilenceTimer((void *)mstp_port),
            mstptext_master_state(mstp_port->master_state));
    }

    return transition_now;
}

/**
 * @brief Finite State Machine for the Slave Node process
 * @param mstp_port the context of the MSTP port
 */
void MSTP_Slave_Node_FSM(struct mstp_port_struct_t *mstp_port)
{
    unsigned length = 0;

    mstp_port->master_state = MSTP_MASTER_STATE_IDLE;
    if (mstp_port->ReceivedInvalidFrame == true) {
        /* ReceivedInvalidFrame */
        /* invalid frame was received */
        mstp_port->ReceivedInvalidFrame = false;
    } else if (mstp_port->ReceivedValidFrameNotForUs) {
        /* ReceivedValidFrameNotForUs */
        /* valid frame was received, but not for this node */
        mstp_port->ReceivedValidFrameNotForUs = false;
    } else if (mstp_port->ReceivedValidFrame) {
        mstp_port->ReceivedValidFrame = false;
        switch (mstp_port->FrameType) {
            case FRAME_TYPE_BACNET_DATA_EXPECTING_REPLY:
            case FRAME_TYPE_BACNET_EXTENDED_DATA_EXPECTING_REPLY:
                if (mstp_port->DestinationAddress != MSTP_BROADCAST_ADDRESS) {
                    /* indicate successful reception to the higher layers  */
                    (void)MSTP_Put_Receive(mstp_port);
                }
                break;
            case FRAME_TYPE_BACNET_DATA_NOT_EXPECTING_REPLY:
            case FRAME_TYPE_BACNET_EXTENDED_DATA_NOT_EXPECTING_REPLY:
                if ((mstp_port->DestinationAddress == MSTP_BROADCAST_ADDRESS) &&
                    (npdu_confirmed_service(
                        mstp_port->InputBuffer, mstp_port->DataLength))) {
                    /* quietly discard any Confirmed-Request-PDU,
                       whose destination address is a multicast or
                       broadcast address, received from the
                       network layer. */
                } else {
                    /* ForUs */
                    /* indicate successful reception
                       to the higher layers */
                    (void)MSTP_Put_Receive(mstp_port);
                }
                break;
            case FRAME_TYPE_TEST_REQUEST:
                MSTP_Create_And_Send_Frame(
                    mstp_port, FRAME_TYPE_TEST_RESPONSE,
                    mstp_port->SourceAddress, mstp_port->This_Station,
                    &mstp_port->InputBuffer[0], mstp_port->DataLength);
                break;
            case FRAME_TYPE_TOKEN:
            case FRAME_TYPE_POLL_FOR_MASTER:
            case FRAME_TYPE_TEST_RESPONSE:
            default:
                break;
        }
    } else {
        /* The ANSWER_DATA_REQUEST state is entered when a  */
        /* BACnet Data Expecting Reply, a Test_Request, or  */
        /* a proprietary frame that expects a reply is received. */
        length = (unsigned)MSTP_Get_Reply(mstp_port, 0);
        if (length > 0) {
            /* Reply */
            /* If a reply is available from the higher layers  */
            /* within Treply_delay after the reception of the  */
            /* final octet of the requesting frame  */
            /* (the mechanism used to determine this is a local
             * matter), */
            /* then call MSTP_Create_And_Send_Frame to transmit the
             * reply frame  */
            /* and enter the IDLE state to wait for the next frame.
             */
            MSTP_Send_Frame(
                mstp_port, &mstp_port->OutputBuffer[0], (uint16_t)length);
            /* clear our flag we were holding for comparison */
            mstp_port->ReceivedValidFrame = false;
        } else if (
            mstp_port->SilenceTimer((void *)mstp_port) >
            mstp_port->Treply_delay) {
            /* If no reply will be available from the higher layers
                within Treply_delay after the reception of the final
                octet of the requesting frame (the mechanism used to
                determine this is a local matter), then no reply is
                possible. */
            /* clear our flag we were holding for comparison */
            mstp_port->ReceivedValidFrame = false;
        }
    }
}

/**
 * @brief Initialize a UUID for storing the unique identifier of this node
 *  which is used to send and validate a test request and test response
 * @note A Universally Unique IDentifier (UUID) - also called a
 * Global Unique IDentifier (GUID) - is a 128-bit value.
 *
 * 4.4.  Algorithms for Creating a UUID from Truly Random or
 *      Pseudo-Random Numbers
 *
 *   The version 4 UUID is meant for generating UUIDs from truly-random or
 *   pseudo-random numbers.
 *
 *   The algorithm is as follows:
 *
 *   o  Set the two most significant bits (bits 6 and 7) of the
 *      clock_seq_hi_and_reserved to zero and one, respectively.
 *
 *   o  Set the four most significant bits (bits 12 through 15) of the
 *      time_hi_and_version field to the 4-bit version number from
 *      Section 4.1.3.
 *
 *   o  Set all the other bits to randomly (or pseudo-randomly) chosen
 *      values.
 *
 * @param mstp_port the context of the MSTP port
 */
void MSTP_Zero_Config_UUID_Init(struct mstp_port_struct_t *mstp_port)
{
    unsigned i = 0;

    if (!mstp_port) {
        return;
    }
    /* 1. Generate 16 random bytes = 128 bits */
    for (i = 0; i < MSTP_UUID_SIZE; i++) {
        mstp_port->UUID[i] = rand() % 256;
    }
    /* 2. Adjust certain bits according to RFC 4122 section 4.4.
       This just means do the following
       (a) set the high nibble of the 7th byte equal to 4 and
       (b) set the two most significant bits of the 9th byte to 10'B,
       so the high nibble will be one of {8,9,A,B}.
       From http://www.cryptosys.net/pki/Uuid.c.html */
    mstp_port->UUID[6] = 0x40 | (mstp_port->UUID[6] & 0x0f);
    mstp_port->UUID[8] = 0x80 | (mstp_port->UUID[8] & 0x3f);
}

/**
 * @brief Increment the Zero Configuration Station address
 * @param station the current station address in the range of min..max
 * @return the next station address
 */
unsigned MSTP_Zero_Config_Station_Increment(unsigned station)
{
    unsigned next_station;

    if (station < Nmin_poll_station) {
        next_station = Nmin_poll_station;
    } else {
#ifdef MSTP_ZERO_CONFIG_STATION_INCREMENT_MODULO
        /* as defined by specification language */
        next_station = Nmin_poll_station +
            ((station + 1) % ((Nmax_poll_station - Nmin_poll_station) + 1));
#else
        next_station = station + 1;
        if (next_station > Nmax_poll_station) {
            next_station = Nmin_poll_station;
        }
#endif
    }

    return next_station;
}

/**
 * @brief The ZERO_CONFIGURATION_INIT state is entered when
 *  ZeroConfigurationMode is TRUE
 * @param mstp_port the context of the MSTP port
 */
static void MSTP_Zero_Config_State_Init(struct mstp_port_struct_t *mstp_port)
{
    uint32_t slots;

    if (!mstp_port) {
        return;
    }
    mstp_port->Poll_Count = 0;
    /* initialize the zero config station address */
    if ((mstp_port->Zero_Config_Preferred_Station < Nmin_poll_station) ||
        (mstp_port->Zero_Config_Preferred_Station > Nmax_poll_station)) {
        mstp_port->Zero_Config_Preferred_Station = Nmin_poll_station;
    }
    mstp_port->Zero_Config_Station = mstp_port->Zero_Config_Preferred_Station;
    mstp_port->Npoll_slot = 1 + (mstp_port->UUID[0] % Nmax_poll_slot);
    /* basic silence timeout is the dropped token time plus
        one Tslot after the last master node. Add one Tslot of
        silence timeout per zero config priority slot */
    slots = 128 + mstp_port->Npoll_slot;
    mstp_port->Zero_Config_Silence = Tno_token + Tslot * slots;
    mstp_port->Zero_Config_Max_Master = 0;
    mstp_port->Zero_Config_State = MSTP_ZERO_CONFIG_STATE_IDLE;
}

/**
 * @brief The ZERO_CONFIGURATION_IDLE state is entered when
 *  ZeroConfigurationMode is TRUE, and a node is
 *  is waiting for any frame or waiting to timeout.
 * @param mstp_port the context of the MSTP port
 */
static void MSTP_Zero_Config_State_Idle(struct mstp_port_struct_t *mstp_port)
{
    if (!mstp_port) {
        return;
    }
    if (mstp_port->ReceivedValidFrame) {
        /* IdleValidFrame */
        /* next state will clear the frame flags */
        mstp_port->Poll_Count = 0;
        mstp_port->Zero_Config_State = MSTP_ZERO_CONFIG_STATE_LURK;
    } else if (mstp_port->ReceivedInvalidFrame) {
        /* IdleInvalidFrame */
        mstp_port->ReceivedInvalidFrame = false;
    } else if (mstp_port->ReceivedValidFrameNotForUs) {
        /* IdleValidFrameNotForUs */
        mstp_port->ReceivedValidFrameNotForUs = false;
    } else if (mstp_port->Zero_Config_Silence > 0) {
        if (mstp_port->SilenceTimer((void *)mstp_port) >
            mstp_port->Zero_Config_Silence) {
            /* IdleTimeout */
            /* long silence indicates we are alone or
            with other silent devices */
            /* claim the token at the current zero-config address */
            /* configure max master at maximum */
            /* confirm this station with a quick test */
            mstp_port->Zero_Config_Max_Master = DEFAULT_MAX_MASTER;
            MSTP_Create_And_Send_Frame(
                mstp_port, FRAME_TYPE_TEST_REQUEST,
                mstp_port->Zero_Config_Station, mstp_port->Zero_Config_Station,
                mstp_port->UUID, sizeof(mstp_port->UUID));
            mstp_port->Zero_Config_State = MSTP_ZERO_CONFIG_STATE_CONFIRM;
        }
    }
}

/**
 * @brief The ZERO_CONFIGURATION_LURK state is entered when
 *  ZeroConfigurationMode is TRUE, and a node is
 *  counting a Poll For Master frames to Zero_Config_Station address
 * @param mstp_port the context of the MSTP port
 */
static void MSTP_Zero_Config_State_Lurk(struct mstp_port_struct_t *mstp_port)
{
    uint8_t count, frame, src, dst;

    if (!mstp_port) {
        return;
    }
    if (mstp_port->ReceivedValidFrame) {
        mstp_port->ReceivedValidFrame = false;
        dst = mstp_port->DestinationAddress;
        src = mstp_port->SourceAddress;
        frame = mstp_port->FrameType;
        if (frame == FRAME_TYPE_POLL_FOR_MASTER) {
            if ((dst > mstp_port->Zero_Config_Max_Master) &&
                (dst <= DEFAULT_MAX_MASTER)) {
                /* LearnMaxMaster */
                mstp_port->Zero_Config_Max_Master = dst;
            }
        }
        if (src == mstp_port->Zero_Config_Station) {
            /* LurkAddressInUse */
            /* monitor PFM from the next address */
            mstp_port->Zero_Config_Station = MSTP_Zero_Config_Station_Increment(
                mstp_port->Zero_Config_Station);
            mstp_port->Poll_Count = 0;
        } else if (
            (frame == FRAME_TYPE_POLL_FOR_MASTER) &&
            (dst == mstp_port->Zero_Config_Station)) {
            /* calculate this node poll count priority number */
            count = Nmin_poll + mstp_port->Npoll_slot;
            if (mstp_port->Poll_Count == count) {
                /* LurkPollResponse */
                MSTP_Create_And_Send_Frame(
                    mstp_port, FRAME_TYPE_REPLY_TO_POLL_FOR_MASTER, src,
                    mstp_port->Zero_Config_Station, NULL, 0);
                mstp_port->Zero_Config_State = MSTP_ZERO_CONFIG_STATE_CLAIM;
            } else {
                /* LurkCountFrame */
                mstp_port->Poll_Count++;
            }
        }
    } else if (mstp_port->ReceivedInvalidFrame) {
        /* LurkInvalidFrame */
        mstp_port->ReceivedInvalidFrame = false;
    } else if (mstp_port->ReceivedValidFrameNotForUs) {
        /* LurkValidFrameNotForUs */
        mstp_port->ReceivedValidFrameNotForUs = false;
    } else if (mstp_port->Zero_Config_Silence > 0) {
        if (mstp_port->SilenceTimer((void *)mstp_port) >
            mstp_port->Zero_Config_Silence) {
            /* LurkTimeout */
            mstp_port->Zero_Config_State = MSTP_ZERO_CONFIG_STATE_IDLE;
        }
    }
}

/**
 * @brief The ZERO_CONFIGURATION_CLAIM state is entered when a node
 *  is waiting for a Token frame from the master to which it
 *  previously sent a Reply To Poll For Master frame, and
 *  ZeroConfigurationMode is TRUE.
 * @param mstp_port the context of the MSTP port
 */
static void MSTP_Zero_Config_State_Claim(struct mstp_port_struct_t *mstp_port)
{
    uint8_t frame, src, dst;

    if (!mstp_port) {
        return;
    }
    if (mstp_port->ReceivedValidFrame) {
        mstp_port->ReceivedValidFrame = false;
        dst = mstp_port->DestinationAddress;
        src = mstp_port->SourceAddress;
        frame = mstp_port->FrameType;
        if (src == mstp_port->Zero_Config_Station) {
            /* ClaimAddressInUse */
            /* monitor PFM from the next address */
            mstp_port->Zero_Config_Station = MSTP_Zero_Config_Station_Increment(
                mstp_port->Zero_Config_Station);
            mstp_port->Poll_Count = 0;
            mstp_port->Zero_Config_State = MSTP_ZERO_CONFIG_STATE_LURK;
        } else if (frame == FRAME_TYPE_TOKEN) {
            if (dst == mstp_port->Zero_Config_Station) {
                /* ClaimTokenForUs */
                MSTP_Create_And_Send_Frame(
                    mstp_port, FRAME_TYPE_TEST_REQUEST, src,
                    mstp_port->Zero_Config_Station, mstp_port->UUID,
                    MSTP_UUID_SIZE);
                mstp_port->Zero_Config_State = MSTP_ZERO_CONFIG_STATE_CONFIRM;
            }
        }
    } else if (mstp_port->ReceivedInvalidFrame) {
        /* ClaimInvalidFrame */
        mstp_port->ReceivedInvalidFrame = false;
    } else if (mstp_port->ReceivedValidFrameNotForUs) {
        /* ClaimValidFrameNotForUs */
        mstp_port->ReceivedValidFrameNotForUs = false;
    } else if (mstp_port->Zero_Config_Silence > 0) {
        /* ClaimTimeout */
        if (mstp_port->SilenceTimer((void *)mstp_port) >
            mstp_port->Zero_Config_Silence) {
            mstp_port->Zero_Config_State = MSTP_ZERO_CONFIG_STATE_IDLE;
        }
    }
}

/**
 * @brief The ZERO_CONFIGURATION_CONFIRM state is entered when
 *  a node is waiting for a Test Response frame and
 *  ZeroConfigurationMode is TRUE.
 * @param mstp_port the context of the MSTP port
 */
static void MSTP_Zero_Config_State_Confirm(struct mstp_port_struct_t *mstp_port)
{
    bool match = false;
    uint8_t frame, src, dst;

    if (!mstp_port) {
        return;
    }
    if (mstp_port->ReceivedValidFrame) {
        mstp_port->ReceivedValidFrame = false;
        dst = mstp_port->DestinationAddress;
        src = mstp_port->SourceAddress;
        frame = mstp_port->FrameType;
        /* note: test frame could be from us. Check frame type first. */
        if (frame == FRAME_TYPE_TEST_RESPONSE) {
            if (dst == mstp_port->Zero_Config_Station) {
                match = true;
            }
            if (match && (mstp_port->DataLength < MSTP_UUID_SIZE)) {
                match = false;
            }
            if (match &&
                (memcmp(
                     mstp_port->InputBuffer, mstp_port->UUID, MSTP_UUID_SIZE) !=
                 0)) {
                match = false;
            }
            if (match) {
                /* ConfirmationSuccessful */
                mstp_port->This_Station = mstp_port->Zero_Config_Station;
                mstp_port->Zero_Config_State = MSTP_ZERO_CONFIG_STATE_USE;
            } else {
                /* ConfirmationFailed */
                mstp_port->Zero_Config_State = MSTP_ZERO_CONFIG_STATE_IDLE;
            }
        } else if (src == mstp_port->Zero_Config_Station) {
            /* ConfirmationAddressInUse */
            /* monitor PFM from the next address */
            mstp_port->Zero_Config_Station = MSTP_Zero_Config_Station_Increment(
                mstp_port->Zero_Config_Station);
            mstp_port->Zero_Config_State = MSTP_ZERO_CONFIG_STATE_LURK;
        }
    } else if (mstp_port->ReceivedInvalidFrame) {
        /* ConfirmationInvalidFrame */
        mstp_port->ReceivedInvalidFrame = false;
    } else if (mstp_port->ReceivedValidFrameNotForUs) {
        /* ConfirmationValidFrameNotForUs */
        mstp_port->ReceivedValidFrameNotForUs = false;
    } else if (
        mstp_port->SilenceTimer((void *)mstp_port) >=
        mstp_port->Treply_timeout) {
        /* ConfirmationTimeout */
        /* In case validating device doesn't support Test Request */
        /* no response and no collision */
        mstp_port->This_Station = mstp_port->Zero_Config_Station;
        mstp_port->Zero_Config_State = MSTP_ZERO_CONFIG_STATE_USE;
    }
}

/**
 * @brief Finite State Machine for the Zero Configuration process
 * @param mstp_port the context of the MSTP port
 */
void MSTP_Zero_Config_FSM(struct mstp_port_struct_t *mstp_port)
{
    if (!mstp_port) {
        return;
    }
    if (!mstp_port->ZeroConfigEnabled) {
        return;
    }
    switch (mstp_port->Zero_Config_State) {
        case MSTP_ZERO_CONFIG_STATE_INIT:
            MSTP_Zero_Config_State_Init(mstp_port);
            break;
        case MSTP_ZERO_CONFIG_STATE_IDLE:
            MSTP_Zero_Config_State_Idle(mstp_port);
            break;
        case MSTP_ZERO_CONFIG_STATE_LURK:
            MSTP_Zero_Config_State_Lurk(mstp_port);
            break;
        case MSTP_ZERO_CONFIG_STATE_CLAIM:
            MSTP_Zero_Config_State_Claim(mstp_port);
            break;
        case MSTP_ZERO_CONFIG_STATE_CONFIRM:
            MSTP_Zero_Config_State_Confirm(mstp_port);
            break;
        case MSTP_ZERO_CONFIG_STATE_USE:
            break;
        default:
            break;
    }
}

/**
 * @brief Get the baud rate for auto-baud at a given index
 * @param baud_rate_index the index of the baud rate
 * @return the baud rate at the index
 * @note A modulo operation keeps the index within the bounds of the array of
 *  baud rates.
 */
uint32_t MSTP_Auto_Baud_Rate(unsigned baud_rate_index)
{
    const uint32_t TestBaudrates[6] = {
        115200, 76800, 57600, 38400, 19200, 9600
    };
    unsigned index;

    index = baud_rate_index % ARRAY_SIZE(TestBaudrates);

    return TestBaudrates[index];
}

/**
 * @brief The MSTP_AUTO_BAUD_STATE_INIT state is entered when
 *  CheckAutoBaud is TRUE
 * @param mstp_port the context of the MSTP port
 */
static void MSTP_Auto_Baud_State_Init(struct mstp_port_struct_t *mstp_port)
{
    uint32_t baud;

    if (!mstp_port) {
        return;
    }
    mstp_port->ValidFrames = 0;
    mstp_port->BaudRateIndex = 0;
    mstp_port->ValidFrameTimerReset((void *)mstp_port);
    baud = MSTP_Auto_Baud_Rate(mstp_port->BaudRateIndex);
    mstp_port->BaudRateSet(baud);
    mstp_port->Auto_Baud_State = MSTP_AUTO_BAUD_STATE_IDLE;
}

/**
 * @brief The MSTP_AUTO_BAUD_STATE_IDLE state is entered when
 *  CheckAutoBaud is TRUE and waits for good frames or timeout
 * @param mstp_port the context of the MSTP port
 */
static void MSTP_Auto_Baud_State_Idle(struct mstp_port_struct_t *mstp_port)
{
    uint32_t baud;

    if (!mstp_port) {
        return;
    }
    if (mstp_port->ReceivedValidFrame) {
        /* IdleValidFrame */
        mstp_port->ValidFrames++;
        if (mstp_port->ValidFrames >= 4) {
            /* GoodBaudRate */
            mstp_port->CheckAutoBaud = false;
            mstp_port->Auto_Baud_State = MSTP_AUTO_BAUD_STATE_USE;
        }
        mstp_port->ReceivedValidFrame = false;
    } else if (mstp_port->ReceivedInvalidFrame) {
        /* IdleInvalidFrame */
        mstp_port->ValidFrames = 0;
        mstp_port->ReceivedInvalidFrame = false;
    } else if (mstp_port->ValidFrameTimer((void *)mstp_port) >= 5000UL) {
        /* IdleTimeout */
        mstp_port->BaudRateIndex++;
        baud = MSTP_Auto_Baud_Rate(mstp_port->BaudRateIndex);
        mstp_port->BaudRateSet(baud);
        mstp_port->ValidFrames = 0;
        mstp_port->ValidFrameTimerReset((void *)mstp_port);
    }
}

/**
 * @brief Finite State Machine for the Auto Baud Rate process
 * @param mstp_port the context of the MSTP port
 */
void MSTP_Auto_Baud_FSM(struct mstp_port_struct_t *mstp_port)
{
    if (!mstp_port) {
        return;
    }
    if (!mstp_port->CheckAutoBaud) {
        return;
    }
    switch (mstp_port->Auto_Baud_State) {
        case MSTP_AUTO_BAUD_STATE_INIT:
            MSTP_Auto_Baud_State_Init(mstp_port);
            break;
        case MSTP_AUTO_BAUD_STATE_IDLE:
            MSTP_Auto_Baud_State_Idle(mstp_port);
            break;
        case MSTP_AUTO_BAUD_STATE_USE:
            break;
        default:
            break;
    }
}

/* note: This_Station assumed to be set with the MAC address */
/* note: Nmax_info_frames assumed to be set (default=1) */
/* note: Nmax_master assumed to be set (default=127) */
/* note: InputBuffer and InputBufferSize assumed to be set */
/* note: OutputBuffer and OutputBufferSize assumed to be set */
/* note: SilenceTimer and SilenceTimerReset assumed to be set */
void MSTP_Init(struct mstp_port_struct_t *mstp_port)
{
    if (mstp_port) {
#if 0
        /* FIXME: you must point these buffers to actual byte buckets
           in the dlmstp function before calling this init. */
        mstp_port->InputBuffer = &InputBuffer[0];
        mstp_port->InputBufferSize = sizeof(InputBuffer);
        mstp_port->OutputBuffer = &OutputBuffer[0];
        mstp_port->OutputBufferSize = sizeof(OutputBuffer);
        /* FIXME: these are adjustable, so you must set these in dlmstp */
        mstp_port->Nmax_info_frames = DEFAULT_MAX_INFO_FRAMES;
        mstp_port->Nmax_master = DEFAULT_MAX_MASTER;
        mstp_port->Tframe_abort = DEFAULT_Tframe_abort;
        mstp_port->Treply_delay = DEFAULT_Treply_delay;
        mstp_port->Treply_timeout = DEFAULT_Treply_timeout;
        mstp_port->Tusage_timeout = DEFAULT_Tusage_timeout;
        mstp_port->SlaveNodeEnabled = false;
        /* FIXME: point to functions */
        mstp_port->SilenceTimer = Timer_Silence;
        mstp_port->SilenceTimerReset = Timer_Silence_Reset;
        /* FIXME: set these in your dlmstp if you are zero-config */
        mstp_port->ZeroConfigEnabled = true;
        /* use the libc srand() and rand() generated random number*/
        MSTP_Zero_Config_UUID_Init(&MSTP_Port);
#endif
        if ((mstp_port->Tframe_abort < 6) || (mstp_port->Tframe_abort > 100)) {
            mstp_port->Tframe_abort = DEFAULT_Tframe_abort;
        }
        if ((mstp_port->Treply_delay == 0) || mstp_port->Treply_delay > 250) {
            mstp_port->Treply_delay = DEFAULT_Treply_delay;
        }
        if ((mstp_port->Treply_timeout < 20) ||
            (mstp_port->Treply_timeout > 300)) {
            mstp_port->Treply_timeout = DEFAULT_Treply_timeout;
        }
        if ((mstp_port->Tusage_timeout < 20) ||
            (mstp_port->Tusage_timeout > 35)) {
            mstp_port->Tusage_timeout = DEFAULT_Tusage_timeout;
        }
        mstp_port->receive_state = MSTP_RECEIVE_STATE_IDLE;
        mstp_port->master_state = MSTP_MASTER_STATE_INITIALIZE;
        mstp_port->ReceiveError = false;
        mstp_port->DataAvailable = false;
        mstp_port->DataRegister = 0;
        mstp_port->DataCRC = 0;
        mstp_port->DataLength = 0;
        mstp_port->DestinationAddress = 0;
        mstp_port->EventCount = 0;
        mstp_port->FrameType = FRAME_TYPE_TOKEN;
        mstp_port->FrameCount = 0;
        mstp_port->HeaderCRC = 0;
        mstp_port->Index = 0;
        mstp_port->Next_Station = mstp_port->This_Station;
        mstp_port->Poll_Station = mstp_port->This_Station;
        mstp_port->ReceivedInvalidFrame = false;
        mstp_port->ReceivedValidFrame = false;
        mstp_port->RetryCount = 0;
        mstp_port->SilenceTimerReset(mstp_port);
        mstp_port->SoleMaster = false;
        mstp_port->SourceAddress = 0;
        mstp_port->TokenCount = 0;
        /* zero config */
        mstp_port->Zero_Config_State = MSTP_ZERO_CONFIG_STATE_INIT;
    }
}<|MERGE_RESOLUTION|>--- conflicted
+++ resolved
@@ -888,23 +888,9 @@
                                 /* ReceivedUnexpectedFrame */
                                 /* FrameType has a value other than a FrameType
                                    known to this node that indicates a reply */
-<<<<<<< HEAD
-                                mstp_port->master_state = MSTP_MASTER_STATE_IDLE;
-                                break;
-                            default:
-                                /* ReceivedReply */
-                                /* FrameType known to this node that
-                                   indicates a reply */
-                                /* indicate successful reception
-                                   to the higher layers */
-                                (void)MSTP_Put_Receive(mstp_port);
-=======
->>>>>>> e78bdbe5
                                 mstp_port->master_state =
                                     MSTP_MASTER_STATE_IDLE;
                                 break;
-<<<<<<< HEAD
-=======
                             default:
                                 /* ReceivedReply */
                                 /* FrameType known to this node that
@@ -915,7 +901,6 @@
                                 mstp_port->master_state =
                                     MSTP_MASTER_STATE_DONE_WITH_TOKEN;
                                 break;
->>>>>>> e78bdbe5
                         }
                     } else {
                         /* ReceivedUnexpectedFrame */
