/*####COPYRIGHTBEGIN####
 -------------------------------------------
 Copyright (C) 2020 Steve Karg

 This program is free software; you can redistribute it and/or
 modify it under the terms of the GNU General Public License
 as published by the Free Software Foundation; either version 2
 of the License, or (at your option) any later version.

 This program is distributed in the hope that it will be useful,
 but WITHOUT ANY WARRANTY; without even the implied warranty of
 MERCHANTABILITY or FITNESS FOR A PARTICULAR PURPOSE.  See the
 GNU General Public License for more details.

 You should have received a copy of the GNU General Public License
 along with this program; if not, write to:
 The Free Software Foundation, Inc.
 59 Temple Place - Suite 330
 Boston, MA  02111-1307, USA.

 As a special exception, if other files instantiate templates or
 use macros or inline functions from this file, or you compile
 this file and link it with other works to produce a work based
 on this file, this file does not by itself cause the resulting
 work to be covered by the GNU General Public License. However
 the source code for this file must still be made available in
 accordance with section (3) of the GNU General Public License.

 This exception does not invalidate any other reasons why a work
 based on this file might be covered by the GNU General Public
 License.
 -------------------------------------------
####COPYRIGHTEND####*/

#include <stdint.h>
#include <stdbool.h>
#include <stdlib.h>
#include "bacnet/bacenum.h"
#include "bacnet/bacdcode.h"
#include "bacnet/bacint.h"
#include "bacnet/bacdef.h"
#include "bacnet/hostnport.h"
#include "bacnet/datalink/bvlc.h"

/**
 * @brief Encode the BVLC header
 *
 * @param pdu - buffer to store the encoding
 * @param pdu_size - size of the buffer to store encoding
 * @param message_type - BVLL Messages
 * @param length - number of bytes for this message type
 *
 * @return number of bytes encoded
 */
int bvlc_encode_header(
    uint8_t *pdu, uint16_t pdu_size, uint8_t message_type, uint16_t length)
{
    int bytes_encoded = 0;

    if (pdu && (pdu_size >= 2)) {
        pdu[0] = BVLL_TYPE_BACNET_IP;
        pdu[1] = message_type;
        /* The 2-octet BVLC Length field is the length, in octets,
           of the entire BVLL message, including the two octets of the
           length field itself, most significant octet first. */
        encode_unsigned16(&pdu[2], length);
        bytes_encoded = 4;
    }

    return bytes_encoded;
}

/**
 * @brief Decode the BVLC Result message
 *
 * @param pdu - buffer from which to decode the message
 * @param pdu_len - length of the buffer that needs decoding
 * @param message_type - BVLL Messages
 * @param message_length - number of bytes for this message type
 *
 * @return number of bytes decoded
 */
int bvlc_decode_header(uint8_t *pdu,
    uint16_t pdu_len,
    uint8_t *message_type,
    uint16_t *message_length)
{
    int bytes_consumed = 0;

    if (pdu && (pdu_len >= 4)) {
        if (pdu[0] == BVLL_TYPE_BACNET_IP) {
            if (message_type) {
                *message_type = pdu[1];
            }
            if (message_length) {
                decode_unsigned16(&pdu[2], message_length);
            }
            bytes_consumed = 4;
        }
    }

    return bytes_consumed;
}

/**
 * @brief J.2.1 BVLC-Result: Encode
 *
 * This message provides a mechanism to acknowledge the result
 * of those BVLL service requests that require an acknowledgment,
 * whether successful (ACK) or unsuccessful (NAK).
 *
 * @param pdu - buffer to store the encoding
 * @param pdu_size - size of the buffer to store encoding
 * @param result_code - BVLC result code
 *
 * @return number of bytes encoded
 *
 * BVLC Type:     1-octet   X'81'   BVLL for BACnet/IPv4
 * BVLC Function: 1-octet   X'00'   BVLC-Result
 * BVLC Length:   2-octets  X'0006' Length of the BVLL message
 * Result Code:   2-octets  X'0000' Successful completion
 *                          X'0010' Write-Broadcast-Distribution-Table NAK
 *                          X'0020' Read-Broadcast-Distribution-Table NAK
 *                          X'0030' Register-Foreign-Device NAK
 *                          X'0040' Read-Foreign-Device-Table NAK
 *                          X'0050' Delete-Foreign-Device-Table-Entry NAK
 *                          X'0060' Distribute-Broadcast-To-Network NAK
 */
int bvlc_encode_result(uint8_t *pdu, uint16_t pdu_size, uint16_t result_code)
{
    int bytes_encoded = 0;
    const uint16_t length = 6;

    if (pdu && (pdu_size >= length)) {
        bytes_encoded = bvlc_encode_header(pdu, pdu_size, BVLC_RESULT, length);
        if (bytes_encoded == 4) {
            encode_unsigned16(&pdu[4], result_code);
            bytes_encoded = (int)length;
        }
    }

    return bytes_encoded;
}

/**
 * @brief Decode the BVLC Result message, after header is decoded
 *
 * @param pdu - buffer from which to decode the message
 * @param pdu_len - length of the buffer that needs decoding
 * @param result_code - BVLC result code
 *
 * @return number of bytes decoded
 */
int bvlc_decode_result(uint8_t *pdu, uint16_t pdu_len, uint16_t *result_code)
{
    int bytes_consumed = 0;
    const uint16_t length = 2;

    if (pdu && (pdu_len >= length)) {
        if (result_code) {
            decode_unsigned16(&pdu[0], result_code);
        }
        bytes_consumed = (int)length;
    }

    return bytes_consumed;
}

/**
 * @brief Copy the BVLC Broadcast Distribution Mask
 * @param dst - BVLC Broadcast Distribution Mask that will be filled with src
 * @param src - BVLC Broadcast Distribution Mask that will be copied into dst
 * @return true if the mask was copied
 */
bool bvlc_broadcast_distribution_mask_copy(
    BACNET_IP_BROADCAST_DISTRIBUTION_MASK *dst,
    BACNET_IP_BROADCAST_DISTRIBUTION_MASK *src)
{
    bool status = false;
    unsigned int i = 0;

    if (src && dst) {
        for (i = 0; i < IP_ADDRESS_MAX; i++) {
            dst->address[i] = src->address[i];
        }
        status = true;
    }

    return status;
}

/**
 * @brief Compare the BVLC Broadcast Distribution Masks
 * @param dst - BVLC Broadcast Distribution Mask that will be compared to src
 * @param src - BVLC Broadcast Distribution Mask that will be compared to dst
 * @return true if the masks are different
 */
bool bvlc_broadcast_distribution_mask_different(
    BACNET_IP_BROADCAST_DISTRIBUTION_MASK *dst,
    BACNET_IP_BROADCAST_DISTRIBUTION_MASK *src)
{
    bool status = false;
    unsigned int i = 0;

    if (src && dst) {
        for (i = 0; i < IP_ADDRESS_MAX; i++) {
            if (dst->address[i] != src->address[i]) {
                status = true;
            }
        }
    }

    return status;
}

/**
 * @brief Compare the Broadcast-Distribution-Table entry
 * @param dst - Broadcast-Distribution-Table entry that will be compared to src
 * @param src - Broadcast-Distribution-Table entry that will be compared to dst
 * @return true if the addresses are different
 */
bool bvlc_broadcast_distribution_table_entry_different(
    BACNET_IP_BROADCAST_DISTRIBUTION_TABLE_ENTRY *dst,
    BACNET_IP_BROADCAST_DISTRIBUTION_TABLE_ENTRY *src)
{
    bool status = false;

    if (src && dst) {
        status = bvlc_address_different(&dst->dest_address, &src->dest_address);
        if (!status) {
            status = bvlc_broadcast_distribution_mask_different(
                &dst->broadcast_mask, &src->broadcast_mask);
        }
    }

    return status;
}

/**
 * @brief Copy the Broadcast-Distribution-Table entry
 * @param dst - Broadcast-Distribution-Table entry that will be filled with src
 * @param src - Broadcast-Distribution-Table entry that will be copied into dst
 * @return true if the address was copied
 */
bool bvlc_broadcast_distribution_table_entry_copy(
    BACNET_IP_BROADCAST_DISTRIBUTION_TABLE_ENTRY *dst,
    BACNET_IP_BROADCAST_DISTRIBUTION_TABLE_ENTRY *src)
{
    bool status = false;

    if (src && dst) {
        status = bvlc_address_copy(&dst->dest_address, &src->dest_address);
        if (status) {
            status = bvlc_broadcast_distribution_mask_copy(
                &dst->broadcast_mask, &src->broadcast_mask);
        }
    }

    return status;
}

/**
 * @brief Count the number of valid Write-Broadcast-Distribution-Table entries
 *
 * @param bdt_list - first element in array BDT entries
 * @return number of elements of BDT entries that are valid
 */
uint16_t bvlc_broadcast_distribution_table_valid_count(
    BACNET_IP_BROADCAST_DISTRIBUTION_TABLE_ENTRY *bdt_list)
{
    BACNET_IP_BROADCAST_DISTRIBUTION_TABLE_ENTRY *bdt_entry = NULL;
    uint16_t bdt_entry_count = 0;

    /* count the number of entries */
    bdt_entry = bdt_list;
    while (bdt_entry) {
        if (bdt_entry->valid) {
            bdt_entry_count++;
        }
        bdt_entry = bdt_entry->next;
    }

    return bdt_entry_count;
}

/**
 * @brief Clear all Write-Broadcast-Distribution-Table entries
 * @param bdt_list - first element in array BDT entries
 */
void bvlc_broadcast_distribution_table_valid_clear(
    BACNET_IP_BROADCAST_DISTRIBUTION_TABLE_ENTRY *bdt_list)
{
    BACNET_IP_BROADCAST_DISTRIBUTION_TABLE_ENTRY *bdt_entry;

    /* count the number of entries */
    bdt_entry = bdt_list;
    while (bdt_entry) {
        bdt_entry->valid = false;
        bdt_entry = bdt_entry->next;
    }
}

/**
 * @brief Count the total number of Write-Broadcast-Distribution-Table entries
 *
 * @param bdt_list - first element in array BDT entries
 * @return number of elements of BDT entries
 */
uint16_t bvlc_broadcast_distribution_table_count(
    BACNET_IP_BROADCAST_DISTRIBUTION_TABLE_ENTRY *bdt_list)
{
    BACNET_IP_BROADCAST_DISTRIBUTION_TABLE_ENTRY *bdt_entry = NULL;
    uint16_t bdt_entry_count = 0;

    /* count the number of entries */
    bdt_entry = bdt_list;
    while (bdt_entry) {
        bdt_entry_count++;
        bdt_entry = bdt_entry->next;
    }

    return bdt_entry_count;
}

/**
 * @brief Convert Write-Broadcast-Distribution-Table entry array
 *  into linked list.
 *
 * @param bdt_list - first element in array BDT entries
 * @param bdt_array_size - number of array elements of BDT entries
 */
void bvlc_broadcast_distribution_table_link_array(
    BACNET_IP_BROADCAST_DISTRIBUTION_TABLE_ENTRY *bdt_list,
    const size_t bdt_array_size)
{
    size_t i = 0;

    for (i = 0; i < bdt_array_size; i++) {
        if (i > 0) {
            bdt_list[i - 1].next = &bdt_list[i];
        }
        bdt_list[i].next = NULL;
    }
}

/**
 * @brief Append an entry to the Broadcast-Distribution-Table
 * @param bdt_list - first entry in list of BDT entries
 * @param bdt_new - new entry to append to list of BDT entries
 * @return true if the Broadcast-Distribution-Table entry was appended
 */
bool bvlc_broadcast_distribution_table_entry_append(
    BACNET_IP_BROADCAST_DISTRIBUTION_TABLE_ENTRY *bdt_list,
    BACNET_IP_BROADCAST_DISTRIBUTION_TABLE_ENTRY *bdt_new)
{
    BACNET_IP_BROADCAST_DISTRIBUTION_TABLE_ENTRY *bdt_entry = NULL;
    bool status = false;

    bdt_entry = bdt_list;
    while (bdt_entry) {
        if (bdt_entry->valid) {
            if (!bvlc_broadcast_distribution_table_entry_different(
                    bdt_entry, bdt_new)) {
                status = true;
                break;
            }
        } else {
            /* first empty slot! Assume the remaining are empty. */
            status = true;
            /* Copy new entry to the empty slot */
            bvlc_broadcast_distribution_table_entry_copy(bdt_entry, bdt_new);
            bdt_entry->valid = true;
            break;
        }
        bdt_entry = bdt_entry->next;
    }

    return status;
}

/**
 * @brief Set an entry to the Broadcast-Distribution-Table
 * @param bdt_entry - first element in list of BDT entries
 * @param addr - B/IPv4 address to match, along with mask
 * @param mask - BVLC Broadcast Distribution Mask to match, along with addr
 * @return true if the Broadcast Distribution entry was set
 */
bool bvlc_broadcast_distribution_table_entry_set(
    BACNET_IP_BROADCAST_DISTRIBUTION_TABLE_ENTRY *bdt_entry,
    BACNET_IP_ADDRESS *addr,
    BACNET_IP_BROADCAST_DISTRIBUTION_MASK *mask)
{
    bool status = false;

    if (bdt_entry && addr && mask) {
        status = bvlc_address_copy(&bdt_entry->dest_address, addr);
        if (status) {
            status = bvlc_broadcast_distribution_mask_copy(
                &bdt_entry->broadcast_mask, mask);
        }
    }

    return status;
}

/**
 * @brief Set the Broadcast-Distribution-Table entry distribution mask
 * @param mask - broadcast distribution mask
 * @param broadcast_mask - 32-bit broadcast mask in host byte order
 * @return true if the broadcast distribution was set
 */
bool bvlc_broadcast_distribution_mask_from_host(
    BACNET_IP_BROADCAST_DISTRIBUTION_MASK *mask, uint32_t broadcast_mask)
{
    bool status = false;

    if (mask) {
        encode_unsigned32(mask->address, broadcast_mask);
        status = true;
    }

    return status;
}

/**
 * @brief Get the Broadcast-Distribution-Table entry distribution mask
 * @param broadcast_mask - 32-bit broadcast mask in host byte order
 * @param mask - broadcast distribution mask
 * @return true if the broadcast distribution was retrieved
 */
bool bvlc_broadcast_distribution_mask_to_host(
    uint32_t *broadcast_mask, BACNET_IP_BROADCAST_DISTRIBUTION_MASK *mask)
{
    bool status = false;

    if (broadcast_mask && mask) {
        decode_unsigned32(mask->address, broadcast_mask);
        status = true;
    }

    return status;
}

/**
 * @brief Set the Broadcast-Distribution-Table entry distribution mask
 * @param mask - broadcast distribution mask
 * @param addr0 - broadcast distribution mask octet
 * @param addr1 - broadcast distribution mask octet
 * @param addr2 - broadcast distribution mask octet
 * @param addr3 - broadcast distribution mask octet
 */
void bvlc_broadcast_distribution_mask_set(
    BACNET_IP_BROADCAST_DISTRIBUTION_MASK *mask,
    uint8_t addr0,
    uint8_t addr1,
    uint8_t addr2,
    uint8_t addr3)
{
    if (mask) {
        mask->address[0] = addr0;
        mask->address[1] = addr1;
        mask->address[2] = addr2;
        mask->address[3] = addr3;
    }
}

/**
 * @brief Get the Broadcast-Distribution-Table entry distribution mask
 * @param mask - broadcast distribution mask
 * @param addr0 - broadcast distribution mask octet
 * @param addr1 - broadcast distribution mask octet
 * @param addr2 - broadcast distribution mask octet
 * @param addr3 - broadcast distribution mask octet
 */
void bvlc_broadcast_distribution_mask_get(
    BACNET_IP_BROADCAST_DISTRIBUTION_MASK *mask,
    uint8_t *addr0,
    uint8_t *addr1,
    uint8_t *addr2,
    uint8_t *addr3)
{
    if (mask) {
        if (addr0) {
            *addr0 = mask->address[0];
        }
        if (addr1) {
            *addr1 = mask->address[1];
        }
        if (addr2) {
            *addr2 = mask->address[2];
        }
        if (addr3) {
            *addr3 = mask->address[3];
        }
    }
}

/**
 * @brief Set the B/IP address for a Forwarded-NPDU message
 *
 * The B/IP address to which the Forwarded-NPDU message is
 * sent is formed by inverting the broadcast distribution
 * mask in the BDT entry and logically ORing it with the
 * BBMD address of the same entry.
 *
 * @param addr - B/IPv4 address to match, along with mask
 * @param bdt_entry - The BDT entry containing an address and mask
 * @return true if the B/IPv4 address was set
 */
bool bvlc_broadcast_distribution_table_entry_forward_address(
    BACNET_IP_ADDRESS *addr,
    BACNET_IP_BROADCAST_DISTRIBUTION_TABLE_ENTRY *bdt_entry)
{
    bool status = false;

    if (bdt_entry && addr) {
        status = bvlc_address_mask(
            addr, &bdt_entry->dest_address, &bdt_entry->broadcast_mask);
    }

    return status;
}

/**
 * @brief Encode the Broadcast-Distribution-Table for Network Port object
 *
 *    BACnetLIST of BACnetBDTEntry
 *
 *    BACnetBDTEntry ::= SEQUENCE {
 *       bbmd-address [0] BACnetHostNPort,
 *           BACnetHostNPort ::= SEQUENCE {
 *               host [0] BACnetHostAddress,
 *                   BACnetHostAddress ::= CHOICE {
 *                       ip-address [1] OCTET STRING, -- 4 octets for B/IP
 *                   }
 *               port [1] Unsigned16
 *           }
 *        broadcast-mask [1] OCTET STRING
 *    }
 *
 * @param apdu - the APDU buffer
 * @param apdu_size - the APDU buffer size
 * @param bdt_head - head of the BDT linked list
 * @return length of the APDU buffer
 */
int bvlc_broadcast_distribution_table_encode(uint8_t *apdu,
    uint16_t apdu_size,
    BACNET_IP_BROADCAST_DISTRIBUTION_TABLE_ENTRY *bdt_head)
{
    int len = 0;
    int apdu_len = 0;
    int entry_size = 0;
    BACNET_OCTET_STRING octet_string;
    BACNET_IP_BROADCAST_DISTRIBUTION_TABLE_ENTRY *bdt_entry;

    bdt_entry = bdt_head;
    while (bdt_entry) {
        if (bdt_entry->valid) {
            /* bbmd-address [0] BACnetHostNPort - opening */
            len = encode_opening_tag(&apdu[apdu_len], 0);
            apdu_len += len;
            /*  host [0] BACnetHostAddress - opening */
            len = encode_opening_tag(&apdu[apdu_len], 0);
            apdu_len += len;
            /* CHOICE - ip-address [1] OCTET STRING */
            octetstring_init(&octet_string,
                &bdt_entry->dest_address.address[0], IP_ADDRESS_MAX);
            len = encode_context_octet_string(&apdu[apdu_len], 1,
                &octet_string);
            apdu_len += len;
            /*  host [0] BACnetHostAddress - closing */
            len = encode_closing_tag(&apdu[apdu_len], 0);
            apdu_len += len;
            /* port [1] Unsigned16 */
            len = encode_context_unsigned(
                &apdu[apdu_len], 1, bdt_entry->dest_address.port);
            apdu_len += len;
            /* bbmd-address [0] BACnetHostNPort - closing */
            len = encode_closing_tag(&apdu[apdu_len], 0);
            apdu_len += len;
            /* broadcast-mask [1] OCTET STRING */
            octetstring_init(&octet_string,
                &bdt_entry->broadcast_mask.address[0], IP_ADDRESS_MAX);
            len = encode_context_octet_string(&apdu[apdu_len], 1,
                &octet_string);
            apdu_len += len;
        }
        if (!entry_size) {
            entry_size = apdu_len;
        }
        /* next entry */
        bdt_entry = bdt_entry->next;
        if ((apdu_len + entry_size) > apdu_size) {
            /* check for available space */
            break;
        }
    }

    return apdu_len;
}

/**
 * @brief Decode the Broadcast-Distribution-Table for Network Port object
 * @param apdu - the APDU buffer
 * @param apdu_len - the APDU buffer length
 * @param bdt_head - head of a BDT linked list
 * @return length of the APDU buffer decoded, or ERROR, REJECT, or ABORT
 */
int bvlc_broadcast_distribution_table_decode(uint8_t *apdu,
    uint16_t apdu_len,
    BACNET_ERROR_CODE *error_code,
    BACNET_IP_BROADCAST_DISTRIBUTION_TABLE_ENTRY *bdt_head)
{
    int len = 0;
    BACNET_OCTET_STRING octet_string = { 0 };
    BACNET_IP_BROADCAST_DISTRIBUTION_TABLE_ENTRY *bdt_entry = NULL;
    uint8_t tag_number = 0;
    uint32_t len_value_type = 0;
    BACNET_UNSIGNED_INTEGER unsigned_value = 0;

    /* default reject code */
    if (error_code) {
        *error_code = ERROR_CODE_REJECT_MISSING_REQUIRED_PARAMETER;
    }
    /* check for value pointers */
    if ((apdu_len == 0) || (!apdu)) {
        return BACNET_STATUS_REJECT;
    }
    bdt_entry = bdt_head;
    while (bdt_entry) {
        /* bbmd-address [0] BACnetHostNPort - opening */
        if (!decode_is_opening_tag_number(&apdu[len++], 0)) {
            if (error_code) {
                *error_code = ERROR_CODE_REJECT_INVALID_TAG;
            }
            return BACNET_STATUS_REJECT;
        }
        if (len > apdu_len) {
            return BACNET_STATUS_REJECT;
        }
        /* host [0] BACnetHostAddress - opening */
        if (!decode_is_opening_tag_number(&apdu[len++], 0)) {
            if (error_code) {
                *error_code = ERROR_CODE_REJECT_INVALID_TAG;
            }
            return BACNET_STATUS_REJECT;
        }
        if (len > apdu_len) {
            return BACNET_STATUS_REJECT;
        }
        /* CHOICE - ip-address [1] OCTET STRING */
        len += decode_tag_number_and_value(
            &apdu[len], &tag_number, &len_value_type);
        if (tag_number != 1) {
            if (error_code) {
                *error_code = ERROR_CODE_REJECT_INVALID_TAG;
            }
            return BACNET_STATUS_REJECT;
        }
        len += decode_octet_string(&apdu[len], len_value_type,
            &octet_string);
        if (len > apdu_len) {
            return BACNET_STATUS_REJECT;
        }
        (void)octetstring_copy_value(&bdt_entry->dest_address.address[0],
            IP_ADDRESS_MAX, &octet_string);
        /*  host [0] BACnetHostAddress - closing */
        if (!decode_is_closing_tag_number(&apdu[len++], 0)) {
            if (error_code) {
                *error_code = ERROR_CODE_REJECT_INVALID_TAG;
            }
            return BACNET_STATUS_REJECT;
        }
        if (len > apdu_len) {
            return BACNET_STATUS_REJECT;
        }
        /* port [1] Unsigned16 */
        len += decode_tag_number_and_value(
            &apdu[len], &tag_number, &len_value_type);
        if (tag_number != 1) {
            if (error_code) {
                *error_code = ERROR_CODE_REJECT_INVALID_TAG;
            }
            return BACNET_STATUS_REJECT;
        }
        len += decode_unsigned(&apdu[len], len_value_type, &unsigned_value);
        if (len > apdu_len) {
            return BACNET_STATUS_REJECT;
        }
        if (unsigned_value <= UINT16_MAX) {
            bdt_entry->dest_address.port = unsigned_value;
        } else {
            if (error_code) {
                *error_code = ERROR_CODE_REJECT_PARAMETER_OUT_OF_RANGE;
            }
            return BACNET_STATUS_REJECT;
        }
        /* bbmd-address [0] BACnetHostNPort - closing */
        if (!decode_is_closing_tag_number(&apdu[len++], 0)) {
            if (error_code) {
                *error_code = ERROR_CODE_REJECT_INVALID_TAG;
            }
            return BACNET_STATUS_REJECT;
        }
        if (len > apdu_len) {
            return BACNET_STATUS_REJECT;
        }
        /* broadcast-mask [1] OCTET STRING */
        len += decode_tag_number_and_value(
            &apdu[len], &tag_number, &len_value_type);
        if (tag_number != 1) {
            if (error_code) {
                *error_code = ERROR_CODE_REJECT_INVALID_TAG;
            }
            return BACNET_STATUS_REJECT;
        }
        if (len > apdu_len) {
            return BACNET_STATUS_REJECT;
        }
        len += decode_octet_string(&apdu[len], len_value_type,
            &octet_string);
        if (len > apdu_len) {
            return BACNET_STATUS_REJECT;
        }
        (void)octetstring_copy_value(&bdt_entry->broadcast_mask.address[0],
            IP_ADDRESS_MAX, &octet_string);
        bdt_entry->valid = true;
        /* next entry */
        bdt_entry = bdt_entry->next;
    }

    return apdu_len;
}

/**
 * @brief J.2.2 Write-Broadcast-Distribution-Table: encode
 *
 * This message provides a mechanism for initializing or updating a
 * Broadcast Distribution Table (BDT) in a BACnet Broadcast Management
 * Device (BBMD).
 *
 * @param pdu - buffer to store the encoding
 * @param pdu_size - size of the buffer to store encoding
 * @param bdt_list - list of BDT entries
 *
 * @return number of bytes encoded
 *
 * BVLC Type:           1-octet  X'81' BVLL for BACnet/IP
 * BVLC Function:       1-octet  X'01' Write-Broadcast-Distribution-Table
 * BVLC Length:         2-octets    L  Length L, in octets, of the BVLL message
 * List of BDT Entries: N*10-octets
 */
int bvlc_encode_write_broadcast_distribution_table(uint8_t *pdu,
    uint16_t pdu_size,
    BACNET_IP_BROADCAST_DISTRIBUTION_TABLE_ENTRY *bdt_list)
{
    int bytes_encoded = 0;
    int len = 0;
    uint16_t offset = 0;
    BACNET_IP_BROADCAST_DISTRIBUTION_TABLE_ENTRY *bdt_entry = NULL;
    uint16_t bdt_entry_count = 0;
    uint16_t length = 0;

    /* count the number of entries */
    bdt_entry_count = bvlc_broadcast_distribution_table_valid_count(bdt_list);
    length = 4 + (bdt_entry_count * BACNET_IP_BDT_ENTRY_SIZE);
    if (pdu && (pdu_size >= length)) {
        bytes_encoded = bvlc_encode_header(
            pdu, pdu_size, BVLC_WRITE_BROADCAST_DISTRIBUTION_TABLE, length);
        if (bytes_encoded == 4) {
            offset = 4;
            /* encode the entries */
            bdt_entry = bdt_list;
            while (bdt_entry) {
                if (bdt_entry->valid) {
                    len = bvlc_encode_broadcast_distribution_table_entry(
                        &pdu[offset], pdu_size - offset, bdt_entry);
                    offset += len;
                }
                bdt_entry = bdt_entry->next;
            }
            bytes_encoded = offset;
        }
    }

    return bytes_encoded;
}

/**
 * @brief Decode the Write-Broadcast-Distribution-Table
 *
 * @param pdu - buffer from which to decode the message
 * @param pdu_len - length of the buffer that needs decoding
 * @param bdt_list - BDT Entry list
 *
 * @return number of bytes decoded
 */
int bvlc_decode_write_broadcast_distribution_table(uint8_t *pdu,
    uint16_t pdu_len,
    BACNET_IP_BROADCAST_DISTRIBUTION_TABLE_ENTRY *bdt_list)
{
    int bytes_consumed = 0;
    int len = 0;
    uint16_t offset = 0;
    uint16_t pdu_bytes = 0;
    uint16_t bdt_entry_count = 0;
    BACNET_IP_BROADCAST_DISTRIBUTION_TABLE_ENTRY *bdt_entry = NULL;
    uint16_t list_len = 0;

    /* count the number of available entries */
    bdt_entry_count = bvlc_broadcast_distribution_table_count(bdt_list);
    list_len = bdt_entry_count * BACNET_IP_BDT_ENTRY_SIZE;
    /* will the entries fit */
    if (pdu && (pdu_len <= list_len)) {
        bdt_entry = bdt_list;
        while (bdt_entry) {
            pdu_bytes = pdu_len - offset;
            if (pdu_bytes >= BACNET_IP_BDT_ENTRY_SIZE) {
                len = bvlc_decode_broadcast_distribution_table_entry(
                    &pdu[offset], pdu_bytes, bdt_entry);
                if (len > 0) {
                    bdt_entry->valid = true;
                }
                offset += len;
            } else {
                bdt_entry->valid = false;
            }
            bdt_entry = bdt_entry->next;
        }
        bytes_consumed = (int)offset;
    }

    return bytes_consumed;
}

/**
 * @brief J.2.3 Read-Broadcast-Distribution-Table: encode
 *
 * The message provides a mechanism for retrieving the contents of a BBMD's
 * BDT.
 *
 * @param pdu - buffer to store the encoding
 * @param pdu_size - size of the buffer to store encoding
 * @param bdt_list - list of BDT entries
 *
 * @return number of bytes encoded
 *
 * BVLC Type:           1-octet  X'81'   BVLL for BACnet/IP
 * BVLC Function:       1-octet  X'02'   Read-Broadcast-Distribution-Table
 * BVLC Length:         2-octets X'0004' Length, in octets, of the BVLL message
 */
int bvlc_encode_read_broadcast_distribution_table(
    uint8_t *pdu, uint16_t pdu_size)
{
    int bytes_encoded = 0;
    uint16_t length = 1 + 1 + 2;

    if (pdu && (pdu_size >= length)) {
        bytes_encoded = bvlc_encode_header(
            pdu, pdu_size, BVLC_READ_BROADCAST_DIST_TABLE, length);
    }

    return bytes_encoded;
}

/**
 * @brief J.2.4 Read-Broadcast-Distribution-Table-Ack: encode
 *
 * The message provides a mechanism for retrieving the contents of a BBMD's
 * BDT.
 *
 * @param pdu - buffer to store the encoding
 * @param pdu_size - size of the buffer to store encoding
 * @param bdt_list - list of BDT entries
 *
 * @return number of bytes encoded
 *
 * BVLC Type:           1-octet  X'81'   BVLL for BACnet/IP
 * BVLC Function:       1-octet  X'02'   Read-Broadcast-Distribution-Table
 * BVLC Length:         2-octets L       length, in octets, of the BVLL message
 * List of BDT Entries: N*10-octets
 */
int bvlc_encode_read_broadcast_distribution_table_ack(uint8_t *pdu,
    uint16_t pdu_size,
    BACNET_IP_BROADCAST_DISTRIBUTION_TABLE_ENTRY *bdt_list)
{
    int bytes_encoded = 0;
    int len = 0;
    uint16_t offset = 0;
    BACNET_IP_BROADCAST_DISTRIBUTION_TABLE_ENTRY *bdt_entry = NULL;
    uint16_t bdt_entry_count = 0;
    uint16_t length = 0;

    /* count the number of entries */
    bdt_entry_count = bvlc_broadcast_distribution_table_valid_count(bdt_list);
    length = 4 + (bdt_entry_count * BACNET_IP_BDT_ENTRY_SIZE);
    if (pdu && (pdu_size >= length)) {
        bytes_encoded = bvlc_encode_header(
            pdu, pdu_size, BVLC_READ_BROADCAST_DIST_TABLE_ACK, length);
        if (bytes_encoded == 4) {
            offset = 4;
            /* encode the entries */
            bdt_entry = bdt_list;
            while (bdt_entry) {
                if (bdt_entry->valid) {
                    len = bvlc_encode_broadcast_distribution_table_entry(
                        &pdu[offset], pdu_size - offset, bdt_entry);
                    offset += len;
                }
                bdt_entry = bdt_entry->next;
            }
            bytes_encoded = (int)length;
        }
    }

    return bytes_encoded;
}

/**
 * @brief Decode the Read-Broadcast-Distribution-Table-Ack
 *
 * @param pdu - buffer from which to decode the message
 * @param pdu_len - length of the buffer that needs decoding
 * @param bdt_list - list of BDT Entries to be overwritten
 *
 * @return number of bytes decoded
 */
int bvlc_decode_read_broadcast_distribution_table_ack(uint8_t *pdu,
    uint16_t pdu_len,
    BACNET_IP_BROADCAST_DISTRIBUTION_TABLE_ENTRY *bdt_list)
{
    int bytes_consumed = 0;
    int len = 0;
    uint16_t offset = 0;
    uint16_t pdu_bytes = 0;
    BACNET_IP_BROADCAST_DISTRIBUTION_TABLE_ENTRY *bdt_entry = NULL;

    if (pdu && (pdu_len >= BACNET_IP_BDT_ENTRY_SIZE)) {
        bdt_entry = bdt_list;
        while (bdt_entry) {
            pdu_bytes = pdu_len - offset;
            if (pdu_bytes >= BACNET_IP_BDT_ENTRY_SIZE) {
                len = bvlc_decode_broadcast_distribution_table_entry(
                    &pdu[offset], pdu_bytes, bdt_entry);
                if (len > 0) {
                    bdt_entry->valid = true;
                }
                offset += len;
            } else {
                bdt_entry->valid = false;
            }
            bdt_entry = bdt_entry->next;
        }
        bytes_consumed = (int)offset;
    }

    return bytes_consumed;
}

/**
 * @brief J.2.5 Forwarded-NPDU: Encode
 *
 * This BVLL message is used in broadcast messages from a BBMD
 * as well as in messages forwarded to registered foreign devices.
 * It contains the source address of the original node, or
 * if NAT is being used, the address with which the original node
 * is accessed, as well as the original BACnet NPDU
 *
 * @param pdu - buffer to store the encoding
 * @param pdu_size - size of the buffer to store encoding
 * @param bip_address - Original-Source-B/IPv4-Address
 * @param npdu - BACnet NPDU from Originating Device buffer
 * @param npdu_len - size of the BACnet NPDU buffer
 *
 * @return number of bytes encoded
 *
 * BVLC Type:                   1-octet   X'81'   BVLL for BACnet/IP
 * BVLC Function:               1-octet   X'04'   Forwarded-NPDU
 * BVLC Length:                 2-octets  L       Length of the BVLL message
 * B/IP Address of Originating Device:   6-octets
 * BACnet NPDU from Originating Device:  N-octets (N=L-10)
 */
int bvlc_encode_forwarded_npdu(uint8_t *pdu,
    uint16_t pdu_size,
    BACNET_IP_ADDRESS *bip_address,
    uint8_t *npdu,
    uint16_t npdu_len)
{
    int bytes_encoded = 0;
    uint16_t length = 1 + 1 + 2 + BIP_ADDRESS_MAX;
    uint16_t i = 0;
    uint16_t offset = 0;

    length += npdu_len;
    if (pdu && (pdu_size >= length)) {
        bytes_encoded =
            bvlc_encode_header(pdu, pdu_size, BVLC_FORWARDED_NPDU, length);
        if (bytes_encoded == 4) {
            offset = 4;
            bvlc_encode_address(&pdu[offset], pdu_size - offset, bip_address);
            offset += BIP_ADDRESS_MAX;
            if (npdu && (length > 0)) {
                for (i = 0; i < npdu_len; i++) {
                    pdu[offset + i] = npdu[i];
                }
            }
            bytes_encoded = (int)length;
        }
    }

    return bytes_encoded;
}

/**
 * @brief Decode the BVLC Forwarded-NPDU message, after decoded header
 *
 * @param pdu - buffer from which to decode the message
 * @param pdu_len - length of the buffer that needs decoding
 * @param bip_address - Original-Source-B/IPv4-Address
 * @param npdu - BACnet NPDU buffer
 * @param npdu_size - size of the buffer for the decoded BACnet NPDU
 * @param npdu_len - decoded length of the BACnet NPDU buffer
 *
 * @return number of bytes decoded
 */
int bvlc_decode_forwarded_npdu(uint8_t *pdu,
    uint16_t pdu_len,
    BACNET_IP_ADDRESS *bip_address,
    uint8_t *npdu,
    uint16_t npdu_size,
    uint16_t *npdu_len)
{
    int bytes_consumed = 0;
    uint16_t length = 0;
    uint16_t i = 0;
    uint16_t offset = 0;

    if (pdu && (pdu_len >= BIP_ADDRESS_MAX)) {
        if (bip_address) {
            bvlc_decode_address(&pdu[offset], pdu_len - offset, bip_address);
        }
        offset += BIP_ADDRESS_MAX;
        length = pdu_len - BIP_ADDRESS_MAX;
        if (npdu && (length <= npdu_size)) {
            for (i = 0; i < length; i++) {
                npdu[i] = pdu[offset + i];
            }
        }
        if (npdu_len) {
            *npdu_len = length;
        }
        bytes_consumed = (int)pdu_len;
    }

    return bytes_consumed;
}

/**
 * @brief J.2.6 Register-Foreign-Device: encode
 *
 * This message allows a foreign device, as defined in Clause J.5.1,
 * to register with a BBMD for the purpose of receiving broadcast messages.
 *
 * @param pdu - buffer to store the encoding
 * @param pdu_size - size of the buffer to store encoding
 * @param ttl_seconds - Time-to-Live T, in seconds
 *
 * @return number of bytes encoded
 *
 * BVLC Type:                   1-octet   X'81'   BVLL for BACnet/IP
 * BVLC Function:               1-octet   X'05'   Register-Foreign-Device
 * BVLC Length:                 2-octets  X'0006' Length of the BVLL message
 * Time-to-Live:                2-octets  T       Time-to-Live T, in seconds
 */
int bvlc_encode_register_foreign_device(
    uint8_t *pdu, uint16_t pdu_size, uint16_t ttl_seconds)
{
    int bytes_encoded = 0;
    const uint16_t length = 6;
    uint16_t offset = 0;

    if (pdu && (pdu_size >= length)) {
        bytes_encoded = bvlc_encode_header(
            pdu, pdu_size, BVLC_REGISTER_FOREIGN_DEVICE, length);
        if (bytes_encoded == 4) {
            offset = 4;
            encode_unsigned16(&pdu[offset], ttl_seconds);
            bytes_encoded = (int)length;
        }
    }

    return bytes_encoded;
}

/**
 * @brief Decode the BVLC Register-Foreign-Device message, after decoded header
 *
 * @param pdu - buffer from which to decode the message
 * @param pdu_len - length of the buffer that needs decoding
 * @param ttl_seconds - Time-to-Live T, in seconds
 *
 * @return number of bytes decoded
 */
int bvlc_decode_register_foreign_device(
    uint8_t *pdu, uint16_t pdu_len, uint16_t *ttl_seconds)
{
    int bytes_consumed = 0;
    const uint16_t length = 2;
    uint16_t offset = 0;

    if (pdu && (pdu_len >= length)) {
        if (ttl_seconds) {
            decode_unsigned16(&pdu[offset], ttl_seconds);
        }
        bytes_consumed = (int)length;
    }

    return bytes_consumed;
}

/**
 * @brief Encode the Foreign_Device-Table for Network Port object
 *
 *    BACnetLIST of BACnetFDTEntry
 *
 *    BACnetFDTEntry ::= SEQUENCE {
 *        bacnetip-address [0] OCTET STRING, -- 6-octet B/IP registrant address
 *        time-to-live [1] Unsigned16, -- time to live in seconds
 *        remaining-time-to-live [2] Unsigned16 -- remaining time in seconds
 *    }
 *
 * @param apdu - the APDU buffer
 * @param apdu_size - the APDU buffer size
 * @param fdt_head - head of the BDT linked list
 * @return length of the APDU buffer
 */
int bvlc_foreign_device_table_encode(uint8_t *apdu,
    uint16_t apdu_size,
    BACNET_IP_FOREIGN_DEVICE_TABLE_ENTRY *fdt_head)
{
    int len = 0;
    int apdu_len = 0;
    int entry_size = 0;
    BACNET_OCTET_STRING octet_string = { 0 };
    BACNET_IP_FOREIGN_DEVICE_TABLE_ENTRY *fdt_entry;

    fdt_entry = fdt_head;
    while (fdt_entry) {
        if (fdt_entry->valid) {
            /* bacnetip-address [0] OCTET STRING */
            len = bvlc_encode_address(
                octetstring_value(&octet_string),
                octetstring_capacity(&octet_string),
                &fdt_entry->dest_address);
            octetstring_truncate(&octet_string, len);
            len = encode_context_octet_string(
                &apdu[apdu_len], 0, &octet_string);
            apdu_len += len;
            /* time-to-live [1] Unsigned16 */
            len = encode_context_unsigned(
                &apdu[apdu_len], 1, fdt_entry->ttl_seconds);
            apdu_len += len;
            /* remaining-time-to-live [2] Unsigned16 */
            len = encode_context_unsigned(
                &apdu[apdu_len], 2, fdt_entry->ttl_seconds_remaining);
            apdu_len += len;
        }
        if (!entry_size) {
            entry_size = apdu_len;
        }
        /* next entry */
        fdt_entry = fdt_entry->next;
        if ((apdu_len + entry_size) > apdu_size) {
            /* check for available space */
            break;
        }
    }

    return apdu_len;
}



/**
 * @brief J.2.7 Read-Foreign-Device-Table: encode
 *
 * The message provides a mechanism for retrieving the contents of a BBMD's
 * Foreign-Device-Table.
 *
 * @param pdu - buffer to store the encoding
 * @param pdu_size - size of the buffer to store encoding
 * @param bdt_list - list of FDT entries
 *
 * @return number of bytes encoded
 *
 * BVLC Type:           1-octet  X'81'   BVLL for BACnet/IP
 * BVLC Function:       1-octet  X'06'   Read-Foreign-Device-Table
 * BVLC Length:         2-octets X'0004' Length, in octets, of the BVLL message
 */
int bvlc_encode_read_foreign_device_table(uint8_t *pdu, uint16_t pdu_size)
{
    int bytes_encoded = 0;
    uint16_t length = 1 + 1 + 2;

    if (pdu && (pdu_size >= length)) {
        bytes_encoded = bvlc_encode_header(
            pdu, pdu_size, BVLC_READ_FOREIGN_DEVICE_TABLE, length);
    }

    return bytes_encoded;
}

/**
 * @brief Compare the Foreign Device Table entry
 * @param entry1 - Foreign Device Table entry that will be compared to entry2
 * @param entry2 - Foreign Device Table entry that will be compared to entry1
 * @return true if the entries are different
 */
bool bvlc_foreign_device_table_entry_different(
    BACNET_IP_FOREIGN_DEVICE_TABLE_ENTRY *entry1,
    BACNET_IP_FOREIGN_DEVICE_TABLE_ENTRY *entry2)
{
    if (entry1 && entry2) {
        if (bvlc_address_different(
                &entry1->dest_address, &entry2->dest_address)) {
            return true;
        }
    }

    return false;
}

/**
 * @brief Copy the Foreign Device Table entry
 * @param entry1 - Foreign Device Table entry that will be filled with entry2
 * @param entry2 - Foreign Device Table entry that will be copied into entry1
 * @return true if the Foreign Device Table entry was copied
 */
bool bvlc_foreign_device_table_entry_copy(
    BACNET_IP_FOREIGN_DEVICE_TABLE_ENTRY *entry1,
    BACNET_IP_FOREIGN_DEVICE_TABLE_ENTRY *entry2)
{
    bool status = false;

    if (entry1 && entry2) {
        entry1->ttl_seconds = entry2->ttl_seconds;
        entry1->ttl_seconds_remaining = entry2->ttl_seconds_remaining;
        status =
            bvlc_address_copy(&entry1->dest_address, &entry2->dest_address);
    }

    return status;
}

/**
 * @brief Foreign-Device-Table timer maintenance
 * @param fdt_list - first element in list of FDT entries
 * @param seconds - number of elapsed seconds since the last call
 */
void bvlc_foreign_device_table_maintenance_timer(
    BACNET_IP_FOREIGN_DEVICE_TABLE_ENTRY *fdt_list, uint16_t seconds)
{
    BACNET_IP_FOREIGN_DEVICE_TABLE_ENTRY *fdt_entry = NULL;

    fdt_entry = fdt_list;
    while (fdt_entry) {
        if (fdt_entry->valid) {
            if (fdt_entry->ttl_seconds_remaining) {
                if (fdt_entry->ttl_seconds_remaining < seconds) {
                    fdt_entry->ttl_seconds_remaining = 0;
                } else {
                    fdt_entry->ttl_seconds_remaining -= seconds;
                }
                if (fdt_entry->ttl_seconds_remaining == 0) {
                    fdt_entry->valid = false;
                }
            }
        }
        fdt_entry = fdt_entry->next;
    }
}

/**
 * @brief Delete an entry in the Foreign-Device-Table
 * @param fdt_list - first element in list of FDT entries
 * @param addr - B/IPv4 address to be deleted
 * @return true if the Foreign Device entry was found and removed.
 */
bool bvlc_foreign_device_table_entry_delete(
    BACNET_IP_FOREIGN_DEVICE_TABLE_ENTRY *fdt_list, BACNET_IP_ADDRESS *addr)
{
    BACNET_IP_FOREIGN_DEVICE_TABLE_ENTRY *fdt_entry = NULL;
    bool status = false;

    fdt_entry = fdt_list;
    while (fdt_entry) {
        if (fdt_entry->valid) {
            if (!bvlc_address_different(&fdt_entry->dest_address, addr)) {
                status = true;
                fdt_entry->valid = false;
                fdt_entry->ttl_seconds_remaining = 0;
                break;
            }
        }
        fdt_entry = fdt_entry->next;
    }

    return status;
}

/**
 * @brief Add an entry to the Foreign-Device-Table
 * @param fdt_list - first element in list of FDT entries
 * @param addr - B/IPv4 address to be added
 * @param ttl_seconds - Time-to-Live T, in seconds
 * @return true if the Foreign Device entry was added or already exists
 */
bool bvlc_foreign_device_table_entry_add(
    BACNET_IP_FOREIGN_DEVICE_TABLE_ENTRY *fdt_list,
    BACNET_IP_ADDRESS *addr,
    uint16_t ttl_seconds)
{
    BACNET_IP_FOREIGN_DEVICE_TABLE_ENTRY *fdt_entry = NULL;
    bool status = false;

    fdt_entry = fdt_list;
    while (fdt_entry) {
        if (fdt_entry->valid) {
            /* am I here already?  If so, update my time to live... */
            if (!bvlc_address_different(&fdt_entry->dest_address, addr)) {
                status = true;
                fdt_entry->ttl_seconds = ttl_seconds;
                /* Upon receipt of a BVLL Register-Foreign-Device message,
                   a BBMD shall start a timer with a value equal to the
                   Time-to-Live parameter supplied plus a fixed grace
                   period of 30 seconds. */
                if (ttl_seconds < (UINT16_MAX - 30)) {
                    fdt_entry->ttl_seconds_remaining = ttl_seconds + 30;
                } else {
                    fdt_entry->ttl_seconds_remaining = UINT16_MAX;
                }
                break;
            }
        }
        fdt_entry = fdt_entry->next;
    }
    if (!status) {
        fdt_entry = fdt_list;
        while (fdt_entry) {
            if (!fdt_entry->valid) {
                /* add to the first empty entry */
                bvlc_address_copy(&fdt_entry->dest_address, addr);
                fdt_entry->ttl_seconds = ttl_seconds;
                if (ttl_seconds < (UINT16_MAX - 30)) {
                    fdt_entry->ttl_seconds_remaining = ttl_seconds + 30;
                } else {
                    fdt_entry->ttl_seconds_remaining = UINT16_MAX;
                }
                fdt_entry->valid = true;
                status = true;
                break;
            }
            fdt_entry = fdt_entry->next;
        }
    }

    return status;
}

/**
 * @brief Count the number of valid Foreign-Device-Table entries
 * @param fdt_list - first element in list of FDT entries
 * @return number of elements of FDT entries that are valid
 */
uint16_t bvlc_foreign_device_table_valid_count(
    BACNET_IP_FOREIGN_DEVICE_TABLE_ENTRY *fdt_list)
{
    BACNET_IP_FOREIGN_DEVICE_TABLE_ENTRY *fdt_entry = NULL;
    uint16_t entry_count = 0;

    /* count the number of entries */
    fdt_entry = fdt_list;
    while (fdt_entry) {
        if (fdt_entry->valid) {
            entry_count++;
        }
        fdt_entry = fdt_entry->next;
    }

    return entry_count;
}

/**
 * @brief Count the total number of Foreign-Device-Table entries
 *
 * @param bdt_list - first element in array BDT entries
 * @return number of elements of BDT entries
 */
uint16_t bvlc_foreign_device_table_count(
    BACNET_IP_FOREIGN_DEVICE_TABLE_ENTRY *fdt_list)
{
    BACNET_IP_FOREIGN_DEVICE_TABLE_ENTRY *fdt_entry = NULL;
    uint16_t entry_count = 0;

    /* count the number of entries */
    fdt_entry = fdt_list;
    while (fdt_entry) {
        entry_count++;
        fdt_entry = fdt_entry->next;
    }

    return entry_count;
}

/**
 * @brief Convert Foreign-Device-Table entry array into linked list.
 *
 * @param fdt_list - first element in array FDT entries
 * @param array_size - number of array elements of FDT entries
 */
void bvlc_foreign_device_table_link_array(
    BACNET_IP_FOREIGN_DEVICE_TABLE_ENTRY *fdt_list, const size_t array_size)
{
    size_t i = 0;

    for (i = 0; i < array_size; i++) {
        if (i > 0) {
            fdt_list[i - 1].next = &fdt_list[i];
        }
        fdt_list[i].next = NULL;
    }
}

/**
 * @brief J.2.8 Read-Foreign-Device-Table-Ack: encode
 *
 * This message returns the current contents of a BBMD's FDT to the requester.
 * An empty FDT shall be signified by a list of length zero.
 *
 * @param pdu - buffer to store the encoding
 * @param pdu_size - size of the buffer to store encoding
 * @param fdt_list - list of FDT entries
 *
 * @return number of bytes encoded
 *
 * BVLC Type:           1-octet  X'81'   BVLL for BACnet/IP
 * BVLC Function:       1-octet  X'07'   Read-Foreign-Device-Table-Ack
 * BVLC Length:         2-octets L       length, in octets, of the BVLL message
 * List of FDT Entries: N*10-octets
 *
 * N indicates the number of entries in the FDT whose contents are being
 * returned. Each returned entry consists of the 6-octet B/IP address of
 * the registrant; the 2-octet Time-to-Live value supplied at the time of
 * registration; and a 2-octet value representing the number of seconds
 * remaining before the BBMD will purge the registrant's FDT entry if no
 * re-registration occurs. The time remaining includes the 30-second grace
 * period as defined in Clause J.5.2.3.
 */
int bvlc_encode_read_foreign_device_table_ack(uint8_t *pdu,
    uint16_t pdu_size,
    BACNET_IP_FOREIGN_DEVICE_TABLE_ENTRY *fdt_list)
{
    int bytes_encoded = 0;
    int len = 0;
    uint16_t offset = 0;
    BACNET_IP_FOREIGN_DEVICE_TABLE_ENTRY *fdt_entry = NULL;
    uint16_t entry_count = 0;
    uint16_t length = 0;

    /* count the number of entries */
    entry_count = bvlc_foreign_device_table_valid_count(fdt_list);
    length = 4 + (entry_count * BACNET_IP_FDT_ENTRY_SIZE);
    if (pdu && (pdu_size >= length)) {
        bytes_encoded = bvlc_encode_header(
            pdu, pdu_size, BVLC_READ_FOREIGN_DEVICE_TABLE_ACK, length);
        if (bytes_encoded == 4) {
            offset = 4;
            /* encode the entries */
            fdt_entry = fdt_list;
            while (fdt_entry) {
                if (fdt_entry->valid) {
                    len = bvlc_encode_foreign_device_table_entry(
                        &pdu[offset], pdu_size - offset, fdt_entry);
                    offset += len;
                }
                fdt_entry = fdt_entry->next;
            }
            bytes_encoded = (int)length;
        }
    }

    return bytes_encoded;
}

/**
 * @brief Decode Read-Foreign-Device-Table-Ack
 *
 * @param pdu - buffer from which to decode the message
 * @param pdu_len - length of the buffer that needs decoding
 * @param fdt_list - list of FDT entries
 *
 * @return number of bytes decoded
 */
int bvlc_decode_read_foreign_device_table_ack(uint8_t *pdu,
    uint16_t pdu_len,
    BACNET_IP_FOREIGN_DEVICE_TABLE_ENTRY *fdt_list)
{
    int bytes_consumed = 0;
    int len = 0;
    uint16_t offset = 0;
    uint16_t pdu_bytes = 0;
    BACNET_IP_FOREIGN_DEVICE_TABLE_ENTRY *fdt_entry = NULL;

    if (pdu && (pdu_len >= BACNET_IP_FDT_ENTRY_SIZE)) {
        fdt_entry = fdt_list;
        while (fdt_entry) {
            pdu_bytes = pdu_len - offset;
            if (pdu_bytes >= BACNET_IP_BDT_ENTRY_SIZE) {
                len = bvlc_decode_foreign_device_table_entry(
                    &pdu[offset], pdu_bytes, fdt_entry);
                if (len > 0) {
                    fdt_entry->valid = true;
                }
                offset += len;
            } else {
                fdt_entry->valid = false;
            }
            fdt_entry = fdt_entry->next;
        }
        bytes_consumed = (int)offset;
    }

    return bytes_consumed;
}

/**
 * @brief J.2.9 Delete-Foreign-Device-Table-Entry: encode
 *
 * This message is used to delete an entry from the Foreign-Device-Table.
 *
 * @param pdu - buffer to store the encoding
 * @param pdu_size - size of the buffer to store encoding
 * @param ip_address - FDT Entry IP address
 *
 * @return number of bytes encoded
 *
 * BVLC Type:                   1-octet   X'81'   BVLL for BACnet/IP
 * BVLC Function:               1-octet   X'08'   Delete-Foreign-Device
 * BVLC Length:                 2-octets  X'000A' Length of the BVLL message
 * FDT Entry:                   6-octets  The FDT entry is the B/IP address
 *                                        of the table entry to be deleted.
 */
int bvlc_encode_delete_foreign_device(
    uint8_t *pdu, uint16_t pdu_size, BACNET_IP_ADDRESS *ip_address)
{
    int bytes_encoded = 0;
    const uint16_t length = 0x000A;
    uint16_t offset = 0;

    if (pdu && (pdu_size >= length)) {
        bytes_encoded = bvlc_encode_header(
            pdu, pdu_size, BVLC_DELETE_FOREIGN_DEVICE_TABLE_ENTRY, length);
        if (bytes_encoded == 4) {
            offset = 4;
            if (ip_address) {
                bytes_encoded += bvlc_encode_address(
                    &pdu[offset], pdu_size - offset, ip_address);
            }
        }
    }

    return bytes_encoded;
}

/**
 * @brief Decode the BVLC Delete-Foreign-Device message
 *
 * @param pdu - buffer from which to decode the message
 * @param pdu_len - length of the buffer that needs decoding
 * @param ip_address - FDT Entry IP address
 *
 * @return number of bytes decoded
 */
int bvlc_decode_delete_foreign_device(
    uint8_t *pdu, uint16_t pdu_len, BACNET_IP_ADDRESS *ip_address)
{
    int bytes_consumed = 0;
    const uint16_t length = BIP_ADDRESS_MAX;

    if (pdu && (pdu_len >= length)) {
        if (ip_address) {
            bvlc_decode_address(&pdu[0], pdu_len, ip_address);
        }
        bytes_consumed = (int)length;
    }

    return bytes_consumed;
}

/**
 * @brief J.2.10 Distribute-Broadcast-To-Network: encode
 *
 * This message provides a mechanism whereby a foreign device may cause
 * a BBMD to broadcast a message on all IP subnets in the BBMD's BDT.
 *
 * @param pdu - buffer to store the encoding
 * @param pdu_size - size of the buffer to store encoding
 * @param npdu - BACnet NPDU from Originating Device buffer
 * @param npdu_len - size of the BACnet NPDU buffer
 *
 * @return number of bytes encoded
 *
 * BVLC Type:                   1-octet   X'81'   BVLL for BACnet/IP
 * BVLC Function:               1-octet   X'09'   Original-Unicast-NPDU
 * BVLC Length:                 2-octets  L       Length of the BVLL message
 * BACnet NPDU from Originating Device:  Variable length
 */
int bvlc_encode_distribute_broadcast_to_network(
    uint8_t *pdu, uint16_t pdu_size, uint8_t *npdu, uint16_t npdu_len)
{
    int bytes_encoded = 0;
    uint16_t length = 1 + 1 + 2;
    uint16_t i = 0;

    length += npdu_len;
    if (pdu && (pdu_size >= length)) {
        bytes_encoded = bvlc_encode_header(
            pdu, pdu_size, BVLC_DISTRIBUTE_BROADCAST_TO_NETWORK, length);
        if (bytes_encoded == 4) {
            if (npdu && (npdu_len > 0)) {
                for (i = 0; i < npdu_len; i++) {
                    pdu[4 + i] = npdu[i];
                }
            }
            bytes_encoded = (int)length;
        }
    }

    return bytes_encoded;
}

/**
 * @brief Decode the BVLC Original-Broadcast-NPDU message
 *
 * @param pdu - buffer from which to decode the message
 * @param pdu_len - length of the buffer that needs decoding
 * @param npdu - buffer to copy the decoded BACnet NDPU
 * @param npdu_size - size of the buffer for the decoded BACnet NPDU
 * @param npdu_len - decoded length of the BACnet NPDU
 *
 * @return number of bytes decoded
 */
int bvlc_decode_distribute_broadcast_to_network(uint8_t *pdu,
    uint16_t pdu_len,
    uint8_t *npdu,
    uint16_t npdu_size,
    uint16_t *npdu_len)
{
    int bytes_consumed = 0;
    uint16_t i = 0;

    if (pdu && npdu && (pdu_len > 0) && (pdu_len <= npdu_size)) {
        for (i = 0; i < pdu_len; i++) {
            npdu[i] = pdu[i];
        }
    }
    if (npdu_len) {
        *npdu_len = pdu_len;
    }
    bytes_consumed = (int)pdu_len;

    return bytes_consumed;
}

/**
 * @brief J.2.11 Original-Unicast-NPDU: Encode
 *
 * This message is used to send directed NPDUs to another
 * B/IP device or router.
 *
 * @param pdu - buffer to store the encoding
 * @param pdu_size - size of the buffer to store encoding
 * @param npdu - BACnet NPDU buffer
 * @param npdu_len - size of the BACnet NPDU buffer
 *
 * @return number of bytes encoded
 *
 * BVLC Type:     1-octet   X'81'   BVLL for BACnet/IPv4
 * BVLC Function: 1-octet   X'0A'   Original-Unicast-NPDU
 * BVLC Length:   2-octets  L       Length L, in octets, of the BVLL message
 * BACnet NPDU:   Variable length
 */
int bvlc_encode_original_unicast(
    uint8_t *pdu, uint16_t pdu_size, uint8_t *npdu, uint16_t npdu_len)
{
    int bytes_encoded = 0;
    uint16_t length = 4;
    uint16_t i = 0;

    length += npdu_len;
    if (pdu && (pdu_size >= length)) {
        bytes_encoded = bvlc_encode_header(
            pdu, pdu_size, BVLC_ORIGINAL_UNICAST_NPDU, length);
        if (bytes_encoded == 4) {
            if (npdu && (npdu_len > 0)) {
                for (i = 0; i < npdu_len; i++) {
                    pdu[4 + i] = npdu[i];
                }
                bytes_encoded = (int)length;
            }
        }
    }

    return bytes_encoded;
}

/**
 * @brief Decode the BVLC Original-Unicast-NPDU message, after decoding header
 *
 * @param pdu - buffer from which to decode the message
 * @param pdu_len - length of the buffer that needs decoding
 * @param npdu - BACnet NPDU buffer
 * @param npdu_size - size of the buffer for the decoded BACnet NPDU
 * @param npdu_len - decoded length of the BACnet NPDU buffer
 *
 * @return number of bytes decoded
 */
int bvlc_decode_original_unicast(uint8_t *pdu,
    uint16_t pdu_len,
    uint8_t *npdu,
    uint16_t npdu_size,
    uint16_t *npdu_len)
{
    int bytes_consumed = 0;
    uint16_t i = 0;

    if (pdu && npdu && (pdu_len > 0) && (pdu_len <= npdu_size)) {
        for (i = 0; i < pdu_len; i++) {
            npdu[i] = pdu[i];
        }
    }
    if (npdu_len) {
        *npdu_len = pdu_len;
    }
    bytes_consumed = (int)pdu_len;

    return bytes_consumed;
}

/**
 * @brief J.2.12 Original-Broadcast-NPDU: Encode
 *
 * This message is used by B/IP devices and routers which are
 * not foreign devices to broadcast NPDUs on a B/IP network
 *
 * @param pdu - buffer to store the encoding
 * @param pdu_size - size of the buffer to store encoding
 * @param npdu - BACnet NPDU buffer
 * @param npdu_len - size of the BACnet NPDU buffer
 *
 * @return number of bytes encoded
 *
 * BVLC Type:     1-octet   X'81'   BVLL for BACnet/IPv4
 * BVLC Function: 1-octet   X'0B'   Original-Broadcast-NPDU
 * BVLC Length:   2-octets  L       Length of the BVLL message
 * BACnet NPDU:   Variable length
 */
int bvlc_encode_original_broadcast(
    uint8_t *pdu, uint16_t pdu_size, uint8_t *npdu, uint16_t npdu_len)
{
    int bytes_encoded = 0;
    uint16_t length = 4;
    uint16_t i = 0;

    length += npdu_len;
    if (pdu && (pdu_size >= length)) {
        bytes_encoded = bvlc_encode_header(
            pdu, pdu_size, BVLC_ORIGINAL_BROADCAST_NPDU, length);
        if (bytes_encoded == 4) {
            if (npdu && (npdu_len > 0)) {
                for (i = 0; i < npdu_len; i++) {
                    pdu[4 + i] = npdu[i];
                }
                bytes_encoded = (int)length;
            }
        }
    }

    return bytes_encoded;
}

/**
 * @brief Decode the BVLC Original-Broadcast-NPDU message
 *
 * @param pdu - buffer from which to decode the message
 * @param pdu_len - length of the buffer that needs decoding
 * @param npdu - buffer to copy the decoded BACnet NDPU
 * @param npdu_size - size of the buffer for the decoded BACnet NPDU
 * @param npdu_len - decoded length of the BACnet NPDU
 *
 * @return number of bytes decoded
 */
int bvlc_decode_original_broadcast(uint8_t *pdu,
    uint16_t pdu_len,
    uint8_t *npdu,
    uint16_t npdu_size,
    uint16_t *npdu_len)
{
    int bytes_consumed = 0;
    uint16_t i = 0;

    if (pdu && npdu && (pdu_len > 0) && (pdu_len <= npdu_size)) {
        for (i = 0; i < pdu_len; i++) {
            npdu[i] = pdu[i];
        }
    }
    if (npdu_len) {
        *npdu_len = pdu_len;
    }
    bytes_consumed = (int)pdu_len;

    return bytes_consumed;
}

/**
 * @brief J.2.13 Secure-BVLL: encode
 *
 * This message is used to secure BVLL messages that do not contain NPDUs.
 * Its use is described in Clause 24.
 *
 * @param pdu - buffer to store the encoding
 * @param pdu_size - size of the buffer to store encoding
 * @param sbuf - Security Wrapper buffer
 * @param sbuf_len - size of the Security Wrapper buffer
 *
 * @return number of bytes encoded
 *
 * BVLC Type:                   1-octet   X'81'   BVLL for BACnet/IP
 * BVLC Function:               1-octet   X'0C'   Secure-BVLL
 * BVLC Length:                 2-octets  L       Length of the BVLL message
 * Security Wrapper:            Variable length
 */
int bvlc_encode_secure_bvll(
    uint8_t *pdu, uint16_t pdu_size, uint8_t *sbuf, uint16_t sbuf_len)
{
    int bytes_encoded = 0;
    uint16_t length = 1 + 1 + 2;
    uint16_t i = 0;

    length += sbuf_len;
    if (pdu && (pdu_size >= length)) {
        bytes_encoded =
            bvlc_encode_header(pdu, pdu_size, BVLC_SECURE_BVLL, length);
        if (bytes_encoded == 4) {
            if (sbuf && sbuf_len) {
                for (i = 0; i < sbuf_len; i++) {
                    pdu[4 + i] = sbuf[i];
                }
            }
            bytes_encoded = (int)length;
        }
    }

    return bytes_encoded;
}

/**
 * @brief Decode the BVLC Secure-BVLL message
 *
 * @param pdu - buffer from which to decode the message
 * @param pdu_len - length of the buffer that needs decoding
 * @param sbuf - Security Wrapper buffer
 * @param sbuf_size - size of the Security Wrapper buffer
 * @param sbuf_len - number of bytes decoded into the Security Wrapper buffer
 *
 * @return number of bytes decoded
 */
int bvlc_decode_secure_bvll(uint8_t *pdu,
    uint16_t pdu_len,
    uint8_t *sbuf,
    uint16_t sbuf_size,
    uint16_t *sbuf_len)
{
    int bytes_consumed = 0;
    uint16_t i = 0;

    if (pdu && sbuf && (pdu_len > 0) && (pdu_len <= sbuf_size)) {
        for (i = 0; i < pdu_len; i++) {
            sbuf[i] = pdu[i];
        }
    }
    if (sbuf_len) {
        *sbuf_len = pdu_len;
    }
    bytes_consumed = (int)pdu_len;

    return bytes_consumed;
}

/**
 * @brief Encode the BVLC Address
 *
 * Data link layer addressing between B/IPv4 nodes consists of a 32-bit
 * IPv4 address followed by a two-octet UDP port number (both of which
 * shall be transmitted with the most significant octet first). This
 * address shall be referred to as a B/IPv4 address.
 *
 * @param pdu - buffer to store the encoding
 * @param pdu_size - size of the buffer to store encoding
 * @param bip_address - B/IPv4 address
 *
 * @return number of bytes encoded
 */
int bvlc_encode_address(
    uint8_t *pdu, uint16_t pdu_size, const BACNET_IP_ADDRESS *bip_address)
{
    int bytes_encoded = 0;
    uint16_t length = BIP_ADDRESS_MAX;
    unsigned i = 0;

    if (pdu && (pdu_size >= length) && bip_address) {
        for (i = 0; i < IP_ADDRESS_MAX; i++) {
            pdu[i] = bip_address->address[i];
        }
        encode_unsigned16(&pdu[IP_ADDRESS_MAX], bip_address->port);
        bytes_encoded = (int)length;
    }

    return bytes_encoded;
}

/**
 * @brief Decode the BVLC Address
 *
 * Data link layer addressing between B/IPv4 nodes consists of a 32-bit
 * IPv4 address followed by a two-octet UDP port number (both of which
 * shall be transmitted with the most significant octet first). This
 * address shall be referred to as a B/IPv4 address.
 *
 * @param pdu - buffer from which to decode the message
 * @param pdu_len - length of the buffer that needs decoding
 * @param bip_address - B/IPv4 address
 *
 * @return number of bytes decoded
 */
int bvlc_decode_address(
    uint8_t *pdu, uint16_t pdu_len, BACNET_IP_ADDRESS *bip_address)
{
    int bytes_consumed = 0;
    uint16_t length = BIP_ADDRESS_MAX;
    unsigned i = 0;

    if (pdu && (pdu_len >= length) && bip_address) {
        for (i = 0; i < IP_ADDRESS_MAX; i++) {
            bip_address->address[i] = pdu[i];
        }
        decode_unsigned16(&pdu[IP_ADDRESS_MAX], &bip_address->port);
        bytes_consumed = (int)length;
    }

    return bytes_consumed;
}

/**
 * @brief Copy the BVLC Address
 *
 * Data link layer addressing between B/IPv4 nodes consists of a 32-bit
 * IPv4 address followed by a two-octet UDP port number (both of which
 * shall be transmitted with the most significant octet first). This
 * address shall be referred to as a B/IPv4 address.
 *
 * @param dst - B/IPv4 address that will be filled with src
 * @param src - B/IPv4 address that will be copied into dst
 *
 * @return true if the address was copied
 */
bool bvlc_address_copy(BACNET_IP_ADDRESS *dst, const BACNET_IP_ADDRESS *src)
{
    bool status = false;
    unsigned int i = 0;

    if (src && dst) {
        for (i = 0; i < IP_ADDRESS_MAX; i++) {
            dst->address[i] = src->address[i];
        }
        dst->port = src->port;
        status = true;
    }

    return status;
}

/**
 * @brief Compare the BVLC Address
 *
 * Data link layer addressing between B/IPv4 nodes consists of a 32-bit
 * IPv4 address followed by a two-octet UDP port number (both of which
 * shall be transmitted with the most significant octet first). This
 * address shall be referred to as a B/IPv4 address.
 *
 * @param dst - B/IPv4 address that will be compared to src
 * @param src - B/IPv4 address that will be compared to dst
 *
 * @return true if the addresses are different
 */
bool bvlc_address_different(
    const BACNET_IP_ADDRESS *dst, const BACNET_IP_ADDRESS *src)
{
    bool status = false;
    unsigned int i = 0;

    if (src && dst) {
        for (i = 0; i < IP_ADDRESS_MAX; i++) {
            if (dst->address[i] != src->address[i]) {
                status = true;
            }
        }
        if (dst->port != src->port) {
            status = true;
        }
    }

    return status;
}

/**
 * @brief Apply the Broadcast Distribution Mask to an address
 * @param dst - B/IPv4 address that will be masked
 * @param src - B/IPv4 address that will be ORed with the mask
 * @param mask - B/IPv4 broadcast distribution mask
 * @return true if the addresses are different
 */
bool bvlc_address_mask(BACNET_IP_ADDRESS *dst,
    const BACNET_IP_ADDRESS *src,
    const BACNET_IP_BROADCAST_DISTRIBUTION_MASK *mask)
{
    bool status = false;
    unsigned int i = 0;

    if (src && dst && mask) {
        for (i = 0; i < IP_ADDRESS_MAX; i++) {
            dst->address[i] = src->address[i] | ~mask->address[i];
        }
        dst->port = src->port;
    }

    return status;
}

/**
 * @brief Set a BVLC Address from 4 octets
 *
 * Data link layer addressing between B/IPv4 nodes consists of a 32-bit
 * IPv4 address followed by a two-octet UDP port number (both of which
 * shall be transmitted with the most significant octet first). This
 * address shall be referred to as a B/IPv4 address.
 *
 * @param addr - B/IPv4 address that be set
 * @param addr0 - B/IPv4 address octet
 * @param addr1 - B/IPv4 address octet
 * @param addr2 - B/IPv4 address octet
 * @param addr3 - B/IPv4 address octet
 *
 * @return true if the address is set
 */
bool bvlc_address_set(BACNET_IP_ADDRESS *addr,
    uint8_t addr0,
    uint8_t addr1,
    uint8_t addr2,
    uint8_t addr3)
{
    bool status = false;

    if (addr) {
        addr->address[0] = addr0;
        addr->address[1] = addr1;
        addr->address[2] = addr2;
        addr->address[3] = addr3;
        status = true;
    }

    return status;
}

/**
 * @brief Get a BVLC Address into 4 octets
 *
 * Data link layer addressing between B/IPv4 nodes consists of a 128-bit
 * IPv4 address followed by a two-octet UDP port number (both of which
 * shall be transmitted with the most significant octet first). This
 * address shall be referred to as a B/IPv4 address.
 *
 * @param addr - B/IPv4 address that be set
 * @param addr0 - B/IPv4 address octet
 * @param addr1 - B/IPv4 address octet
 * @param addr2 - B/IPv4 address octet
 * @param addr3 - B/IPv4 address octet
 *
 * @return true if the address is set
 */
bool bvlc_address_get(BACNET_IP_ADDRESS *addr,
    uint8_t *addr0,
    uint8_t *addr1,
    uint8_t *addr2,
    uint8_t *addr3)
{
    bool status = false;

    if (addr) {
        if (addr0) {
            *addr0 = addr->address[0];
        }
        if (addr1) {
            *addr1 = addr->address[1];
        }
        if (addr2) {
            *addr2 = addr->address[2];
        }
        if (addr3) {
            *addr3 = addr->address[3];
        }
        status = true;
    }

    return status;
}

/**
 * @brief Convert IPv4 Address from ASCII
 *
 * IPv4 addresses are represented as four octets, separated by dots/periods,
 * of four decimal digits.
 *
 * Adapted from uiplib.c uIP TCP/IP stack and the Contiki operating system.
 * Thank you, Adam Dunkel, and the Swedish Institute of Computer Science.
 *
 * @param addr - B/IPv4 address that is set
 * @param addrstr - B/IPv4 address in ASCII dotted decimal format
 *
 * @return true if a valid address was set
 */
bool bvlc_address_from_ascii(BACNET_IP_ADDRESS *addr, const char *addrstr)
{
    uint16_t tmp = 0;
    char c = 0;
    unsigned char i = 0, j = 0;
    uint8_t charsread = 0;

    if (!addr) {
        return false;
    }
    if (!addrstr) {
        return false;
    }

    for (i = 0; i < 4; ++i) {
        j = 0;
        do {
            c = *addrstr;
            ++j;
            if (j > 4) {
                return false;
            }
            if ((c == '.') || (c == 0) || (c == ' ')) {
                addr->address[i] = (uint8_t) tmp;
                tmp = 0;
            } else if ((c >= '0') && (c <= '9')) {
                tmp = (tmp * 10) + (c - '0');
		if (tmp > UINT8_MAX) {
                    return false;
		}
            } else {
                return false;
            }
            ++addrstr;
            ++charsread;
        } while ((c != '.') && (c != 0) && (c != ' '));
    }

    return true;
}

/**
 * @brief Convert IPv4 Address and UDP port number from ASCII
 *
 * @param addr - B/IPv4 address and port that is set
 * @param addrstr - B/IPv4 address in ASCII dotted decimal format
 * @param portstr - B/IPv4 port in 16-bit ASCII hex compressed format
 *
 * @return true if a valid address was set
 */
bool bvlc_address_port_from_ascii(
    BACNET_IP_ADDRESS *addr, const char *addrstr, const char *portstr)
{
    bool status = false;
    unsigned long port = 0;

    if (bvlc_address_from_ascii(addr, addrstr)) {
        port = strtoul(portstr, NULL, 0);
        if (port <= UINT16_MAX) {
            addr->port = port;
            status = true;
        }
    }

    return status;
}

/**
 * @brief Convert IPv4 Address from network byte order 32-bit value
 *
 * @param dst - B/IPv4 address that is set
 * @param addr - B/IPv4 address in network byte order 32-bit value
 */
void bvlc_address_from_network(BACNET_IP_ADDRESS *dst, uint32_t addr)
{
    if (dst) {
        /* copy most significant octet first, network byte order, big endian */
        encode_unsigned32(&dst->address[0], addr);
    }
}

/**
 * @brief Convert IPv4 Address to local BACnet address
 *
 * Data link layer addressing between B/IPv4 nodes consists of a 32-bit
 * IPv4 address followed by a two-octet UDP port number (both of which
 * shall be transmitted with the most significant octet first).
 * This address shall be referred to as a B/IPv4 address.
 *
 * @param dst - BACnet MAC address that is set
 * @param addr - B/IPv4 address in network byte order 32-bit value
 * @return true if a valid address was set
 */
bool bvlc_ip_address_to_bacnet_local(
    BACNET_ADDRESS *addr, BACNET_IP_ADDRESS *ipaddr)
{
    bool status = false;

    if (addr && ipaddr) {
        /* most significant octet first, network byte order, big endian */
        addr->mac[0] = ipaddr->address[0];
        addr->mac[1] = ipaddr->address[1];
        addr->mac[2] = ipaddr->address[2];
        addr->mac[3] = ipaddr->address[3];
        encode_unsigned16(&addr->mac[4], ipaddr->port);
        addr->mac[6] = 0;
        addr->mac_len = 6;
        /* local only, no routing */
        addr->net = 0;
        /* no SLEN/DLEN */
        addr->len = 0;
        /* no SADR/DADR */
        addr->adr[0] = 0;
        addr->adr[1] = 0;
        addr->adr[2] = 0;
        addr->adr[3] = 0;
        addr->adr[4] = 0;
        addr->adr[5] = 0;
        addr->adr[6] = 0;
        status = true;
    }

    return status;
}

/**
 * @brief Convert IPv4 Address from local BACnet address
 * @param addr - BACnet MAC address that is converted into B/IPv4 address/port
 * @param ipaddr - B/IPv4 address that is set
 * @return true if a valid address was set
 */
bool bvlc_ip_address_from_bacnet_local(
    BACNET_IP_ADDRESS *ipaddr, BACNET_ADDRESS *addr)
{
    bool status = false;

    if (addr && ipaddr) {
        if (addr->mac_len == 6) {
            /* most significant octet first, network byte order, big endian */
            ipaddr->address[0] = addr->mac[0];
            ipaddr->address[1] = addr->mac[1];
            ipaddr->address[2] = addr->mac[2];
            ipaddr->address[3] = addr->mac[3];
            decode_unsigned16(&addr->mac[4], &ipaddr->port);
            status = true;
        }
    }

    return status;
}

/**
 * @brief Convert IPv4 Address to remote BACnet address
 * @param dst - BACnet MAC address that is set
 * @param dnet - network number of BACnet address
 * @param addr - B/IPv4 address in network byte order 32-bit value
 * @return true if a valid address was set
 */
bool bvlc_ip_address_to_bacnet_remote(
    BACNET_ADDRESS *addr, uint16_t dnet, BACNET_IP_ADDRESS *ipaddr)
{
    bool status = false;

    if (addr && ipaddr) {
        /* don't modify local MAC or MAC len */
        /* add DNET/SNET */
        addr->net = dnet;
        /* no SADR/DADR */
        /* most significant octet first, network byte order, big endian */
        addr->adr[0] = ipaddr->address[0];
        addr->adr[1] = ipaddr->address[1];
        addr->adr[2] = ipaddr->address[2];
        addr->adr[3] = ipaddr->address[3];
        encode_unsigned16(&addr->adr[4], ipaddr->port);
        addr->adr[6] = 0;
        /* set SLEN/DLEN for BACnet/IPv4 */
        addr->len = 6;
        status = true;
    }

    return status;
}

/**
 * @brief Convert IPv4 Address from remote BACnet address
 * @param addr - BACnet MAC address that is converted into B/IPv4 address/port
 * @param dnet - network number of BACnet address
 * @param ipaddr - B/IPv4 address that is set
 * @return true if a valid address was set
 */
bool bvlc_ip_address_from_bacnet_remote(
    BACNET_IP_ADDRESS *ipaddr, uint16_t *dnet, BACNET_ADDRESS *addr)
{
    bool status = false;

    if (addr && ipaddr) {
        if (addr->len == 6) {
            /* most significant octet first, network byte order, big endian */
            ipaddr->address[0] = addr->adr[0];
            ipaddr->address[1] = addr->adr[1];
            ipaddr->address[2] = addr->adr[2];
            ipaddr->address[3] = addr->adr[3];
            decode_unsigned16(&addr->adr[4], &ipaddr->port);
            if (dnet) {
                *dnet = addr->net;
            }
            status = true;
        }
    }

    return status;
}

/**
 * @brief Encode the BVLC Broadcast Distribution Mask
 *
 * The Broadcast Distribution Mask is a 4-octet field that
 * indicates how broadcast messages are to be distributed on
 * the IP subnet served by the BBMD.
 *
 * @param pdu - buffer to store the encoding
 * @param pdu_size - size of the buffer to store encoding
 * @param bd_mask - Broadcast Distribution Mask
 *
 * @return number of bytes encoded
 */
int bvlc_encode_broadcast_distribution_mask(uint8_t *pdu,
    uint16_t pdu_size,
    BACNET_IP_BROADCAST_DISTRIBUTION_MASK *bd_mask)
{
    int bytes_encoded = 0;
    unsigned i = 0;

    if (pdu && (pdu_size >= BACNET_IP_BDT_MASK_SIZE) && bd_mask) {
        for (i = 0; i < IP_ADDRESS_MAX; i++) {
            pdu[i] = bd_mask->address[i];
        }
        bytes_encoded = BACNET_IP_BDT_MASK_SIZE;
    }

    return bytes_encoded;
}

/**
 * @brief Decode the BVLC Broadcast Distribution Mask
 *
 * The Broadcast Distribution Mask is a 4-octet field that
 * indicates how broadcast messages are to be distributed on
 * the IP subnet served by the BBMD.
 *
 * @param pdu - buffer from which to decode the message
 * @param pdu_len - length of the buffer that needs decoding
 * @param bd_mask - Broadcast Distribution Mask
 *
 * @return number of bytes decoded
 */
int bvlc_decode_broadcast_distribution_mask(uint8_t *pdu,
    uint16_t pdu_len,
    BACNET_IP_BROADCAST_DISTRIBUTION_MASK *bd_mask)
{
    int bytes_consumed = 0;
    unsigned i = 0;

    if (pdu && (pdu_len >= BACNET_IP_BDT_MASK_SIZE)) {
        if (bd_mask) {
            for (i = 0; i < IP_ADDRESS_MAX; i++) {
                bd_mask->address[i] = pdu[i];
            }
        }
        bytes_consumed = (int)BACNET_IP_BDT_MASK_SIZE;
    }

    return bytes_consumed;
}

/**
 * @brief Encode the BVLC Broadcast Distribution Table Entry
 *
 * Each BDT entry consists of the 6-octet B/IP address of a
 * BBMD followed by a 4-octet field called the broadcast distribution mask
 * that indicates how broadcast messages are to be distributed on the
 * IP subnet served by the BBMD
 *
 * @param pdu - buffer to store the encoding
 * @param pdu_size - size of the buffer to store encoding
 * @param bdt_entry - BDT Entry
 *
 * @return number of bytes encoded
 */
int bvlc_encode_broadcast_distribution_table_entry(uint8_t *pdu,
    uint16_t pdu_size,
    BACNET_IP_BROADCAST_DISTRIBUTION_TABLE_ENTRY *bdt_entry)
{
    int bytes_encoded = 0;
    int len = 0;
    int offset = 0;

    if (pdu && (pdu_size >= BACNET_IP_BDT_ENTRY_SIZE)) {
        if (bdt_entry) {
            len = bvlc_encode_address(
                &pdu[offset], pdu_size - offset, &bdt_entry->dest_address);
            if (len > 0) {
                offset += len;
                len = bvlc_encode_broadcast_distribution_mask(&pdu[offset],
                    pdu_size - offset, &bdt_entry->broadcast_mask);
            }
            if (len > 0) {
                offset += len;
                bytes_encoded = offset;
            }
        }
    }

    return bytes_encoded;
}

/**
 * @brief Decode the BVLC Broadcast Distribution Table Entry
 *
 * Each BDT entry consists of the 6-octet B/IP address of a
 * BBMD followed by a 4-octet field called the broadcast distribution mask
 * that indicates how broadcast messages are to be distributed on the
 * IP subnet served by the BBMD
 *
 * @param pdu - buffer from which to decode the message
 * @param pdu_len - length of the buffer that needs decoding
 * @param bdt_entry - BDT Entry
 *
 * @return number of bytes decoded
 */
int bvlc_decode_broadcast_distribution_table_entry(uint8_t *pdu,
    uint16_t pdu_len,
    BACNET_IP_BROADCAST_DISTRIBUTION_TABLE_ENTRY *bdt_entry)
{
    int bytes_consumed = 0;
    int len = 0;
    int offset = 0;

    if (pdu && (pdu_len >= BACNET_IP_BDT_ENTRY_SIZE)) {
        if (bdt_entry) {
            len = bvlc_decode_address(
                &pdu[offset], pdu_len - offset, &bdt_entry->dest_address);
            if (len > 0) {
                offset += len;
                len = bvlc_decode_broadcast_distribution_mask(
                    &pdu[offset], pdu_len - offset, &bdt_entry->broadcast_mask);
            }
            if (len > 0) {
                offset += len;
                bytes_consumed = offset;
            }
        }
    }

    return bytes_consumed;
}

/**
 * @brief Encode the BVLC Foreign Device Table Entry
 *
 * Each BDT entry consists of the 6-octet B/IP address of the registrant;
 * the 2-octet Time-to-Live value supplied at the time of registration;
 * and a 2-octet value representing the number of seconds remaining.
 *
 * @param pdu - buffer to store the encoding
 * @param pdu_size - size of the buffer to store encoding
 * @param fdt_entry - Foreign Device Table (FDT) Entry
 *
 * @return number of bytes encoded
 */
int bvlc_encode_foreign_device_table_entry(uint8_t *pdu,
    uint16_t pdu_size,
    BACNET_IP_FOREIGN_DEVICE_TABLE_ENTRY *fdt_entry)
{
    int bytes_encoded = 0;
    int len = 0;
    int offset = 0;

    if (pdu && (pdu_size >= BACNET_IP_FDT_ENTRY_SIZE)) {
        if (fdt_entry) {
            len = bvlc_encode_address(
                &pdu[offset], pdu_size - offset, &fdt_entry->dest_address);
            if (len > 0) {
                offset += len;
                len = encode_unsigned16(&pdu[offset], fdt_entry->ttl_seconds);
            }
            if (len > 0) {
                offset += len;
                len = encode_unsigned16(
                    &pdu[offset], fdt_entry->ttl_seconds_remaining);
            }
            if (len > 0) {
                offset += len;
                bytes_encoded = offset;
            }
        }
    }

    return bytes_encoded;
}

/**
 * @brief Decode the BVLC Foreign Device Table Entry
 *
 * Each BDT entry consists of the 6-octet B/IP address of the registrant;
 * the 2-octet Time-to-Live value supplied at the time of registration;
 * and a 2-octet value representing the number of seconds remaining.
 *
 * @param pdu - buffer from which to decode the message
 * @param pdu_len - length of the buffer that needs decoding
 * @param fdt_entry - Foreign Device Table (FDT) Entry
 *
 * @return number of bytes decoded
 */
int bvlc_decode_foreign_device_table_entry(uint8_t *pdu,
    uint16_t pdu_len,
    BACNET_IP_FOREIGN_DEVICE_TABLE_ENTRY *fdt_entry)
{
    int bytes_consumed = 0;
    int len = 0;
    int offset = 0;

    if (pdu && (pdu_len >= BACNET_IP_FDT_ENTRY_SIZE)) {
        if (fdt_entry) {
            len = bvlc_decode_address(
                &pdu[offset], pdu_len - offset, &fdt_entry->dest_address);
            if (len > 0) {
                offset += len;
                len = decode_unsigned16(&pdu[offset], &fdt_entry->ttl_seconds);
            }
            if (len > 0) {
                offset += len;
                len = decode_unsigned16(
                    &pdu[offset], &fdt_entry->ttl_seconds_remaining);
            }
            if (len > 0) {
                offset += len;
                bytes_consumed = offset;
            }
        }
    }

    return bytes_consumed;
}

/**
 * @brief Get a text name for each BVLC result code
 * @param result_code - BVLC result code
 * @return ASCII text name for each BVLC result code or empty string
 */
const char *bvlc_result_code_name(uint16_t result_code)
{
    const char *name = "";

    switch (result_code) {
        case BVLC_RESULT_SUCCESSFUL_COMPLETION:
            name = "Successful Completion";
            break;
        case BVLC_RESULT_WRITE_BROADCAST_DISTRIBUTION_TABLE_NAK:
            name= "Write-Broadcast-Distribution-Table NAK";
            break;
        case BVLC_RESULT_READ_BROADCAST_DISTRIBUTION_TABLE_NAK:
            name = "Read-Broadcast-Distribution-Table NAK";
            break;
        case BVLC_RESULT_REGISTER_FOREIGN_DEVICE_NAK:
            name = "Register-Foreign-Device NAK";
            break;
        case BVLC_RESULT_READ_FOREIGN_DEVICE_TABLE_NAK:
            name = "Read-Foreign-Device-Table NAK";
            break;
        case BVLC_RESULT_DELETE_FOREIGN_DEVICE_TABLE_ENTRY_NAK:
            name = "Delete-Foreign-Device-Table-Entry NAK";
            break;
        case BVLC_RESULT_DISTRIBUTE_BROADCAST_TO_NETWORK_NAK:
            name = "Distribute-Broadcast-To-Network NAK";
            break;
        default:
            break;
    }

    return name;
}

/**
 * @brief Encode a BBMD Address for Network Port object
 * @param apdu - the APDU buffer
 * @param apdu_size - the APDU buffer size
 * @param ip_address - IP address and port number
 * @return length of the APDU buffer
 */
int bvlc_foreign_device_bbmd_host_address_encode(uint8_t *apdu,
    uint16_t apdu_size,
    BACNET_IP_ADDRESS *ip_address)
{
    BACNET_HOST_N_PORT address = { 0 };
    int apdu_len = 0;

    address.host_ip_address = true;
    address.host_name = false;
    octetstring_init(&address.host.ip_address, &ip_address->address[0], IP_ADDRESS_MAX);
    address.port = ip_address->port;
    apdu_len = host_n_port_encode(NULL, &address);
    if (apdu_len <= apdu_size) {
        apdu_len = host_n_port_encode(apdu, &address);
    }

    return apdu_len;
}

/**
 * @brief Decode the Broadcast-Distribution-Table for Network Port object
 * @param apdu - the APDU buffer
 * @param apdu_len - the APDU buffer length
 * @param ip_address - IP address and port number
 * @return length of the APDU buffer decoded, or ERROR, REJECT, or ABORT
 */
int bvlc_foreign_device_bbmd_host_address_decode(uint8_t *apdu,
    uint16_t apdu_len,
    BACNET_ERROR_CODE *error_code,
    BACNET_IP_ADDRESS *ip_address)
{
    BACNET_HOST_N_PORT address = { 0 };
    int len = 0;

<<<<<<< HEAD
    len = host_n_port_decode(apdu, apdu_len, error_code, &address);
    if (len > 0) {
        if (address.host_ip_address) {
            ip_address->port = address.port;
            octetstring_copy_value(
                &ip_address->address[0], 
                IP_ADDRESS_MAX,
                &address.host.ip_address);
        } else {
            len = BACNET_STATUS_REJECT;
            if (error_code) {
                *error_code = REJECT_REASON_PARAMETER_OUT_OF_RANGE;
            }
        }
    }
    
    return len;
=======
    /* default reject code */
    if (error_code) {
        *error_code = ERROR_CODE_REJECT_MISSING_REQUIRED_PARAMETER;
    }
    /* check for value pointers */
    if ((apdu_len == 0) || (!apdu)) {
        return BACNET_STATUS_REJECT;
    }
    /* host [0] BACnetHostAddress - opening */
    if (!decode_is_opening_tag_number(&apdu[len++], 0)) {
        if (error_code) {
            *error_code = ERROR_CODE_REJECT_INVALID_TAG;
        }
        return BACNET_STATUS_REJECT;
    }
    if (len > apdu_len) {
        return BACNET_STATUS_REJECT;
    }
    /* CHOICE - ip-address [1] OCTET STRING */
    len += decode_tag_number_and_value(
        &apdu[len], &tag_number, &len_value_type);
    if (tag_number != 1) {
        if (error_code) {
            *error_code = ERROR_CODE_REJECT_INVALID_TAG;
        }
        return BACNET_STATUS_REJECT;
    }
    len += decode_octet_string(&apdu[len], len_value_type,
        &octet_string);
    if (len > apdu_len) {
        return BACNET_STATUS_REJECT;
    }
    (void)octetstring_copy_value(&ip_address->address[0],
        IP_ADDRESS_MAX, &octet_string);
    /*  host [0] BACnetHostAddress - closing */
    if (!decode_is_closing_tag_number(&apdu[len++], 0)) {
        if (error_code) {
            *error_code = ERROR_CODE_REJECT_INVALID_TAG;
        }
        return BACNET_STATUS_REJECT;
    }
    if (len > apdu_len) {
        return BACNET_STATUS_REJECT;
    }
    /* port [1] Unsigned16 */
    len += decode_tag_number_and_value(
        &apdu[len], &tag_number, &len_value_type);
    if (tag_number != 1) {
        if (error_code) {
            *error_code = ERROR_CODE_REJECT_INVALID_TAG;
        }
        return BACNET_STATUS_REJECT;
    }
    len += decode_unsigned(&apdu[len], len_value_type, &unsigned_value);
    if (len > apdu_len) {
        return BACNET_STATUS_REJECT;
    }
    if (unsigned_value <= UINT16_MAX) {
        ip_address->port = unsigned_value;
    } else {
        if (error_code) {
            *error_code = ERROR_CODE_REJECT_PARAMETER_OUT_OF_RANGE;
        }
        return BACNET_STATUS_REJECT;
    }

    return apdu_len;
>>>>>>> 810bfefb
}<|MERGE_RESOLUTION|>--- conflicted
+++ resolved
@@ -2663,7 +2663,6 @@
     BACNET_HOST_N_PORT address = { 0 };
     int len = 0;
 
-<<<<<<< HEAD
     len = host_n_port_decode(apdu, apdu_len, error_code, &address);
     if (len > 0) {
         if (address.host_ip_address) {
@@ -2678,76 +2677,8 @@
                 *error_code = REJECT_REASON_PARAMETER_OUT_OF_RANGE;
             }
         }
+        return BACNET_STATUS_REJECT;
     }
     
     return len;
-=======
-    /* default reject code */
-    if (error_code) {
-        *error_code = ERROR_CODE_REJECT_MISSING_REQUIRED_PARAMETER;
-    }
-    /* check for value pointers */
-    if ((apdu_len == 0) || (!apdu)) {
-        return BACNET_STATUS_REJECT;
-    }
-    /* host [0] BACnetHostAddress - opening */
-    if (!decode_is_opening_tag_number(&apdu[len++], 0)) {
-        if (error_code) {
-            *error_code = ERROR_CODE_REJECT_INVALID_TAG;
-        }
-        return BACNET_STATUS_REJECT;
-    }
-    if (len > apdu_len) {
-        return BACNET_STATUS_REJECT;
-    }
-    /* CHOICE - ip-address [1] OCTET STRING */
-    len += decode_tag_number_and_value(
-        &apdu[len], &tag_number, &len_value_type);
-    if (tag_number != 1) {
-        if (error_code) {
-            *error_code = ERROR_CODE_REJECT_INVALID_TAG;
-        }
-        return BACNET_STATUS_REJECT;
-    }
-    len += decode_octet_string(&apdu[len], len_value_type,
-        &octet_string);
-    if (len > apdu_len) {
-        return BACNET_STATUS_REJECT;
-    }
-    (void)octetstring_copy_value(&ip_address->address[0],
-        IP_ADDRESS_MAX, &octet_string);
-    /*  host [0] BACnetHostAddress - closing */
-    if (!decode_is_closing_tag_number(&apdu[len++], 0)) {
-        if (error_code) {
-            *error_code = ERROR_CODE_REJECT_INVALID_TAG;
-        }
-        return BACNET_STATUS_REJECT;
-    }
-    if (len > apdu_len) {
-        return BACNET_STATUS_REJECT;
-    }
-    /* port [1] Unsigned16 */
-    len += decode_tag_number_and_value(
-        &apdu[len], &tag_number, &len_value_type);
-    if (tag_number != 1) {
-        if (error_code) {
-            *error_code = ERROR_CODE_REJECT_INVALID_TAG;
-        }
-        return BACNET_STATUS_REJECT;
-    }
-    len += decode_unsigned(&apdu[len], len_value_type, &unsigned_value);
-    if (len > apdu_len) {
-        return BACNET_STATUS_REJECT;
-    }
-    if (unsigned_value <= UINT16_MAX) {
-        ip_address->port = unsigned_value;
-    } else {
-        if (error_code) {
-            *error_code = ERROR_CODE_REJECT_PARAMETER_OUT_OF_RANGE;
-        }
-        return BACNET_STATUS_REJECT;
-    }
-
-    return apdu_len;
->>>>>>> 810bfefb
 }