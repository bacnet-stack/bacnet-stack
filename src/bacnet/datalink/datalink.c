--- conflicted
+++ resolved
@@ -29,12 +29,6 @@
 #if defined(BACDL_MSTP)
 #include "bacnet/datalink/dlmstp.h"
 #endif
-<<<<<<< HEAD
-#if defined(BACDL_BSC)
-#include "bacnet/datalink/bsc/bsc-datalink.h"
-#endif
-=======
->>>>>>> 3329dff3
 #ifdef HAVE_STRINGS_H
 #include <strings.h> /* for strcasecmp() */
 #endif
@@ -79,14 +73,6 @@
         Datalink_Transport = DATALINK_MSTP;
     }
 #endif
-<<<<<<< HEAD
-#if defined(BACDL_BSC)
-    else if (strcasecmp("bsc", datalink_string) == 0) {
-        Datalink_Transport = DATALINK_BSC;
-    }
-#endif
-=======
->>>>>>> 3329dff3
 }
 
 bool datalink_init(char *ifname)
@@ -122,14 +108,6 @@
             status = dlmstp_init(ifname);
             break;
 #endif
-<<<<<<< HEAD
-#if defined(BACDL_BSC)
-        case DATALINK_BSC:
-            status = bsc_init(ifname);
-            break;
-#endif
-=======
->>>>>>> 3329dff3
         default:
             break;
     }
@@ -174,14 +152,6 @@
             bytes = dlmstp_send_pdu(dest, npdu_data, pdu, pdu_len);
             break;
 #endif
-<<<<<<< HEAD
-#if defined(BACDL_BSC)
-        case DATALINK_BSC:
-            bytes = bsc_send_pdu(dest, npdu_data, pdu, pdu_len);
-            break;
-#endif
-=======
->>>>>>> 3329dff3
         default:
             break;
     }
@@ -222,14 +192,6 @@
             bytes = dlmstp_receive(src, pdu, max_pdu, timeout);
             break;
 #endif
-<<<<<<< HEAD
-#if defined(BACDL_BSC)
-        case DATALINK_BSC:
-            bytes = bsc_receive(src, pdu, max_pdu, timeout);
-            break;
-#endif
-=======
->>>>>>> 3329dff3
         default:
             break;
     }
@@ -267,14 +229,6 @@
             dlmstp_cleanup();
             break;
 #endif
-<<<<<<< HEAD
-#if defined(BACDL_BSC)
-        case DATALINK_BSC:
-            bsc_cleanup();
-            break;
-#endif
-=======
->>>>>>> 3329dff3
         default:
             break;
     }
@@ -310,14 +264,6 @@
             dlmstp_get_broadcast_address(dest);
             break;
 #endif
-<<<<<<< HEAD
-#if defined(BACDL_BSC)
-        case DATALINK_BSC:
-            bsc_get_broadcast_address(dest);
-            break;
-#endif
-=======
->>>>>>> 3329dff3
         default:
             break;
     }
@@ -353,14 +299,6 @@
             dlmstp_get_my_address(my_address);
             break;
 #endif
-<<<<<<< HEAD
-#if defined(BACDL_BSC)
-        case DATALINK_BSC:
-            bsc_get_my_address(my_address);
-            break;
-#endif
-=======
->>>>>>> 3329dff3
         default:
             break;
     }
@@ -397,14 +335,6 @@
             (void)ifname;
             break;
 #endif
-<<<<<<< HEAD
-#if defined(BACDL_BSC)
-        case DATALINK_BSC:
-            (void)ifname;
-            break;
-#endif
-=======
->>>>>>> 3329dff3
         default:
             break;
     }
@@ -437,14 +367,6 @@
         case DATALINK_MSTP:
             break;
 #endif
-<<<<<<< HEAD
-#if defined(BACDL_BSC)
-        case DATALINK_BSC:
-            bsc_maintenance_timer(seconds);
-            break;
-#endif
-=======
->>>>>>> 3329dff3
         default:
             break;
     }
