
/**
 * @file
 * @brief BACNet secure connect API.
 * @author Kirill Neznamov
 * @date May 2022
 * @section LICENSE
 *
 * Copyright (C) 2022 Legrand North America, LLC
 * as an unpublished work.
 *
 * SPDX-License-Identifier: GPL-2.0-or-later WITH GCC-exception-2.0
 */

#include <string.h>
#include <stdio.h>
#include <stdlib.h>
#include <pthread.h>
#include "bacnet/datalink/bsc/bvlc-sc.h"
#include "bacnet/datalink/bsc/bsc-socket.h"
#include "bacnet/datalink/bsc/bsc-util.h"
#include "bacnet/basic/sys/mstimer.h"
#include "bacnet/basic/sys/debug.h"

#define DEBUG_BSC_SOCKET 0

#if DEBUG_BSC_SOCKET == 1
#define DEBUG_PRINTF debug_printf
#else
#undef DEBUG_ENABLED
#define DEBUG_PRINTF debug_printf_disabled
#endif

static const char *s_error_no_origin =
    "'Originating Virtual Address' field must be present";
static const char *s_error_dest_presented =
    "'Destination Virtual Address' field must be absent";
static const char *s_error_origin_presented =
    "'Originating Virtual Address' field must be absent";
static const char *s_error_no_dest =
    "'Destination Virtual Address' field must be present";

static BSC_SOCKET_CTX *bsc_socket_ctx[BSC_SOCKET_CTX_NUM] = { 0 };

static bool bsc_ctx_add(BSC_SOCKET_CTX *ctx)
{
    int i;
    for (i = 0; i < BSC_SOCKET_CTX_NUM; i++) {
        if (bsc_socket_ctx[i] == NULL) {
            bsc_socket_ctx[i] = ctx;
            return true;
        }
    }
    return false;
}

static void bsc_ctx_remove(BSC_SOCKET_CTX *ctx)
{
    int i;
    for (i = 0; i < BSC_SOCKET_CTX_NUM; i++) {
        if (bsc_socket_ctx[i] == ctx) {
            bsc_socket_ctx[i] = NULL;
            break;
        }
    }
}

static void bsc_reset_socket(BSC_SOCKET *c)
{
    memset(&c->vmac, 0, sizeof(c->vmac));
    memset(&c->uuid, 0, sizeof(c->uuid));
    c->tx_buf_size = 0;
    c->rx_buf_size = 0;
}

void bsc_init_ctx_cfg(BSC_SOCKET_CTX_TYPE type,
    BSC_CONTEXT_CFG *cfg,
    BSC_WEBSOCKET_PROTOCOL proto,
    uint16_t port,
    char *iface,
    uint8_t *ca_cert_chain,
    size_t ca_cert_chain_size,
    uint8_t *cert_chain,
    size_t cert_chain_size,
    uint8_t *key,
    size_t key_size,
    BACNET_SC_UUID *local_uuid,
    BACNET_SC_VMAC_ADDRESS *local_vmac,
    uint16_t max_local_bvlc_len,
    uint16_t max_local_ndpu_len,
    unsigned int connect_timeout_s,
    unsigned int heartbeat_timeout_s,
    unsigned int disconnect_timeout_s)
{
    DEBUG_PRINTF("bsc_init_ctx_cfg() >>> cfg = %p\n");
    if (cfg) {
        cfg->proto = proto;
        cfg->port = port;
        cfg->type = type;
        cfg->iface = iface;
        cfg->ca_cert_chain = ca_cert_chain;
        cfg->ca_cert_chain_size = ca_cert_chain_size;
        cfg->cert_chain = cert_chain;
        cfg->cert_chain_size = cert_chain_size;
        cfg->priv_key = key;
        cfg->priv_key_size = key_size;
        bsc_copy_uuid(&cfg->local_uuid, local_uuid);
        bsc_copy_vmac(&cfg->local_vmac, local_vmac);
        cfg->max_bvlc_len = max_local_bvlc_len;
        cfg->max_ndpu_len = max_local_ndpu_len;
        cfg->connect_timeout_s = connect_timeout_s;
        cfg->heartbeat_timeout_s = heartbeat_timeout_s;
        cfg->disconnect_timeout_s = disconnect_timeout_s;
    }
    DEBUG_PRINTF("bsc_init_ctx_cfg() <<<\n");
}

static BSC_SOCKET *bsc_find_conn_by_websocket(
    BSC_SOCKET_CTX *ctx, BSC_WEBSOCKET_HANDLE h)
{
    size_t i;
    for (i = 0; i < ctx->sock_num; i++) {
        if (ctx->sock[i].state != BSC_SOCK_STATE_IDLE && ctx->sock[i].wh == h) {
            return &ctx->sock[i];
        }
    }
    return NULL;
}

static BSC_SOCKET *bsc_find_free_socket(BSC_SOCKET_CTX *ctx)
{
    size_t i;
    for (i = 0; i < ctx->sock_num; i++) {
        if (ctx->sock[i].state == BSC_SOCK_STATE_IDLE) {
            bsc_reset_socket(&ctx->sock[i]);
            return &ctx->sock[i];
        }
    }
    return NULL;
}

static void bsc_srv_process_error(BSC_SOCKET *c, BACNET_ERROR_CODE reason)
{
    DEBUG_PRINTF(
        "bsc_srv_process_error() >>> c = %p, reason = %d\n", c, reason);
    c->state = BSC_SOCK_STATE_ERROR;
    c->reason = reason;
    bws_srv_disconnect(c->ctx->sh, c->wh);
    DEBUG_PRINTF("bsc_srv_process_error() <<<\n");
}

static void bsc_cli_process_error(BSC_SOCKET *c, BACNET_ERROR_CODE reason)
{
    DEBUG_PRINTF("bsc_cli_process_error) >>> c = %p, reason = %d\n", c, reason);
    c->state = BSC_SOCK_STATE_ERROR;
    c->reason = reason;
    bws_cli_disconnect(c->wh);
    DEBUG_PRINTF("bsc_cli_process_error) <<<\n");
}

static bool bsc_prepare_error_extended(BSC_SOCKET *c,
    BACNET_SC_VMAC_ADDRESS *origin,
    BACNET_SC_VMAC_ADDRESS *dest,
    uint8_t bvlc_function,
    uint8_t *error_header_marker,
    BACNET_ERROR_CLASS error_class,
    BACNET_ERROR_CODE error_code,
    uint8_t *utf8_details_string)
{
    uint16_t eclass = (uint16_t)error_class;
    uint16_t ecode = (uint16_t)error_code;
    uint16_t len;
    uint16_t message_id;

    DEBUG_PRINTF(
        "bsc_prepare_error_extended() >>> bvlc_function = %d\n", bvlc_function);
    if (error_header_marker) {
        DEBUG_PRINTF("                              error_header_marker = %d\n",
            *error_header_marker);
    }
    if (error_class) {
        DEBUG_PRINTF(
            "                              error_class = %d\n", error_class);
    }
    if (error_code) {
        DEBUG_PRINTF(
            "                              error_code = %d\n", error_code);
    }
    if (utf8_details_string) {
        DEBUG_PRINTF("                              utf8_details_string = %s\n",
            utf8_details_string);
    }
    if (origin) {
        DEBUG_PRINTF("                              origin = %s\n",
            bsc_vmac_to_string(origin));
    }
    if (dest) {
        DEBUG_PRINTF("                              dest = %s\n",
            bsc_vmac_to_string(dest));
    }

    message_id = bsc_get_next_message_id();
    DEBUG_PRINTF("                              message_id = %d\n", message_id);

    len = bvlc_sc_encode_result(&c->tx_buf[c->tx_buf_size + sizeof(len)],
        (sizeof(c->tx_buf) - c->tx_buf_size >= sizeof(len))
            ? (sizeof(c->tx_buf) - c->tx_buf_size - sizeof(len))
            : 0,
        message_id, origin, dest, bvlc_function, 1, error_header_marker,
        &eclass, &ecode, utf8_details_string);
    if (len) {
        memcpy(&c->tx_buf[c->tx_buf_size], &len, sizeof(len));
        c->tx_buf_size += sizeof(len) + len;
        DEBUG_PRINTF(
            "bsc_prepare_error_extended() <<< ret = true, pdu_len = %d\n", len);
        return true;
    }
    DEBUG_PRINTF("bsc_prepare_error_extended() <<< ret = false\n");
    return false;
}

static bool bsc_prepare_protocol_error_extended(BSC_SOCKET *c,
    BACNET_SC_VMAC_ADDRESS *origin,
    BACNET_SC_VMAC_ADDRESS *dest,
    uint8_t *error_header_marker,
    BACNET_ERROR_CLASS error_class,
    BACNET_ERROR_CODE error_code,
    uint8_t *utf8_details_string)
{
    if (bvlc_sc_need_send_bvlc_result(&c->dm)) {
        return bsc_prepare_error_extended(c, origin, dest, BVLC_SC_RESULT,
            error_header_marker, error_class, error_code, utf8_details_string);
    }
    return false;
}

static bool bsc_prepare_protocol_error(BSC_SOCKET *c,
    BACNET_SC_VMAC_ADDRESS *origin,
    BACNET_SC_VMAC_ADDRESS *dest,
    BACNET_ERROR_CLASS error_class,
    BACNET_ERROR_CODE error_code,
    uint8_t *utf8_details_string)
{
    return bsc_prepare_protocol_error_extended(
        c, origin, dest, NULL, error_class, error_code, utf8_details_string);
}

static void bsc_clear_vmac_and_uuid(BSC_SOCKET *c)
{
    memset(&c->vmac, 0, sizeof(c->vmac));
    memset(&c->uuid, 0, sizeof(c->uuid));
}

static void bsc_set_socket_idle(BSC_SOCKET *c)
{
    c->state = BSC_SOCK_STATE_IDLE;
    c->wh = BSC_WEBSOCKET_INVALID_HANDLE;
<<<<<<< HEAD
=======
    bsc_reset_socket(c);
>>>>>>> 1523a8e9
}

static void bsc_process_socket_disconnecting(
    BSC_SOCKET *c, uint8_t *buf, uint16_t buflen, bool *need_disconnect)
{
    DEBUG_PRINTF("bsc_process_socket_disconnecting() >>> c = %p\n", c);

    if (c->dm.hdr.bvlc_function == BVLC_SC_DISCONNECT_ACK) {
        if (c->dm.hdr.message_id != c->expected_disconnect_message_id) {
            DEBUG_PRINTF(
                "bsc_process_socket_disconnecting() got disconnect ack with "
                "unexpected message id %d for socket %p\n",
                c->dm.hdr.message_id, c);
        } else {
            DEBUG_PRINTF(
                "bsc_process_socket_disconnecting() got disconnect ack for "
                "socket %p\n",
                c);
        }
        *need_disconnect = true;
    } else if (c->dm.hdr.bvlc_function == BVLC_SC_RESULT) {
        if (c->dm.payload.result.bvlc_function == BVLC_SC_DISCONNECT_REQUEST &&
            c->dm.payload.result.result != 0) {
            DEBUG_PRINTF(
                "bsc_process_socket_disconnecting() got BVLC_SC_RESULT "
                "NAK on BVLC_SC_DISCONNECT_REQUEST\n");
            *need_disconnect = true;
        }
    } else {
        c->ctx->funcs->socket_event(
            c, BSC_SOCKET_EVENT_RECEIVED, 0, NULL, buf, buflen, &c->dm);
    }

    DEBUG_PRINTF("bsc_process_socket_disconnecting() <<<\n");
}

static void bsc_process_socket_connected_state(BSC_SOCKET *c,
    uint8_t *buf,
    uint16_t buflen,
    bool *need_disconnect,
    bool *need_send)
{
    uint16_t message_id;
    uint16_t len;

    DEBUG_PRINTF("bsc_process_socket_connected_state() >>> c = %p, buf = %p, "
                 "buflen = %d\n",
        c, buf, buflen);

    if (c->dm.hdr.bvlc_function == BVLC_SC_HEARTBEAT_ACK) {
#if DEBUG_ENABLED == 1
        if (c->dm.hdr.message_id != c->expected_heartbeat_message_id) {
            DEBUG_PRINTF(
                "bsc_process_socket_connected_state() got heartbeat ack with "
                "unexpected message id %d for socket %p\n",
                c->dm.hdr.message_id, c);
        } else {
            DEBUG_PRINTF(
                "bsc_process_socket_connected_state() got heartbeat ack for "
                "socket %p\n",
                c);
        }
#endif
    } else if (c->dm.hdr.bvlc_function == BVLC_SC_HEARTBEAT_REQUEST) {
        DEBUG_PRINTF("bsc_process_socket_connected_state() got heartbeat "
                     "request with message_id %d\n",
            c->dm.hdr.message_id);
        message_id = c->dm.hdr.message_id;
        len = bvlc_sc_encode_heartbeat_ack(
            &c->tx_buf[c->tx_buf_size + sizeof(len)],
            (sizeof(c->tx_buf) - c->tx_buf_size >= sizeof(len))
                ? (sizeof(c->tx_buf) - c->tx_buf_size - sizeof(len))
                : 0,
            message_id);
        if (len) {
            memcpy(&c->tx_buf[c->tx_buf_size], &len, sizeof(len));
            c->tx_buf_size += len + sizeof(len);
            *need_send = true;
        } else {
            DEBUG_PRINTF("bsc_process_socket_connected_state() no resources to "
                         "answer on hearbeat request "
                         "socket %p\n",
                c);
        }
    } else if (c->dm.hdr.bvlc_function == BVLC_SC_DISCONNECT_REQUEST) {
        DEBUG_PRINTF("bsc_process_socket_connected_state() got disconnect "
                     "request with message_id %d\n",
            c->dm.hdr.message_id);
        message_id = c->dm.hdr.message_id;
        len = bvlc_sc_encode_disconnect_ack(
            &c->tx_buf[c->tx_buf_size + sizeof(len)],
            (sizeof(c->tx_buf) - c->tx_buf_size >= sizeof(len))
                ? (sizeof(c->tx_buf) - c->tx_buf_size - sizeof(len))
                : 0,
            message_id);
        if (len) {
            memcpy(&c->tx_buf[c->tx_buf_size], &len, sizeof(len));
            c->tx_buf_size += len + sizeof(len);
            c->reason = ERROR_CODE_SUCCESS;
            c->state = BSC_SOCK_STATE_ERROR_FLUSH_TX;
            *need_send = true;
        } else {
            DEBUG_PRINTF(
                "bsc_process_socket_connected_state() no resources to answer "
                "on disconnect request, just disconnecting without ack\n");
            c->state = BSC_SOCK_STATE_DISCONNECTING;
            *need_disconnect = true;
        }
    } else if (c->dm.hdr.bvlc_function == BVLC_SC_DISCONNECT_ACK) {
        /* This is unexpected! We assume that the remote peer is confused and */
        /* thought we sent a Disconnect-Request so we'll close the socket */
        /* and hope that remote peer clears itself up. */
        DEBUG_PRINTF("bsc_process_socket_connected_state() got unexpected "
                     "disconnect ack with message_id %d\n",
            c->dm.hdr.message_id);
        c->state = BSC_SOCK_STATE_DISCONNECTING;
        *need_disconnect = true;
    } else if (c->dm.hdr.bvlc_function == BVLC_SC_RESULT) {
        DEBUG_PRINTF("bsc_process_socket_connected_state() emit received event "
                     "buf = %p, size = %d\n",
            buf, buflen);
        c->ctx->funcs->socket_event(
            c, BSC_SOCKET_EVENT_RECEIVED, 0, NULL, buf, buflen, &c->dm);
    } else if (c->dm.hdr.bvlc_function == BVLC_SC_ENCAPSULATED_NPDU ||
        c->dm.hdr.bvlc_function == BVLC_SC_ADDRESS_RESOLUTION ||
        c->dm.hdr.bvlc_function == BVLC_SC_ADDRESS_RESOLUTION_ACK ||
        c->dm.hdr.bvlc_function == BVLC_SC_ADVERTISIMENT ||
        c->dm.hdr.bvlc_function == BVLC_SC_ADVERTISIMENT_SOLICITATION ||
        c->dm.hdr.bvlc_function == BVLC_SC_PROPRIETARY_MESSAGE) {
        DEBUG_PRINTF("bsc_process_socket_connected_state() emit received event "
                     "buf = %p, size = %d\n",
            buf, buflen);
        c->ctx->funcs->socket_event(
            c, BSC_SOCKET_EVENT_RECEIVED, 0, NULL, buf, buflen, &c->dm);
    }

    DEBUG_PRINTF("bsc_process_socket_connected_state() <<<\n");
}

static void bsc_process_socket_state(
    BSC_SOCKET *c, bool *need_disconnect, bool *need_send)
{
    bool expired;
    uint16_t len;
    uint8_t *p;
    BACNET_ERROR_CODE code;
    BACNET_ERROR_CLASS class;
    const char *err_desc = NULL;

    DEBUG_PRINTF(
        "bsc_process_socket_state() >>> ctx = %p, c = %p, state = %d\n", c->ctx,
        c, c->state);
    DEBUG_PRINTF(
        "bsc_process_socket_state() %d bytes are in rx buf\n", c->rx_buf_size);

    p = c->rx_buf;
    while (c->rx_buf_size) {
        memcpy(&len, p, sizeof(len));
        DEBUG_PRINTF("bsc_process_socket_state() pdu_len = %d\n", len);
        /* We always reserve BSC_PRE bytes before BVLC message header */
        /* to avoid copying of packet payload during manipulation with */
        /* origin and dest addresses (add them to received PDU) */
        p += sizeof(len) + BSC_PRE;
        DEBUG_PRINTF("bsc_process_socket_state() pdu offset %ld in rx_buf\n",
            p - c->rx_buf);

        c->rx_buf_size -= len + sizeof(len) + BSC_PRE;
        DEBUG_PRINTF("bsc_process_socket_state() %d bytes are in rx buf\n",
            c->rx_buf_size);

        if (!bvlc_sc_decode_message(p, len, &c->dm, &code, &class, &err_desc)) {
            /* if code == ERROR_CODE_OTHER that means that received bvlc message
             */
            /* has length less than 4 octets. */
            /* According EA-001-4 'Clarifying BVLC-Result in BACnet/SC ' */
            /* If a BVLC message is received that has fewer than four octets, a
             */
            /* BVLC-Result NAK shall not be returned. */
            /* The message shall be discarded and not be processed. */
            if (code != ERROR_CODE_OTHER) {
                *need_send = bsc_prepare_protocol_error(c, c->dm.hdr.origin,
                    c->dm.hdr.dest, class, code, (uint8_t *)err_desc);
            } else {
                DEBUG_PRINTF(
                    "bsc_process_socket_state() decoding failed, message "
                    "is silently dropped cause it's length < 4 bytes\n");
            }
        } else {
            DEBUG_PRINTF("c->dm.hdr.bvlc_function == %d, message_id = %d\n",
                c->dm.hdr.bvlc_function, c->dm.hdr.message_id);
            if (c->dm.hdr.bvlc_function == BVLC_SC_ENCAPSULATED_NPDU ||
                c->dm.hdr.bvlc_function == BVLC_SC_ADVERTISIMENT ||
                c->dm.hdr.bvlc_function == BVLC_SC_ADDRESS_RESOLUTION_ACK ||
                c->dm.hdr.bvlc_function == BVLC_SC_ADDRESS_RESOLUTION ||
                c->dm.hdr.bvlc_function == BVLC_SC_ADVERTISIMENT_SOLICITATION ||
                c->dm.hdr.bvlc_function == BVLC_SC_RESULT) {
                if (c->ctx->cfg->type == BSC_SOCKET_CTX_INITIATOR &&
                    c->ctx->cfg->proto == BSC_WEBSOCKET_HUB_PROTOCOL) {
                    /* this is a case when socket is a hub connector receiving
                     */
                    /* from hub */
                    if (c->dm.hdr.origin == NULL &&
                        c->dm.hdr.bvlc_function != BVLC_SC_RESULT) {
                        class = ERROR_CLASS_COMMUNICATION;
                        code = ERROR_CODE_HEADER_ENCODING_ERROR;

                        *need_send =
                            bsc_prepare_protocol_error(c, NULL, &c->vmac, class,
                                code, (uint8_t *)s_error_no_origin);
                        continue;
                    } else if (c->dm.hdr.dest != NULL &&
                        !bvlc_sc_is_vmac_broadcast(c->dm.hdr.dest)) {
                        class = ERROR_CLASS_COMMUNICATION;
                        code = ERROR_CODE_HEADER_ENCODING_ERROR;
                        *need_send =
                            bsc_prepare_protocol_error(c, NULL, &c->vmac, class,
                                code, (uint8_t *)s_error_dest_presented);
                        continue;
                    }
                } else if (c->ctx->cfg->type == BSC_SOCKET_CTX_ACCEPTOR &&
                    c->ctx->cfg->proto == BSC_WEBSOCKET_HUB_PROTOCOL) {
                    /*  this is a case when socket is hub  function receiving */
                    /*  from node */
                    if (c->dm.hdr.dest == NULL) {
                        class = ERROR_CLASS_COMMUNICATION;
                        code = ERROR_CODE_HEADER_ENCODING_ERROR;

                        *need_send = bsc_prepare_protocol_error(c, NULL, NULL,
                            class, code, (uint8_t *)s_error_no_dest);
                        continue;
                    } else if (c->dm.hdr.origin != NULL) {
                        class = ERROR_CLASS_COMMUNICATION;
                        code = ERROR_CODE_HEADER_ENCODING_ERROR;
                        *need_send = bsc_prepare_protocol_error(c, NULL, NULL,
                            class, code, (uint8_t *)s_error_origin_presented);
                        continue;
                    }
                }
            }

            /* every valid message restarts hearbeat timeout */
            if (c->ctx->cfg->type == BSC_SOCKET_CTX_ACCEPTOR) {
                mstimer_set(
                    &c->heartbeat, 2 * c->ctx->cfg->heartbeat_timeout_s * 1000);
            } else {
                mstimer_set(
                    &c->heartbeat, c->ctx->cfg->heartbeat_timeout_s * 1000);
            }
            if (c->state == BSC_SOCK_STATE_CONNECTED) {
                bsc_process_socket_connected_state(
                    c, p, len, need_disconnect, need_send);
            } else if (c->state == BSC_SOCK_STATE_DISCONNECTING) {
                bsc_process_socket_disconnecting(c, p, len, need_disconnect);
            }
        }
        p += len;
    }

    expired = mstimer_expired(&c->t);
    DEBUG_PRINTF("bsc_process_socket_state() expired = %d\n", expired);

    if (c->state == BSC_SOCK_STATE_AWAITING_ACCEPT && expired) {
        c->state = BSC_SOCK_STATE_ERROR;
        c->reason = ERROR_CODE_TIMEOUT;
        *need_disconnect = true;
    } else if (c->state == BSC_SOCK_STATE_AWAITING_REQUEST && expired) {
        c->state = BSC_SOCK_STATE_ERROR;
        c->reason = ERROR_CODE_TIMEOUT;
        *need_disconnect = true;
    } else if (c->state == BSC_SOCK_STATE_DISCONNECTING && expired) {
        c->state = BSC_SOCK_STATE_ERROR;
        c->reason = ERROR_CODE_TIMEOUT;
        *need_disconnect = true;
    } else if (c->state == BSC_SOCK_STATE_CONNECTED) {
        expired = mstimer_expired(&c->heartbeat);
        DEBUG_PRINTF(
            "bsc_process_socket_state() hearbeat timeout expired = %d\n",
            expired);
        if (expired) {
            DEBUG_PRINTF("bsc_process_socket_state() heartbeat timeout elapsed "
                         "for socket %p\n",
                c);
            if (c->ctx->cfg->type == BSC_SOCKET_CTX_INITIATOR) {
                DEBUG_PRINTF(
                    "bsc_process_socket_state() going to send heartbeat "
                    "request on connection %p\n",
                    c);
                c->expected_heartbeat_message_id = bsc_get_next_message_id();
                DEBUG_PRINTF(
                    "bsc_process_socket_state() heartbeat message_id %04x\n",
                    c->expected_heartbeat_message_id);

                len = bvlc_sc_encode_heartbeat_request(
                    &c->tx_buf[c->tx_buf_size + sizeof(len)],
                    (sizeof(c->tx_buf) - c->tx_buf_size >= sizeof(len))
                        ? (sizeof(c->tx_buf) - c->tx_buf_size - sizeof(len))
                        : 0,
                    c->expected_heartbeat_message_id);

                if (len) {
                    memcpy(&c->tx_buf[c->tx_buf_size], &len, sizeof(len));
                    c->tx_buf_size += sizeof(len) + len;
                    mstimer_set(
                        &c->heartbeat, c->ctx->cfg->heartbeat_timeout_s * 1000);
                    *need_send = true;
                } else {
                    DEBUG_PRINTF("bsc_process_socket_state() sending of "
                                 "heartbeat request failed on connection %p\n",
                        c);
                }
            } else if (c->ctx->cfg->type == BSC_SOCKET_CTX_ACCEPTOR) {
                DEBUG_PRINTF("bsc_process_socket_state() zombie socket %p is "
                             "disconnecting...\n",
                    c);
                c->state = BSC_SOCK_STATE_ERROR;
                c->reason = ERROR_CODE_TIMEOUT;
                *need_disconnect = true;
            }
        }
    }
    DEBUG_PRINTF("bsc_process_socket_state() <<<\n");
}

static void bsc_runloop(BSC_SOCKET_CTX *ctx)
{
    BSC_SOCKET_CTX_TYPE type;
    BSC_WEBSOCKET_SRV_HANDLE sh;
    BSC_WEBSOCKET_HANDLE wh;
    bool need_disconnect;
    bool need_send;
    size_t i;

    /* DEBUG_PRINTF("bsc_runloop() >>> ctx = %p, state = %d\n", ctx, */
    /* ctx->state); */
    if (ctx->state == BSC_CTX_STATE_INITIALIZED) {
        for (i = 0; i < ctx->sock_num; i++) {
            if (ctx->sock[i].state != BSC_SOCK_STATE_IDLE) {
                need_disconnect = false;
                need_send = false;
                DEBUG_PRINTF("type = %d, wh = %d, c = %p\n",
                    ctx->sock[i].ctx->cfg->type, ctx->sock[i].wh,
                    &ctx->sock[i]);
                bsc_process_socket_state(
                    &ctx->sock[i], &need_disconnect, &need_send);
                type = ctx->sock[i].ctx->cfg->type;
                wh = ctx->sock[i].wh;
                sh = ctx->sock[i].ctx->sh;
                if (need_disconnect) {
                    if (type == BSC_SOCKET_CTX_INITIATOR) {
                        bws_cli_disconnect(wh);
                    } else {
                        bws_srv_disconnect(sh, wh);
                    }
                }
                if (need_send) {
                    if (type == BSC_SOCKET_CTX_INITIATOR) {
                        bws_cli_send(wh);
                    } else {
                        bws_srv_send(sh, wh);
                    }
                }
            }
        }
    }
    /* DEBUG_PRINTF("bsc_runloop() <<<\n"); */
}

void bsc_socket_maintenance_timer(uint16_t seconds)
{
    int i;
    (void)seconds;

    bws_dispatch_lock();

    for (i = 0; i < BSC_SOCKET_CTX_NUM; i++) {
        if (bsc_socket_ctx[i] != NULL) {
            bsc_runloop(bsc_socket_ctx[i]);
        }
    }

    bws_dispatch_unlock();
}

static void bsc_process_srv_awaiting_request(
    BSC_SOCKET *c, uint8_t *buf, size_t bufsize)
{
    BACNET_ERROR_CODE code;
    BACNET_ERROR_CLASS class;
    BSC_SOCKET *existing = NULL;
    uint16_t message_id;
    uint16_t len;
    uint16_t ucode;
    uint16_t uclass;
    const char *err_desc = NULL;

    DEBUG_PRINTF("bsc_process_srv_awaiting_request() >>> c = %p, buf = %p, "
                 "bufsize = %d\n",
        c, buf, bufsize);

    if (!bvlc_sc_decode_message(
            buf, bufsize, &c->dm, &code, &class, &err_desc)) {
        DEBUG_PRINTF(
            "bsc_process_srv_awaiting_request() decoding of received message "
            "failed, error code = %d, class = %d\n",
            code, class);
        if (c->ctx->funcs->failed_request) {
            c->ctx->funcs->failed_request(
                c->ctx, c, NULL, NULL, code, err_desc);
        }
    } else if (c->dm.hdr.bvlc_function != BVLC_SC_CONNECT_REQUEST) {
        DEBUG_PRINTF("bsc_process_srv_awaiting_request() unexpected message "
                     "with bvlc function "
                     "%d is discarded in awaiting request state\n",
            c->dm.hdr.bvlc_function);
    } else {
        existing = c->ctx->funcs->find_connection_for_uuid(
            c->dm.payload.connect_request.uuid, c->ctx->user_arg);

        if (existing) {
            /* Regarding AB.6.2.3 BACnet/SC Connection Accepting Peer */
            /* State Machine: On receipt of a Connect-Request message */
            /* from the initiating peer whose 'Device UUID' is equal to the */
            /* initiating peer device UUID of an existing connection, */
            /* then return a Connect-Accept message, disconnect and */
            /* close the existing connection to the connection peer node */
            /* with matching Device UUID, and enter the CONNECTED state. */
            DEBUG_PRINTF(
                "bsc_process_srv_awaiting_request() accepting connection from "
                "known uuid %s\n and vmac %s\n",
                bsc_uuid_to_string(c->dm.payload.connect_request.uuid),
                bsc_vmac_to_string(c->dm.payload.connect_request.vmac));
            DEBUG_PRINTF("bsc_process_srv_awaiting_request() existing = %p, "
                         "existing->state = %d, c = %p\n",
                existing, existing->state, c);
            bsc_copy_vmac(&c->vmac, c->dm.payload.connect_request.vmac);
            bsc_copy_uuid(&c->uuid, c->dm.payload.connect_request.uuid);
            c->max_npdu_len = c->dm.payload.connect_request.max_npdu_len;
            c->max_bvlc_len = c->dm.payload.connect_request.max_bvlc_len;
            message_id = c->dm.hdr.message_id;

            len = bvlc_sc_encode_connect_accept(
                &c->tx_buf[c->tx_buf_size + sizeof(len)],
                (sizeof(c->tx_buf) - c->tx_buf_size >= sizeof(len))
                    ? (sizeof(c->tx_buf) - c->tx_buf_size - sizeof(len))
                    : 0,
                message_id, &c->ctx->cfg->local_vmac, &c->ctx->cfg->local_uuid,
                c->ctx->cfg->max_bvlc_len, c->ctx->cfg->max_ndpu_len);

            if (!len) {
                if (c->ctx->funcs->failed_request) {
                    c->ctx->funcs->failed_request(c->ctx, c,
                        c->dm.payload.connect_request.vmac,
                        c->dm.payload.connect_request.uuid,
                        ERROR_CODE_ABORT_OUT_OF_RESOURCES, NULL);
                }
                bsc_srv_process_error(c, ERROR_CODE_ABORT_OUT_OF_RESOURCES);
                DEBUG_PRINTF("bsc_process_srv_awaiting_request() <<<\n");
                return;
            } else {
                memcpy(&c->tx_buf[c->tx_buf_size], &len, sizeof(len));
                c->tx_buf_size += len + sizeof(len);
                DEBUG_PRINTF("bsc_process_srv_awaiting_request() request to "
                             "send connect accept to socket %d(%p)\n",
                    c->wh, c);
                bws_srv_send(c->ctx->sh, c->wh);
            }

            existing->expected_disconnect_message_id =
                bsc_get_next_message_id();

            len = bvlc_sc_encode_disconnect_request(
                &existing->tx_buf[existing->tx_buf_size + sizeof(len)],
                (sizeof(existing->tx_buf) - existing->tx_buf_size >=
                    sizeof(len))
                    ? (sizeof(existing->tx_buf) - existing->tx_buf_size -
                          sizeof(len))
                    : 0,
                existing->expected_disconnect_message_id);

            if (len) {
                memcpy(&existing->tx_buf[existing->tx_buf_size], &len,
                    sizeof(len));
                existing->tx_buf_size += len + sizeof(len);
                DEBUG_PRINTF("bsc_process_srv_awaiting_request() request to "
                             "send disconnect request to socket %d(%p)\n",
                    existing->wh, existing);
                bws_srv_send(existing->ctx->sh, existing->wh);
            } else {
                DEBUG_PRINTF(
                    "bsc_process_srv_awaiting_request() sending of disconnect "
                    "request failed, err = BSC_SC_NO_RESOURCES\n");
            }
            DEBUG_PRINTF("bsc_process_srv_awaiting_request() set socket %p to "
                         "connected state\n",
                c);

            mstimer_set(
                &c->heartbeat, 2 * c->ctx->cfg->heartbeat_timeout_s * 1000);
            c->state = BSC_SOCK_STATE_CONNECTED;
            c->ctx->funcs->socket_event(
                c, BSC_SOCKET_EVENT_CONNECTED, 0, NULL, NULL, 0, NULL);
            DEBUG_PRINTF("bsc_process_srv_awaiting_request() <<<\n");
            return;
        }

        existing = c->ctx->funcs->find_connection_for_vmac(
            c->dm.payload.connect_request.vmac, c->ctx->user_arg);

        if (existing) {
            DEBUG_PRINTF(
                "bsc_process_srv_awaiting_request() rejected connection for "
                "duplicated vmac %s from uuid %s,"
                " vmac is used by uuid %s\n",
                bsc_vmac_to_string(c->dm.payload.connect_request.vmac),
                bsc_uuid_to_string(c->dm.payload.connect_request.uuid),
                bsc_uuid_to_string(&existing->uuid));

            uclass = ERROR_CLASS_COMMUNICATION;
            ucode = ERROR_CODE_NODE_DUPLICATE_VMAC;
            message_id = c->dm.hdr.message_id;
            if (c->ctx->funcs->failed_request) {
                c->ctx->funcs->failed_request(c->ctx, c,
                    c->dm.payload.connect_request.vmac,
                    c->dm.payload.connect_request.uuid,
                    ERROR_CODE_NODE_DUPLICATE_VMAC, NULL);
            }
            len =
                bvlc_sc_encode_result(&c->tx_buf[c->tx_buf_size + sizeof(len)],
                    (sizeof(c->tx_buf) - c->tx_buf_size >= sizeof(len))
                        ? (sizeof(c->tx_buf) - c->tx_buf_size - sizeof(len))
                        : 0,
                    message_id, NULL, NULL, BVLC_SC_CONNECT_REQUEST, 1, NULL,
                    &uclass, &ucode, NULL);

            if (len) {
                memcpy(&c->tx_buf[c->tx_buf_size], &len, sizeof(len));
                c->tx_buf_size += len + sizeof(len);
                c->state = BSC_SOCK_STATE_ERROR_FLUSH_TX;
                c->reason = ERROR_CODE_NODE_DUPLICATE_VMAC;
                bws_srv_send(c->ctx->sh, c->wh);
            } else {
                DEBUG_PRINTF(
                    "bsc_process_srv_awaiting_request() sending of nack result "
                    "message failed, err = BSC_SC_NO_RESOURCES\n");
                bsc_srv_process_error(c, ERROR_CODE_NODE_DUPLICATE_VMAC);
            }
            DEBUG_PRINTF("bsc_process_srv_awaiting_request() <<<\n");
            return;
        }

        bsc_copy_vmac(&c->vmac, c->dm.payload.connect_request.vmac);
        bsc_copy_uuid(&c->uuid, c->dm.payload.connect_request.uuid);

        DEBUG_PRINTF("bsc_process_srv_awaiting_request() local vmac = %s, "
                     "local uuid = %s\n",
            bsc_vmac_to_string(&c->ctx->cfg->local_vmac),
            bsc_uuid_to_string(&c->ctx->cfg->local_uuid));

        DEBUG_PRINTF("bsc_process_srv_awaiting_request() remote vmac = %s, "
                     "remote uuid = %s\n",
            bsc_vmac_to_string(&c->vmac), bsc_uuid_to_string(&c->uuid));

        if (memcmp(&c->vmac.address, &c->ctx->cfg->local_vmac.address,
                sizeof(c->ctx->cfg->local_vmac.address)) == 0 &&
            memcmp(&c->uuid.uuid, &c->ctx->cfg->local_uuid.uuid,
                sizeof(c->ctx->cfg->local_uuid.uuid)) != 0) {
            DEBUG_PRINTF("bsc_process_srv_awaiting_request() rejected "
                         "connection of a duplicate "
                         "of this port's vmac %s from uuid %s\n",
                bsc_vmac_to_string(&c->vmac), bsc_uuid_to_string(&c->uuid));
            uclass = ERROR_CLASS_COMMUNICATION;
            ucode = ERROR_CODE_NODE_DUPLICATE_VMAC;
            message_id = c->dm.hdr.message_id;
            if (c->ctx->funcs->failed_request) {
                c->ctx->funcs->failed_request(c->ctx, c, &c->vmac, &c->uuid,
                    ERROR_CODE_NODE_DUPLICATE_VMAC, NULL);
            }
            len =
                bvlc_sc_encode_result(&c->tx_buf[c->tx_buf_size + sizeof(len)],
                    (sizeof(c->tx_buf) - c->tx_buf_size >= sizeof(len))
                        ? (sizeof(c->tx_buf) - c->tx_buf_size - sizeof(len))
                        : 0,
                    message_id, NULL, NULL, BVLC_SC_CONNECT_REQUEST, 1, NULL,
                    &uclass, &ucode, NULL);

            if (len) {
                memcpy(&c->tx_buf[c->tx_buf_size], &len, sizeof(len));
                c->tx_buf_size += len + sizeof(len);
                c->state = BSC_SOCK_STATE_ERROR_FLUSH_TX;
                c->reason = ERROR_CODE_NODE_DUPLICATE_VMAC;
                bws_srv_send(c->ctx->sh, c->wh);
            } else {
                DEBUG_PRINTF(
                    "bsc_process_srv_awaiting_request() sending of nack result "
                    "message failed, err =  BSC_SC_NO_RESOURCES\n");
                bsc_srv_process_error(c, ERROR_CODE_NODE_DUPLICATE_VMAC);
            }
            DEBUG_PRINTF("bsc_process_srv_awaiting_request() <<<\n");
            return;
        }
        DEBUG_PRINTF(
            "bsc_process_srv_awaiting_request() accepted connection from new "
            "uuid %s with vmac %s\n",
            bsc_uuid_to_string(&c->uuid), bsc_vmac_to_string(&c->vmac));

        message_id = c->dm.hdr.message_id;

        len = bvlc_sc_encode_connect_accept(
            &c->tx_buf[c->tx_buf_size + sizeof(len)],
            (sizeof(c->tx_buf) - c->tx_buf_size >= sizeof(len))
                ? (sizeof(c->tx_buf) - c->tx_buf_size - sizeof(len))
                : 0,
            message_id, &c->ctx->cfg->local_vmac, &c->ctx->cfg->local_uuid,
            c->ctx->cfg->max_bvlc_len, c->ctx->cfg->max_ndpu_len);

        if (len) {
            memcpy(&c->tx_buf[c->tx_buf_size], &len, sizeof(len));
            c->tx_buf_size += len + sizeof(len);
            DEBUG_PRINTF("bsc_process_srv_awaiting_request() set socket %p to "
                         "connected state\n",
                c);
            mstimer_set(
                &c->heartbeat, 2 * c->ctx->cfg->heartbeat_timeout_s * 1000);
            c->state = BSC_SOCK_STATE_CONNECTED;
            c->ctx->funcs->socket_event(
                c, BSC_SOCKET_EVENT_CONNECTED, 0, NULL, NULL, 0, NULL);
            bws_srv_send(c->ctx->sh, c->wh);
        } else {
            DEBUG_PRINTF("bsc_process_srv_awaiting_request() sending of "
                         "connect accept failed, err = BSC_SC_NO_RESOURCES\n");
            if (c->ctx->funcs->failed_request) {
                c->ctx->funcs->failed_request(c->ctx, c, &c->vmac, &c->uuid,
                    ERROR_CODE_ABORT_OUT_OF_RESOURCES, NULL);
            }
            bsc_srv_process_error(c, ERROR_CODE_ABORT_OUT_OF_RESOURCES);
        }
    }

    DEBUG_PRINTF("bsc_process_srv_awaiting_request() <<<\n");
}

static void bsc_dispatch_srv_func(BSC_WEBSOCKET_SRV_HANDLE sh,
    BSC_WEBSOCKET_HANDLE h,
    BSC_WEBSOCKET_EVENT ev,
    BACNET_ERROR_CODE ws_reason,
    char *ws_reason_desc,
    uint8_t *buf,
    size_t bufsize,
    void *dispatch_func_user_param)
{
    BSC_SOCKET_CTX *ctx = (BSC_SOCKET_CTX *)dispatch_func_user_param;
    BSC_SOCKET *c = NULL;
    BSC_WEBSOCKET_RET wret;
    uint8_t *p;
    bool failed = false;
    uint16_t len;
    size_t i;

    (void)sh;
    bws_dispatch_lock();
    DEBUG_PRINTF("bsc_dispatch_srv_func() >>> sh = %p, h = %d, ev = %d, "
                 "reason = %d, desc = %p, buf "
                 "= %p, bufsize = %d, ctx = %p\n",
        sh, h, ev, ws_reason, ws_reason_desc, buf, bufsize, ctx);

    if (ev == BSC_WEBSOCKET_SERVER_STOPPED) {
        for (i = 0; i < ctx->sock_num; i++) {
            ctx->sock[i].state = BSC_SOCK_STATE_IDLE;
        }
        DEBUG_PRINTF("bsc_dispatch_srv_func() ctx %p is deinitialized\n", ctx);
        bsc_ctx_remove(ctx);
        ctx->state = BSC_CTX_STATE_IDLE;
        ctx->funcs->context_event(ctx, BSC_CTX_DEINITIALIZED);
        bsc_socket_maintenance_timer(0);
        DEBUG_PRINTF("bsc_dispatch_srv_func() <<<\n");
        bws_dispatch_unlock();
        return;
    } else if (ev == BSC_WEBSOCKET_SERVER_STARTED) {
        ctx->state = BSC_CTX_STATE_INITIALIZED;
        DEBUG_PRINTF("bsc_dispatch_srv_func() ctx %p is initialized\n", ctx);
        ctx->funcs->context_event(ctx, BSC_CTX_INITIALIZED);
        bsc_socket_maintenance_timer(0);
        DEBUG_PRINTF("bsc_dispatch_srv_func() <<<\n");
        bws_dispatch_unlock();
        return;
    }

    if (ev != BSC_WEBSOCKET_CONNECTED) {
        c = bsc_find_conn_by_websocket(ctx, h);
        if (!c) {
            DEBUG_PRINTF("bsc_dispatch_srv_func() can not find socket "
                         "descriptor for websocket %d\n",
                h);
            DEBUG_PRINTF("bsc_dispatch_srv_func() <<<\n");
            bws_dispatch_unlock();
            return;
        }
        DEBUG_PRINTF(
            "bsc_dispatch_srv_func() socket %p, state = %d\n", c, c->state);
    }

    if (ev == BSC_WEBSOCKET_DISCONNECTED) {
        if (c->state == BSC_SOCK_STATE_ERROR) {
            bsc_set_socket_idle(c);
            ctx->funcs->socket_event(c, BSC_SOCKET_EVENT_DISCONNECTED,
                c->reason, NULL, NULL, 0, NULL);
            bsc_clear_vmac_and_uuid(c);
        } else {
            bsc_set_socket_idle(c);
            ctx->funcs->socket_event(c, BSC_SOCKET_EVENT_DISCONNECTED,
                ws_reason, ws_reason_desc, NULL, 0, NULL);
            bsc_clear_vmac_and_uuid(c);
        }
    } else if (ev == BSC_WEBSOCKET_CONNECTED) {
        c = bsc_find_free_socket(ctx);
        if (!c) {
            DEBUG_PRINTF("bsc_dispatch_srv_func() no free socket, connection "
                         "is dropped\n");
            bws_srv_disconnect(ctx->sh, h);
        } else {
            bsc_reset_socket(c);
            c->wh = h;
            c->ctx = ctx;
            c->state = BSC_SOCK_STATE_AWAITING_REQUEST;
            mstimer_set(&c->t, c->ctx->cfg->connect_timeout_s * 1000);
        }
    } else if (ev == BSC_WEBSOCKET_RECEIVED) {
        DEBUG_PRINTF("bsc_dispatch_srv_func() processing "
                     "BSC_WEBSOCKET_RECEIVED event\n");
        DEBUG_PRINTF(
            "bsc_dispatch_srv_func() socket %p, state = %d\n", c, c->state);
        if (c->state == BSC_SOCK_STATE_AWAITING_REQUEST) {
            bsc_process_srv_awaiting_request(c, buf, bufsize);
        } else if (c->state == BSC_SOCK_STATE_DISCONNECTING ||
            c->state == BSC_SOCK_STATE_CONNECTED) {
            DEBUG_PRINTF("bsc_dispatch_srv_func() c->rx_buf_size = %d\n",
                c->rx_buf_size);
            if (bufsize > BVLC_SC_NPDU_MAX_SIZE) {
                DEBUG_PRINTF("bsc_dispatch_srv_func() message is dropped, size "
                             "> BVLC_SC_NPDU_MAX_SIZE, socket %p, state %d, "
                             "data_size %d\n",
                    c, c->state, bufsize);
            } else if (sizeof(c->rx_buf) - c->rx_buf_size - sizeof(len) -
                    BSC_PRE >=
                bufsize) {
                len = (uint16_t)bufsize;
                memcpy(&c->rx_buf[c->rx_buf_size], &len, sizeof(len));
                /* We always reserve BSC_PRE bytes before BVLC message header */
                /* to avoid copying of packet payload during manipulation with
                 */
                /* origin and dest addresses (add them to received PDU) */
                c->rx_buf_size += sizeof(len) + BSC_PRE;
                DEBUG_PRINTF(
                    "bsc_dispatch_srv_func() pdu offset %zu in rx_buf\n",
                    c->rx_buf_size);
                memcpy(&c->rx_buf[c->rx_buf_size], buf, bufsize);
                c->rx_buf_size += bufsize;
            } else {
                DEBUG_PRINTF("bsc_dispatch_srv_func() no space in rx_buf, "
                             "message is dropped,  socket %p, state %d, "
                             "data_size %d, rx_buf_size = %d\n",
                    c, c->state, bufsize, c->rx_buf_size);
            }
        } else {
            DEBUG_PRINTF("bsc_dispatch_srv_func() data was dropped for socket "
                         "%p, state %d, data_size %d\n",
                c, c->state, bufsize);
        }
    } else if (ev == BSC_WEBSOCKET_SENDABLE) {
        p = c->tx_buf;

        while (c->tx_buf_size > 0) {
            memcpy(&len, p, sizeof(len));
            wret =
                bws_srv_dispatch_send(c->ctx->sh, c->wh, &p[sizeof(len)], len);
            if (wret != BSC_WEBSOCKET_SUCCESS) {
                DEBUG_PRINTF("bsc_dispatch_srv_func() send data failed, start "
                             "disconnect operation on socket %p\n",
                    c);
                bsc_srv_process_error(c,
                    c->state != BSC_SOCK_STATE_ERROR_FLUSH_TX
                        ? ERROR_CODE_ABORT_OUT_OF_RESOURCES
                        : c->reason);
                failed = true;
                break;
            } else {
                c->tx_buf_size -= len + sizeof(len);
                p += len + sizeof(len);
            }
        }

        if (!failed) {
            if (c->state == BSC_SOCK_STATE_ERROR_FLUSH_TX) {
                bsc_srv_process_error(c, c->reason);
            }
        }
    }

    bsc_socket_maintenance_timer(0);
    bws_dispatch_unlock();
    DEBUG_PRINTF("bsc_dispatch_srv_func() <<<\n");
}

static void bsc_process_cli_awaiting_accept(
    BSC_SOCKET *c, uint8_t *buf, size_t bufsize)
{
    BACNET_ERROR_CODE code;
    BACNET_ERROR_CLASS class;
    const char *err_desc = NULL;

    DEBUG_PRINTF("bsc_process_cli_awaiting_accept() >>> c = %p\n", c);

    if (!bvlc_sc_decode_message(
            buf, bufsize, &c->dm, &code, &class, &err_desc)) {
        DEBUG_PRINTF("bsc_process_cli_awaiting_accept() <<< decoding failed "
                     "code = %d, class = %d\n",
            code, class);
        return;
    }

    if (c->dm.hdr.bvlc_function == BVLC_SC_CONNECT_ACCEPT) {
        if (c->dm.hdr.message_id != c->expected_connect_accept_message_id) {
            DEBUG_PRINTF(
                "bsc_process_cli_awaiting_accept() got bvlc result packet "
                "with unexpected message id %04x\n",
                c->dm.hdr.message_id);
        } else {
            DEBUG_PRINTF("bsc_process_cli_awaiting_accept() set state of "
                         "socket %p to BSC_SOCKET_EVENT_CONNECTED\n",
                c);
            bsc_copy_vmac(&c->vmac, c->dm.payload.connect_accept.vmac);
            bsc_copy_uuid(&c->uuid, c->dm.payload.connect_accept.uuid);
            c->max_bvlc_len = c->dm.payload.connect_accept.max_bvlc_len;
            c->max_npdu_len = c->dm.payload.connect_accept.max_npdu_len;
            mstimer_set(&c->heartbeat, c->ctx->cfg->heartbeat_timeout_s * 1000);
            c->state = BSC_SOCK_STATE_CONNECTED;
            c->ctx->funcs->socket_event(
                c, BSC_SOCKET_EVENT_CONNECTED, 0, NULL, NULL, 0, NULL);
        }
    } else if (c->dm.hdr.bvlc_function == BVLC_SC_RESULT) {
        if (c->dm.payload.result.bvlc_function != BVLC_SC_CONNECT_REQUEST) {
            DEBUG_PRINTF("bsc_process_cli_awaiting_accept() got unexpected "
                         "bvlc function %d in "
                         "BVLC-Result message in awaiting accept state\n",
                c->dm.payload.result.bvlc_function);
        } else if (c->dm.hdr.message_id !=
            c->expected_connect_accept_message_id) {
            DEBUG_PRINTF(
                "bsc_process_cli_awaiting_accept() got bvlc result packet "
                "with unexpected message id %04x\n",
                c->dm.hdr.message_id);
        } else if (c->dm.payload.result.error_code ==
            ERROR_CODE_NODE_DUPLICATE_VMAC) {
            /* According AB.6.2.2 BACnet/SC Connection Initiating */
            /* Peer State Machine: on receipt of a BVLC-Result NAK */
            /* message with an 'Error Code' of NODE_DUPLICATE_VMAC, */
            /* the initiating peer's node shall choose a new */
            /* Random-48 VMAC, close the WebSocket connection, and */
            /* enter the IDLE state. */
            /* Signal upper layer about that error */
            bsc_cli_process_error(c, ERROR_CODE_NODE_DUPLICATE_VMAC);
        } else {
            DEBUG_PRINTF("bsc_process_cli_awaiting_accept() got unexpected "
                         "BVLC_RESULT error code "
                         "%d in BVLC-Result message in awaiting accept state\n",
                c->dm.payload.result.error_code);
        }
    } else if (c->dm.hdr.bvlc_function == BVLC_SC_DISCONNECT_REQUEST) {
        /* AB.6.2.2 BACnet/SC Connection Initiating Peer State */
        /* Machine does not say anything about situation when */
        /* disconnect request is received from remote peer after */
        /* connect request. Handle this situation as an error, log */
        /* it and close connection. */
        DEBUG_PRINTF("bsc_process_cli_awaiting_accept() got unexpected "
                     "disconnect request\n");
        bsc_cli_process_error(c, ERROR_CODE_OTHER);
    } else if (c->dm.hdr.bvlc_function == BVLC_SC_DISCONNECT_ACK) {
        /* AB.6.2.2 BACnet/SC Connection Initiating Peer State */
        /* Machine does not say anything about situation when */
        /* disconnect ack is received from remote peer after connect */
        /* request. Handle this situation as an error, log it and */
        /* close connection. */
        DEBUG_PRINTF(
            "bsc_process_cli_awaiting_accept() got unexpected disconnect ack "
            "request\n");
        bsc_cli_process_error(c, ERROR_CODE_OTHER);
    } else {
        DEBUG_PRINTF("bsc_process_cli_awaiting_accept() unexpected message "
                     "with bvlc function "
                     "%d is discarded in awaiting accept state\n",
            c->dm.hdr.bvlc_function);
    }
    DEBUG_PRINTF("bsc_process_cli_awaiting_accept() <<<\n");
}

static void bsc_dispatch_cli_func(BSC_WEBSOCKET_HANDLE h,
    BSC_WEBSOCKET_EVENT ev,
    BACNET_ERROR_CODE ws_reason,
    char *ws_reason_desc,
    uint8_t *buf,
    size_t bufsize,
    void *dispatch_func_user_param)
{
    BSC_SOCKET_CTX *ctx = (BSC_SOCKET_CTX *)dispatch_func_user_param;
    BSC_SOCKET *c;
    uint16_t len;
    BSC_WEBSOCKET_RET wret;
    uint8_t *p;
    size_t i;
    bool all_socket_disconnected = true;
    bool failed = false;

    DEBUG_PRINTF("bsc_dispatch_cli_func() >>> h = %d, ev = %d, reason = %d, "
                 "reason_desc = %p, buf = %p, "
                 "bufsize = %d, ctx = %p\n",
        h, ev, ws_reason, ws_reason_desc, buf, bufsize, ctx);

    bws_dispatch_lock();

    c = bsc_find_conn_by_websocket(ctx, h);

    if (!c) {
        DEBUG_PRINTF("bsc_dispatch_cli_func() <<< warning, can not find "
                     "connection object for websocket %d\n",
            h);
        bws_dispatch_unlock();
        return;
    }

    DEBUG_PRINTF("bsc_dispatch_cli_func() ev = %d, state = %d\n", ev, c->state);

    if (ev == BSC_WEBSOCKET_DISCONNECTED) {
        DEBUG_PRINTF("bsc_dispatch_cli_func() ctx->state = %d\n", ctx->state);
        if (ctx->state == BSC_CTX_STATE_DEINITIALIZING) {
            bsc_set_socket_idle(c);
            bsc_clear_vmac_and_uuid(c);
            for (i = 0; i < ctx->sock_num; i++) {
                if (ctx->sock[i].state != BSC_SOCK_STATE_IDLE) {
                    all_socket_disconnected = false;
                    break;
                }
            }
            if (all_socket_disconnected) {
                ctx->state = BSC_CTX_STATE_IDLE;
                bsc_ctx_remove(ctx);
                ctx->funcs->context_event(ctx, BSC_CTX_DEINITIALIZED);
            }
        } else if (c->state == BSC_SOCK_STATE_ERROR) {
            bsc_set_socket_idle(c);
            ctx->funcs->socket_event(c, BSC_SOCKET_EVENT_DISCONNECTED,
                c->reason, NULL, NULL, 0, NULL);
            bsc_clear_vmac_and_uuid(c);
        } else {
            bsc_set_socket_idle(c);
            ctx->funcs->socket_event(c, BSC_SOCKET_EVENT_DISCONNECTED,
                ws_reason, ws_reason_desc, NULL, 0, NULL);
            bsc_clear_vmac_and_uuid(c);
        }
    } else if (ev == BSC_WEBSOCKET_CONNECTED) {
        if (c->state == BSC_SOCK_STATE_AWAITING_WEBSOCKET) {
            DEBUG_PRINTF("bsc_dispatch_cli_func() conn %p, websocket %d, state "
                         "changed to BSC_SOCK_STATE_AWAITING_ACCEPT\n",
                c, h);
            c->state = BSC_SOCK_STATE_AWAITING_ACCEPT;
            mstimer_set(&c->t, c->ctx->cfg->connect_timeout_s * 1000);
            c->expected_connect_accept_message_id = bsc_get_next_message_id();
            DEBUG_PRINTF("bsc_dispatch_cli_func() expected connect accept "
                         "message id = %04x\n",
                c->expected_connect_accept_message_id);

            DEBUG_PRINTF(
                "bsc_dispatch_cli_func() going to send connect request "
                "with uuid %s and vmac %s\n",
                bsc_uuid_to_string(&ctx->cfg->local_uuid),
                bsc_vmac_to_string(&ctx->cfg->local_vmac));

            len = bvlc_sc_encode_connect_request(
                &c->tx_buf[c->tx_buf_size + sizeof(len)],
                (sizeof(c->tx_buf) - c->tx_buf_size >= sizeof(len))
                    ? (sizeof(c->tx_buf) - c->tx_buf_size - sizeof(len))
                    : 0,
                c->expected_connect_accept_message_id, &ctx->cfg->local_vmac,
                &ctx->cfg->local_uuid, ctx->cfg->max_bvlc_len,
                ctx->cfg->max_ndpu_len);

            if (!len) {
                bsc_cli_process_error(c, ERROR_CODE_ABORT_OUT_OF_RESOURCES);
            } else {
                memcpy(&c->tx_buf[c->tx_buf_size], &len, sizeof(len));
                c->tx_buf_size += len + sizeof(len);
            }
            bws_cli_send(c->wh);
        }
    } else if (ev == BSC_WEBSOCKET_SENDABLE) {
        p = c->tx_buf;

        while (c->tx_buf_size > 0) {
            memcpy(&len, p, sizeof(len));
            DEBUG_PRINTF(
                "bsc_dispatch_cli_func() sending pdu of %d bytes\n", len);
            wret = bws_cli_dispatch_send(c->wh, &p[sizeof(len)], len);
            if (wret != BSC_WEBSOCKET_SUCCESS) {
                DEBUG_PRINTF(
                    "bsc_dispatch_cli_func() pdu send failed, err = %d, start "
                    "disconnect operation on socket %p\n",
                    wret, c);
                bsc_cli_process_error(c,
                    c->state != BSC_SOCK_STATE_ERROR_FLUSH_TX
                        ? ERROR_CODE_ABORT_OUT_OF_RESOURCES
                        : c->reason);
                failed = true;
                break;
            } else {
                c->tx_buf_size -= len + sizeof(len);
                p += len + sizeof(len);
            }
        }
        if (!failed) {
            if (c->state == BSC_SOCK_STATE_ERROR_FLUSH_TX) {
                bsc_cli_process_error(c, c->reason);
            }
        }
    } else if (ev == BSC_WEBSOCKET_RECEIVED) {
        if (c->state == BSC_SOCK_STATE_AWAITING_ACCEPT) {
            bsc_process_cli_awaiting_accept(c, buf, bufsize);
        } else if (c->state == BSC_SOCK_STATE_DISCONNECTING ||
            c->state == BSC_SOCK_STATE_CONNECTED) {
            if (bufsize > BVLC_SC_NPDU_MAX_SIZE) {
                DEBUG_PRINTF("bsc_dispatch_cli_func() message is dropped, size "
                             "> BVLC_SC_NPDU_MAX_SIZE, socket %p, state %d, "
                             "data_size %d\n",
                    c, c->state, bufsize);
            } else if (sizeof(c->rx_buf) - c->rx_buf_size - sizeof(len) -
                    BSC_PRE >=
                bufsize) {
                len = (uint16_t)bufsize;
                memcpy(&c->rx_buf[c->rx_buf_size], &len, sizeof(len));
                /* We always reserve BSC_PRE bytes before BVLC message header */
                /* to avoid copying of packet payload during manipulation with
                 */
                /* origin and dest addresses (add them to received PDU) */
                c->rx_buf_size += sizeof(len) + BSC_PRE;
                DEBUG_PRINTF(
                    "bsc_dispatch_cli_func() pdu offset %zu in rx_buf\n",
                    c->rx_buf_size);
                memcpy(&c->rx_buf[c->rx_buf_size], buf, bufsize);
                c->rx_buf_size += bufsize;
                DEBUG_PRINTF("bsc_dispatch_cli_func() c->rx_buf_size = %zu\n",
                    c->rx_buf_size);
            } else {
                DEBUG_PRINTF("bsc_dispatch_cli_func() no space in rx_buf, "
                             "message is dropped,  socket %p, state %d, "
                             "data_size %d, rx_buf_size = %d\n",
                    c, c->state, bufsize, c->rx_buf_size);
            }
        } else {
            DEBUG_PRINTF("bsc_dispatch_cli_func() data was dropped for socket "
                         "%p, state %d, data_size %d\n",
                c, c->state, bufsize);
        }
    }

    bsc_socket_maintenance_timer(0);
    bws_dispatch_unlock();
    DEBUG_PRINTF("bsc_dispatch_cli_func() <<<\n");
}

BSC_SC_RET bsc_init_ctx(BSC_SOCKET_CTX *ctx,
    BSC_CONTEXT_CFG *cfg,
    BSC_SOCKET_CTX_FUNCS *funcs,
    BSC_SOCKET *sockets,
    size_t sockets_num,
    void *user_arg)
{
    BSC_WEBSOCKET_RET ret;
    BSC_SC_RET sc_ret = BSC_SC_SUCCESS;
    size_t i;

    DEBUG_PRINTF(
        "bsc_init_сtx() >>> ctx = %p, cfg = %p, funcs = %p, user_arg = %p\n",
        ctx, cfg, funcs, user_arg);

    if (!ctx || !cfg || !funcs || !funcs->socket_event ||
        !funcs->context_event || !sockets || !sockets_num) {
        DEBUG_PRINTF("bsc_init_ctx() <<< ret = BSC_SC_BAD_PARAM\n");
        return BSC_SC_BAD_PARAM;
    }

    if (cfg->type == BSC_SOCKET_CTX_ACCEPTOR) {
        if (!funcs->find_connection_for_vmac ||
            !funcs->find_connection_for_uuid) {
            DEBUG_PRINTF("bsc_init_ctx() <<< ret = BSC_SC_BAD_PARAM\n");
            return BSC_SC_BAD_PARAM;
        }
    }

    bws_dispatch_lock();
    if (ctx->state != BSC_CTX_STATE_IDLE) {
        bws_dispatch_unlock();
        DEBUG_PRINTF("bsc_init_ctx() <<< ret = BSC_SC_INVALID_OPERATION\n");
        return BSC_SC_INVALID_OPERATION;
    }

    memset(ctx, 0, sizeof(*ctx));
    ctx->user_arg = user_arg;
    ctx->cfg = cfg;
    ctx->funcs = funcs;
    ctx->sock = sockets;
    ctx->sock_num = sockets_num;

    for (i = 0; i < sockets_num; i++) {
        bsc_set_socket_idle(&ctx->sock[i]);
    }

    ctx->state = BSC_CTX_STATE_INITIALIZING;
    if (!bsc_ctx_add(ctx)) {
        sc_ret = BSC_SC_NO_RESOURCES;
    } else {
        if (cfg->type == BSC_SOCKET_CTX_ACCEPTOR) {
            ret = bws_srv_start(cfg->proto, cfg->port, cfg->iface,
                cfg->ca_cert_chain, cfg->ca_cert_chain_size, cfg->cert_chain,
                cfg->cert_chain_size, cfg->priv_key, cfg->priv_key_size,
                cfg->connect_timeout_s, bsc_dispatch_srv_func, ctx, &ctx->sh);

            sc_ret = bsc_map_websocket_retcode(ret);

            if (sc_ret != BSC_SC_SUCCESS) {
                bsc_ctx_remove(ctx);
            }
        } else {
            ctx->state = BSC_CTX_STATE_INITIALIZED;
            ctx->funcs->context_event(ctx, BSC_CTX_INITIALIZED);
        }
    }

    bws_dispatch_unlock();
    DEBUG_PRINTF("bsc_init_ctx() <<< ret = %d \n", sc_ret);
    return sc_ret;
}

void bsc_deinit_ctx(BSC_SOCKET_CTX *ctx)
{
    size_t i;
    bool active_socket = false;
    DEBUG_PRINTF("bsc_deinit_ctx() >>> ctx = %p\n", ctx);

    bws_dispatch_lock();

    if (!ctx || ctx->state == BSC_CTX_STATE_IDLE ||
        ctx->state == BSC_CTX_STATE_DEINITIALIZING) {
        DEBUG_PRINTF("bsc_deinit_ctx() no action required\n");
        bws_dispatch_unlock();
        DEBUG_PRINTF("bsc_deinit_ctx() <<<\n");
        return;
    }

    if (ctx->cfg->type == BSC_SOCKET_CTX_INITIATOR) {
        ctx->state = BSC_CTX_STATE_DEINITIALIZING;
        for (i = 0; i < ctx->sock_num; i++) {
            if (ctx->sock[i].state != BSC_SOCK_STATE_IDLE) {
                active_socket = true;
                DEBUG_PRINTF(
                    "bsc_deinit_ctx() disconnect socket %d(%p) with wh = %d\n",
                    i, &ctx->sock[i], ctx->sock[i].wh);
                bws_cli_disconnect(ctx->sock[i].wh);
            }
        }
        if (!active_socket) {
            DEBUG_PRINTF(
                "bsc_deinit_ctx() no active sockets, ctx de-initialized\n");
            ctx->state = BSC_CTX_STATE_IDLE;
            bsc_ctx_remove(ctx);
            ctx->funcs->context_event(ctx, BSC_CTX_DEINITIALIZED);
        }
    } else {
        ctx->state = BSC_CTX_STATE_DEINITIALIZING;
        (void)bws_srv_stop(ctx->sh);
    }

    bws_dispatch_unlock();
    DEBUG_PRINTF("bsc_deinit_ctx() <<<\n");
}

BSC_SC_RET bsc_connect(BSC_SOCKET_CTX *ctx, BSC_SOCKET *c, char *url)
{
    BSC_SC_RET ret = BSC_SC_INVALID_OPERATION;
    BSC_WEBSOCKET_RET wret;

    DEBUG_PRINTF("bsc_connect() >>> ctx = %p, c = %p, url = %s\n", ctx, c, url);

    if (!ctx || !c || !url) {
        ret = BSC_SC_BAD_PARAM;
    } else {
        bws_dispatch_lock();

        if (ctx->state == BSC_CTX_STATE_INITIALIZED &&
            ctx->cfg->type == BSC_SOCKET_CTX_INITIATOR) {
            c->ctx = ctx;
            c->state = BSC_SOCK_STATE_AWAITING_WEBSOCKET;
            c->tx_buf_size = 0;
            c->rx_buf_size = 0;

            wret =
                bws_cli_connect(ctx->cfg->proto, url, ctx->cfg->ca_cert_chain,
                    ctx->cfg->ca_cert_chain_size, ctx->cfg->cert_chain,
                    ctx->cfg->cert_chain_size, ctx->cfg->priv_key,
                    ctx->cfg->priv_key_size, ctx->cfg->connect_timeout_s,
                    bsc_dispatch_cli_func, ctx, &c->wh);

            ret = bsc_map_websocket_retcode(wret);
            if (wret != BSC_WEBSOCKET_SUCCESS) {
                bsc_set_socket_idle(c);
                bsc_clear_vmac_and_uuid(c);
            }
        }

        bws_dispatch_unlock();
    }

    DEBUG_PRINTF("bsc_connect() <<< ret = %d\n", ret);
    return ret;
}

void bsc_disconnect(BSC_SOCKET *c)
{
    uint16_t len;

    DEBUG_PRINTF("bsc_disconnect() >>> c = %p\n", c);

    bws_dispatch_lock();

    if (c->ctx->state == BSC_CTX_STATE_INITIALIZED) {
        if (c->state == BSC_SOCK_STATE_CONNECTED) {
            c->expected_disconnect_message_id = bsc_get_next_message_id();
            c->state = BSC_SOCK_STATE_DISCONNECTING;
            mstimer_set(&c->t, c->ctx->cfg->disconnect_timeout_s * 1000);
            len = bvlc_sc_encode_disconnect_request(
                &c->tx_buf[c->tx_buf_size + sizeof(len)],
                (sizeof(c->tx_buf) - c->tx_buf_size >= sizeof(len))
                    ? (sizeof(c->tx_buf) - c->tx_buf_size - sizeof(len))
                    : 0,
                c->expected_disconnect_message_id);
            if (!len) {
                DEBUG_PRINTF(
                    "bsc_disconnect() disconnect request not sent, err = "
                    "BSC_SC_NO_RESOURCES\n");
                if (c->ctx->cfg->type == BSC_SOCKET_CTX_INITIATOR) {
                    bsc_cli_process_error(c, ERROR_CODE_ABORT_OUT_OF_RESOURCES);
                } else {
                    bsc_srv_process_error(c, ERROR_CODE_ABORT_OUT_OF_RESOURCES);
                }
            } else {
                memcpy(&c->tx_buf[c->tx_buf_size], &len, sizeof(len));
                c->tx_buf_size += len + sizeof(len);
                if (c->ctx->cfg->type == BSC_SOCKET_CTX_INITIATOR) {
                    bws_cli_send(c->wh);
                } else {
                    bws_srv_send(c->ctx->sh, c->wh);
                }
            }
        } else if (c->ctx->cfg->type == BSC_SOCKET_CTX_INITIATOR) {
            if (c->state != BSC_SOCK_STATE_IDLE) {
                bws_cli_disconnect(c->wh);
            }
        } else if (c->ctx->cfg->type == BSC_SOCKET_CTX_ACCEPTOR) {
            if (c->state != BSC_SOCK_STATE_IDLE) {
                bws_srv_disconnect(c->ctx->sh, c->wh);
            }
        }
    }

    bws_dispatch_unlock();

    DEBUG_PRINTF("bsc_disconnect() <<<\n");
}

BSC_SC_RET bsc_send(BSC_SOCKET *c, uint8_t *pdu, uint16_t pdu_len)
{
    BSC_SC_RET ret = BSC_SC_SUCCESS;

    DEBUG_PRINTF(
        "bsc_send() >>> c = %p, pdu = %p, pdu_len = %d\n", c, pdu, pdu_len);

    if (!c || !pdu || !pdu_len) {
        ret = BSC_SC_BAD_PARAM;
    } else {
        bws_dispatch_lock();

        if (c->ctx->state != BSC_CTX_STATE_INITIALIZED ||
            c->state != BSC_SOCK_STATE_CONNECTED) {
            ret = BSC_SC_INVALID_OPERATION;
        } else {
            if (sizeof(c->tx_buf) - sizeof(c->tx_buf_size) - sizeof(pdu_len) <
                pdu_len) {
                ret = BSC_SC_NO_RESOURCES;
            } else {
                memcpy(&c->tx_buf[c->tx_buf_size], &pdu_len, sizeof(pdu_len));
                memcpy(
                    &c->tx_buf[c->tx_buf_size + sizeof(pdu_len)], pdu, pdu_len);
                c->tx_buf_size += pdu_len + sizeof(pdu_len);
                if (c->ctx->cfg->type == BSC_SOCKET_CTX_INITIATOR) {
                    bws_cli_send(c->wh);
                } else {
                    bws_srv_send(c->ctx->sh, c->wh);
                }
            }
        }

        bws_dispatch_unlock();
    }

    DEBUG_PRINTF("bsc_send() <<< ret = %d\n", ret);
    return ret;
}

uint16_t bsc_get_next_message_id(void)
{
    static uint16_t message_id;
    static bool initialized = false;
    uint16_t ret;

    bws_dispatch_lock();
    if (!initialized) {
        message_id = (uint16_t)(rand() % USHRT_MAX);
        initialized = true;
    } else {
        message_id++;
    }
    ret = message_id;
    DEBUG_PRINTF("next message id = %u(%04x)\n", ret, ret);
    bws_dispatch_unlock();
    return ret;
}

bool bsc_socket_get_peer_addr(BSC_SOCKET *c, BACNET_HOST_N_PORT_DATA *data)
{
    bool ret = false;

    if (!c || !data) {
        return false;
    }

    bws_dispatch_lock();
    if (c->ctx->cfg->type == BSC_SOCKET_CTX_ACCEPTOR) {
        data->type = BACNET_HOST_N_PORT_IP;
        ret = bws_srv_get_peer_ip_addr(c->ctx->sh, c->wh, (uint8_t *)data->host,
            sizeof(data->host), &data->port);
    }
    bws_dispatch_unlock();
    return ret;
}<|MERGE_RESOLUTION|>--- conflicted
+++ resolved
@@ -255,10 +255,6 @@
 {
     c->state = BSC_SOCK_STATE_IDLE;
     c->wh = BSC_WEBSOCKET_INVALID_HANDLE;
-<<<<<<< HEAD
-=======
-    bsc_reset_socket(c);
->>>>>>> 1523a8e9
 }
 
 static void bsc_process_socket_disconnecting(
