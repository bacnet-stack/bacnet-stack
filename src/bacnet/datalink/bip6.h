/**
 * @file
 * @brief BACnet/IPv6 datalink API and defines
 * @author Steve Karg
 * @date 2015
 * @copyright SPDX-License-Identifier: MIT
 * @details Implementation of the Network Layer using BACnet/IPv6 as the
 * transport, as described in ASHRAE 135 Annex J. The functions described here
 * fulfill the roles defined generically at the DataLink level by serving as the
 * implementation of the function templates.
 * @defgroup DLBIP6 BACnet/IPv6 DataLink Network Layer
 * @ingroup DataLink
 */
#ifndef BACNET_BIP6_H
#define BACNET_BIP6_H

#include <stdbool.h>
#include <stdint.h>
#include <stddef.h>
/* BACnet Stack defines - first */
#include "bacnet/bacdef.h"
/* BACnet Stack API */
#include "bacnet/npdu.h"
#include "bacnet/datalink/bvlc6.h"

/* specific defines for BACnet/IP over Ethernet */
#define BIP6_HEADER_MAX (1 + 1 + 2)
#define BIP6_MPDU_MAX (BIP6_HEADER_MAX + MAX_PDU)

#ifdef __cplusplus
extern "C" {
#endif /* __cplusplus */

/* 6 datalink functions used by demo handlers and applications:
   init, send, receive, cleanup, unicast/broadcast address.
   Note: the addresses used here are VMAC addresses. */
BACNET_STACK_EXPORT
bool bip6_init(char *ifname);
BACNET_STACK_EXPORT
void bip6_cleanup(void);
BACNET_STACK_EXPORT
void bip6_get_broadcast_address(BACNET_ADDRESS *my_address);
BACNET_STACK_EXPORT
void bip6_get_my_address(BACNET_ADDRESS *my_address);
BACNET_STACK_EXPORT
int bip6_send_pdu(
    BACNET_ADDRESS *dest,
    BACNET_NPDU_DATA *npdu_data,
    uint8_t *pdu,
    unsigned pdu_len);
BACNET_STACK_EXPORT
uint16_t bip6_receive(
    BACNET_ADDRESS *src, uint8_t *pdu, uint16_t max_pdu, unsigned timeout);

<<<<<<< HEAD
    /* functions that are custom per port */
    BACNET_STACK_EXPORT
    int bip6_set_interface(
        char *ifname);
=======
/* functions that are custom per port */
BACNET_STACK_EXPORT
void bip6_set_interface(char *ifname);
>>>>>>> 98e8cf21

BACNET_STACK_EXPORT
bool bip6_address_match_self(const BACNET_IP6_ADDRESS *addr);

BACNET_STACK_EXPORT
bool bip6_set_addr(const BACNET_IP6_ADDRESS *addr);
BACNET_STACK_EXPORT
bool bip6_get_addr(BACNET_IP6_ADDRESS *addr);

BACNET_STACK_EXPORT
void bip6_set_port(uint16_t port);
BACNET_STACK_EXPORT
uint16_t bip6_get_port(void);

BACNET_STACK_EXPORT
bool bip6_set_broadcast_addr(const BACNET_IP6_ADDRESS *addr);
/* returns network byte order */
BACNET_STACK_EXPORT
bool bip6_get_broadcast_addr(BACNET_IP6_ADDRESS *addr);

BACNET_STACK_EXPORT
int bip6_send_mpdu(
    const BACNET_IP6_ADDRESS *addr, const uint8_t *mtu, uint16_t mtu_len);
BACNET_STACK_EXPORT
bool bip6_send_pdu_queue_empty(void);
BACNET_STACK_EXPORT
void bip6_receive_callback(void);

BACNET_STACK_EXPORT
void bip6_debug_enable(void);

#ifdef __cplusplus
}
#endif /* __cplusplus */
#endif<|MERGE_RESOLUTION|>--- conflicted
+++ resolved
@@ -52,16 +52,9 @@
 uint16_t bip6_receive(
     BACNET_ADDRESS *src, uint8_t *pdu, uint16_t max_pdu, unsigned timeout);
 
-<<<<<<< HEAD
-    /* functions that are custom per port */
-    BACNET_STACK_EXPORT
-    int bip6_set_interface(
-        char *ifname);
-=======
 /* functions that are custom per port */
 BACNET_STACK_EXPORT
 void bip6_set_interface(char *ifname);
->>>>>>> 98e8cf21
 
 BACNET_STACK_EXPORT
 bool bip6_address_match_self(const BACNET_IP6_ADDRESS *addr);
