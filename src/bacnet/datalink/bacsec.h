/**************************************************************************
*
* Copyright (C) 2015 Nikola Jelic <nikola.jelic@euroicc.com>
*
* Permission is hereby granted, free of charge, to any person obtaining
* a copy of this software and associated documentation files (the
* "Software"), to deal in the Software without restriction, including
* without limitation the rights to use, copy, modify, merge, publish,
* distribute, sublicense, and/or sell copies of the Software, and to
* permit persons to whom the Software is furnished to do so, subject to
* the following conditions:
*
* The above copyright notice and this permission notice shall be included
* in all copies or substantial portions of the Software.
*
* THE SOFTWARE IS PROVIDED "AS IS", WITHOUT WARRANTY OF ANY KIND,
* EXPRESS OR IMPLIED, INCLUDING BUT NOT LIMITED TO THE WARRANTIES OF
* MERCHANTABILITY, FITNESS FOR A PARTICULAR PURPOSE AND NONINFRINGEMENT.
* IN NO EVENT SHALL THE AUTHORS OR COPYRIGHT HOLDERS BE LIABLE FOR ANY
* CLAIM, DAMAGES OR OTHER LIABILITY, WHETHER IN AN ACTION OF CONTRACT,
* TORT OR OTHERWISE, ARISING FROM, OUT OF OR IN CONNECTION WITH THE
* SOFTWARE OR THE USE OR OTHER DEALINGS IN THE SOFTWARE.
*
*********************************************************************/
#ifndef BACNET_SECURITY_H
#define BACNET_SECURITY_H

#define MAX_AUTH_DATA_LEN 16
#define MD5_KEY_SIZE 16
#define AES_KEY_SIZE 16
#define SHA256_KEY_SIZE 32
#define MAX_KEY_LEN 48
#define MAX_UPDATE_KEY_COUNT 32
#define MAX_INCORRECT_KEYS 255
#define MAX_SUPPORTED_ALGORITHMS 255
#define MAX_PAD_LEN 16
#define SIGNATURE_LEN 16

#include <stdbool.h>
#include <stdint.h>

#include "bacnet/bacnet_stack_exports.h"
#include "bacnet/bacdef.h"
#include "bacnet/bacenum.h"

typedef struct BACnet_Security_Wrapper {
    bool payload_net_or_bvll_flag;      /* true if NPDU or BVLL */
    bool encrypted_flag;
    bool authentication_flag;   /* always false for responses */
    bool do_not_unwrap_flag;    /* always true if do-not-encrypt is true */
    bool do_not_decrypt_flag;   /* when encrypted flag is false, it also false */
    bool non_trusted_source_flag;
    bool secured_by_router_flag;
    uint8_t key_revision;       /* 0 for Device-Master key */
    uint16_t key_identifier;
    uint32_t source_device_instance;
    uint32_t message_id;        /* monotonically increased value */
    uint32_t timestamp; /* seconds from UTC 1970-1-1 00:00:00 */
    uint32_t destination_device_instance;
    uint16_t dnet;
    uint8_t dlen;
    uint8_t dadr[MAX_MAC_LEN];
    uint16_t snet;
    uint8_t slen;
    uint8_t sadr[MAX_MAC_LEN];
    uint8_t authentication_mechanism;   /* present when User-Authenticated or
                                         * Application-Specific keys are used with: */
    /* APDU: Confrmed-Request, Unconfirmed-Request */
    /* NPDU: Initialize-Routing-Table, Establish-Connection-To-Network,
     * Disconnect-Connection-To-Network */
    /* BVLL: Write-Broadcast-Distribution-Table, Read-Broadcast-Distribution-Table,
     * Register-Foreign-Device, Read-Foreign-Device-Table,
     * Delete-Foreign-Device-Table-Entry */
    /* 0 is only legitimate value for now. 200-255 are vendor-specific */
    uint16_t user_id;   /* 0 for unknown */
    uint8_t user_role;  /* 0 and 1 are "system users": 0 for device-to-device non-human,
                         * 1 for device-to-device by unknown human */
    uint16_t authentication_data_length;        /* authentication mechanism 1-255 */
    uint16_t vendor_id; /* authentication mechanism 200-255 */
    uint8_t authentication_data[MAX_AUTH_DATA_LEN];     /* other than id, role, length and
                                                         * vendor-id */
    uint16_t service_data_len;  /* case-to-case */
    uint8_t *service_data;
    uint8_t service_type;       /* first octet of service_data */
    uint16_t padding_len;       /* included in padding */
    uint8_t padding[MAX_PAD_LEN];
    uint8_t signature[SIGNATURE_LEN];   /* hmac-md5 or hmac-sha256, first 16 bytes */
} BACNET_SECURITY_WRAPPER;

typedef struct Challenge_Request {
    uint8_t message_challenge;  /* 1 as a response, everything else for other */
    uint32_t orig_message_id;
    uint32_t orig_timestamp;
} BACNET_CHALLENGE_REQUEST;

typedef struct Security_Payload {
    uint16_t payload_length;
    uint8_t *payload;
} BACNET_SECURITY_PAYLOAD;

struct Bad_Timestamp {
    uint32_t expected_timestamp;
};

struct Cannot_Use_Key {
    uint16_t key;
};

struct Incorrect_Key {
    uint8_t number_of_keys;
    uint16_t keys[MAX_INCORRECT_KEYS];
};

struct Unknown_Authentication_Type {
    uint8_t original_authentication_type;
    uint16_t vendor_id;
};

struct Unknown_Key {
    uint16_t original_key;
};

struct Unknown_Key_Revision {
    uint8_t original_key_revision;
};

struct Too_Many_Keys {
    uint8_t max_num_of_keys;
};

struct Invalid_Key_Data {
    uint16_t key;
};

typedef struct Security_Response {
    uint16_t response_code;
    uint32_t orig_message_id;
    uint32_t orig_timestamp;
    union {
        struct Bad_Timestamp bad_timestamp;
        struct Cannot_Use_Key cannot_use_key;
        struct Incorrect_Key incorrect_key;
        struct Unknown_Authentication_Type unknown_authentication_type;
        struct Unknown_Key unknown_key;
        struct Unknown_Key_Revision unknown_key_revision;
        struct Too_Many_Keys too_many_keys;
        struct Invalid_Key_Data invalid_key_data;
    } response;
} BACNET_SECURITY_RESPONSE;

typedef struct Request_Key_Update {
    uint8_t set_1_key_revision;
    uint32_t set_1_activation_time;
    uint32_t set_1_expiration_time;
    uint8_t set_2_key_revision;
    uint32_t set_2_activation_time;
    uint32_t set_2_expiration_time;
    uint8_t distribution_key_revision;
} BACNET_REQUEST_KEY_UPDATE;

typedef struct Key_Entry {
    uint16_t key_identifier;
    uint8_t key_len;
    uint8_t key[MAX_KEY_LEN];
} BACNET_KEY_ENTRY;

typedef struct Update_Key_Set {
    bool set_rae[2], set_ck[2], set_clr[2];
    bool more;
    bool remove;        /* false for add, true for remove */
    uint8_t set_key_revision[2];
    uint32_t set_activation_time[2];
    uint32_t set_expiration_time[2];
    uint8_t set_key_count[2];
    BACNET_KEY_ENTRY set_keys[2][MAX_UPDATE_KEY_COUNT];
} BACNET_UPDATE_KEY_SET;

typedef struct Update_Distribution_Key {
    uint8_t key_revision;
    BACNET_KEY_ENTRY key;
} BACNET_UPDATE_DISTRIBUTION_KEY;

typedef struct Request_Master_Key {
    uint8_t no_supported_algorithms;
    uint8_t es_algorithms[MAX_SUPPORTED_ALGORITHMS];
} BACNET_REQUEST_MASTER_KEY;

typedef struct Set_Master_Key {
    BACNET_KEY_ENTRY key;
} BACNET_SET_MASTER_KEY;

#ifdef __cplusplus
extern "C" {
#endif /* __cplusplus */

/* helper functions */
    BACNET_STACK_EXPORT
    BACNET_KEY_IDENTIFIER_ALGORITHM key_algorithm(uint16_t id);
    BACNET_STACK_EXPORT
    BACNET_KEY_IDENTIFIER_KEY_NUMBER key_number(uint16_t id);

/* key manipulation functions - port specific! */
    BACNET_STACK_EXPORT
    BACNET_SECURITY_RESPONSE_CODE bacnet_master_key_set(BACNET_SET_MASTER_KEY *
        key);
    BACNET_STACK_EXPORT
    BACNET_SECURITY_RESPONSE_CODE
        bacnet_distribution_key_update(BACNET_UPDATE_DISTRIBUTION_KEY * key);
    BACNET_STACK_EXPORT
    BACNET_SECURITY_RESPONSE_CODE bacnet_key_set_update(BACNET_UPDATE_KEY_SET *
        update_key_sets);
    BACNET_STACK_EXPORT
    BACNET_SECURITY_RESPONSE_CODE bacnet_find_key(uint8_t revision,
        BACNET_KEY_ENTRY * key);

/* signing/verification and encryption/decryption - port specific */
    BACNET_STACK_EXPORT
    int key_sign_msg(BACNET_KEY_ENTRY * key,
        uint8_t * msg,
        uint32_t msg_len,
        uint8_t * signature);
<<<<<<< HEAD
    BACNET_STACK_EXPORT
    bool key_verify_sign_msg(BACNET_KEY_ENTRY * key,
        uint8_t * msg,
        uint32_t msg_len,
        uint8_t * signature);
    BACNET_STACK_EXPORT
=======
    // bool key_verify_sign_msg(BACNET_KEY_ENTRY * key,
    //     uint8_t * msg,
    //     uint32_t msg_len,
    //     uint8_t * signature);
>>>>>>> bb5fafc0
    int key_encrypt_msg(BACNET_KEY_ENTRY * key,
        uint8_t * msg,
        uint32_t msg_len,
        uint8_t * signature);
    BACNET_STACK_EXPORT
    bool key_decrypt_msg(BACNET_KEY_ENTRY * key,
        uint8_t * msg,
        uint32_t msg_len,
        uint8_t * signature);
    BACNET_STACK_EXPORT
    void key_set_padding(BACNET_KEY_ENTRY * key,
        int enc_len,
        uint16_t * padding_len,
        uint8_t * padding);

/* encoders */
<<<<<<< HEAD
    BACNET_STACK_EXPORT
    int encode_security_wrapper(int bytes_before,
        uint8_t * apdu,
        BACNET_SECURITY_WRAPPER * wrapper);
    BACNET_STACK_EXPORT
=======
    // int encode_security_wrapper(int bytes_before,
    //     uint8_t * apdu,
    //     BACNET_SECURITY_WRAPPER * wrapper);
>>>>>>> bb5fafc0
    int encode_challenge_request(uint8_t * apdu,
        BACNET_CHALLENGE_REQUEST * bc_req);
    BACNET_STACK_EXPORT
    int encode_security_payload(uint8_t * apdu,
        BACNET_SECURITY_PAYLOAD * payload);
    BACNET_STACK_EXPORT
    int encode_security_response(uint8_t * apdu,
        BACNET_SECURITY_RESPONSE * resp);
    BACNET_STACK_EXPORT
    int encode_request_key_update(uint8_t * apdu,
        BACNET_REQUEST_KEY_UPDATE * req);
    BACNET_STACK_EXPORT
    int encode_key_entry(uint8_t * apdu,
        BACNET_KEY_ENTRY * entry);
    BACNET_STACK_EXPORT
    int encode_update_key_set(uint8_t * apdu,
        BACNET_UPDATE_KEY_SET * key_set);
    BACNET_STACK_EXPORT
    int encode_update_distribution_key(uint8_t * apdu,
        BACNET_UPDATE_DISTRIBUTION_KEY * dist_key);
    BACNET_STACK_EXPORT
    int encode_request_master_key(uint8_t * apdu,
        BACNET_REQUEST_MASTER_KEY * req_master_key);
    BACNET_STACK_EXPORT
    int encode_set_master_key(uint8_t * apdu,
        BACNET_SET_MASTER_KEY * set_master_key);

/* safe decoders */
<<<<<<< HEAD
    BACNET_STACK_EXPORT
    int decode_security_wrapper_safe(int bytes_before,
        uint8_t * apdu,
        uint32_t apdu_len_remaining,
        BACNET_SECURITY_WRAPPER * wrapper);
    BACNET_STACK_EXPORT
=======
    // int decode_security_wrapper_safe(int bytes_before,
    //     uint8_t * apdu,
    //     uint32_t apdu_len_remaining,
    //     BACNET_SECURITY_WRAPPER * wrapper);
>>>>>>> bb5fafc0
    int decode_challenge_request_safe(uint8_t * apdu,
        uint32_t apdu_len_remaining,
        BACNET_CHALLENGE_REQUEST * bc_req);
    BACNET_STACK_EXPORT
    int decode_security_payload_safe(uint8_t * apdu,
        uint32_t apdu_len_remaining,
        BACNET_SECURITY_PAYLOAD * payload);
    BACNET_STACK_EXPORT
    int decode_security_response_safe(uint8_t * apdu,
        uint32_t apdu_len_remaining,
        BACNET_SECURITY_RESPONSE * resp);
    BACNET_STACK_EXPORT
    int decode_request_key_update_safe(uint8_t * apdu,
        uint32_t apdu_len_remaining,
        BACNET_REQUEST_KEY_UPDATE * req);
    BACNET_STACK_EXPORT
    int decode_key_entry_safe(uint8_t * apdu,
        uint32_t apdu_len_remaining,
        BACNET_KEY_ENTRY * entry);
    BACNET_STACK_EXPORT
    int decode_update_key_set_safe(uint8_t * apdu,
        uint32_t apdu_len_remaining,
        BACNET_UPDATE_KEY_SET * key_set);
    BACNET_STACK_EXPORT
    int decode_update_distribution_key_safe(uint8_t * apdu,
        uint32_t apdu_len_remaining,
        BACNET_UPDATE_DISTRIBUTION_KEY * dist_key);
    BACNET_STACK_EXPORT
    int decode_request_master_key_safe(uint8_t * apdu,
        uint32_t apdu_len_remaining,
        BACNET_REQUEST_MASTER_KEY * req_master_key);
    BACNET_STACK_EXPORT
    int decode_set_master_key_safe(uint8_t * apdu,
        uint32_t apdu_len_remaining,
        BACNET_SET_MASTER_KEY * set_master_key);

#ifdef __cplusplus
}
#endif /* __cplusplus */
#endif<|MERGE_RESOLUTION|>--- conflicted
+++ resolved
@@ -219,19 +219,12 @@
         uint8_t * msg,
         uint32_t msg_len,
         uint8_t * signature);
-<<<<<<< HEAD
-    BACNET_STACK_EXPORT
-    bool key_verify_sign_msg(BACNET_KEY_ENTRY * key,
-        uint8_t * msg,
-        uint32_t msg_len,
-        uint8_t * signature);
-    BACNET_STACK_EXPORT
-=======
+    // BACNET_STACK_EXPORT
     // bool key_verify_sign_msg(BACNET_KEY_ENTRY * key,
     //     uint8_t * msg,
     //     uint32_t msg_len,
     //     uint8_t * signature);
->>>>>>> bb5fafc0
+    BACNET_STACK_EXPORT
     int key_encrypt_msg(BACNET_KEY_ENTRY * key,
         uint8_t * msg,
         uint32_t msg_len,
@@ -248,17 +241,11 @@
         uint8_t * padding);
 
 /* encoders */
-<<<<<<< HEAD
-    BACNET_STACK_EXPORT
-    int encode_security_wrapper(int bytes_before,
-        uint8_t * apdu,
-        BACNET_SECURITY_WRAPPER * wrapper);
-    BACNET_STACK_EXPORT
-=======
+    // BACNET_STACK_EXPORT
     // int encode_security_wrapper(int bytes_before,
     //     uint8_t * apdu,
     //     BACNET_SECURITY_WRAPPER * wrapper);
->>>>>>> bb5fafc0
+    BACNET_STACK_EXPORT
     int encode_challenge_request(uint8_t * apdu,
         BACNET_CHALLENGE_REQUEST * bc_req);
     BACNET_STACK_EXPORT
@@ -287,19 +274,12 @@
         BACNET_SET_MASTER_KEY * set_master_key);
 
 /* safe decoders */
-<<<<<<< HEAD
-    BACNET_STACK_EXPORT
-    int decode_security_wrapper_safe(int bytes_before,
-        uint8_t * apdu,
-        uint32_t apdu_len_remaining,
-        BACNET_SECURITY_WRAPPER * wrapper);
-    BACNET_STACK_EXPORT
-=======
+    // BACNET_STACK_EXPORT
     // int decode_security_wrapper_safe(int bytes_before,
     //     uint8_t * apdu,
     //     uint32_t apdu_len_remaining,
     //     BACNET_SECURITY_WRAPPER * wrapper);
->>>>>>> bb5fafc0
+    BACNET_STACK_EXPORT
     int decode_challenge_request_safe(uint8_t * apdu,
         uint32_t apdu_len_remaining,
         BACNET_CHALLENGE_REQUEST * bc_req);
