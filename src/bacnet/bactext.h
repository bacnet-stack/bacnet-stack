/**
 * @file
 * @brief BACnet text enumerations lookup functions
 * @author Steve Karg <skarg@users.sourceforge.net>
 * @date 2012
 * @copyright SPDX-License-Identifier: MIT
 */
#ifndef BACNET_TEXT_H
#define BACNET_TEXT_H

/* tiny implementations have no need to print */
#if PRINT_ENABLED
#define BACTEXT_PRINT_ENABLED
#endif

#include <stdbool.h>
#include <stdint.h>
/* BACnet Stack defines - first */
#include "bacnet/bacdef.h"
/* BACnet Stack API */
#include "bacnet/indtext.h"

#ifdef __cplusplus
extern "C" {
#endif /* __cplusplus */

BACNET_STACK_EXPORT
const char *bactext_confirmed_service_name(unsigned index);
BACNET_STACK_EXPORT
const char *bactext_unconfirmed_service_name(unsigned index);
BACNET_STACK_EXPORT
const char *bactext_application_tag_name(unsigned index);
BACNET_STACK_EXPORT
bool bactext_application_tag_index(
    const char *search_name, unsigned *found_index);
BACNET_STACK_EXPORT
const char *bactext_object_type_name(unsigned index);
BACNET_STACK_EXPORT
const char *bactext_object_type_name_capitalized(unsigned index);
BACNET_STACK_EXPORT
bool bactext_object_type_index(const char *search_name, unsigned *found_index);
BACNET_STACK_EXPORT
bool bactext_object_type_strtol(const char *search_name, unsigned *found_index);
BACNET_STACK_EXPORT
bool bactext_property_name_proprietary(unsigned index);
BACNET_STACK_EXPORT
const char *bactext_property_name(unsigned index);
BACNET_STACK_EXPORT
const char *
bactext_property_name_default(unsigned index, const char *default_string);
BACNET_STACK_EXPORT
bool bactext_property_index(const char *search_name, unsigned *found_index);
BACNET_STACK_EXPORT
bool bactext_property_strtol(const char *search_name, unsigned *found_index);
BACNET_STACK_EXPORT
bool bactext_engineering_unit_name_proprietary(unsigned index);
BACNET_STACK_EXPORT
const char *bactext_engineering_unit_name(unsigned index);
BACNET_STACK_EXPORT
bool bactext_engineering_unit_index(
    const char *search_name, unsigned *found_index);
BACNET_STACK_EXPORT
const char *bactext_reject_reason_name(unsigned index);
BACNET_STACK_EXPORT
const char *bactext_abort_reason_name(unsigned index);
BACNET_STACK_EXPORT
const char *bactext_error_class_name(unsigned index);
BACNET_STACK_EXPORT
const char *bactext_error_code_name(unsigned index);
BACNET_STACK_EXPORT
unsigned bactext_property_id(const char *name);
BACNET_STACK_EXPORT
const char *bactext_month_name(unsigned index);
BACNET_STACK_EXPORT
const char *bactext_week_of_month_name(unsigned index);
BACNET_STACK_EXPORT
const char *bactext_day_of_week_name(unsigned index);
BACNET_STACK_EXPORT
const char *bactext_notify_type_name(unsigned index);
BACNET_STACK_EXPORT
bool bactext_notify_type_index(const char *search_name, unsigned *found_index);
BACNET_STACK_EXPORT
const char *bactext_event_state_name(unsigned index);
BACNET_STACK_EXPORT
bool bactext_event_state_index(const char *search_name, unsigned *found_index);
BACNET_STACK_EXPORT
bool bactext_event_state_strtol(const char *search_name, unsigned *found_index);
BACNET_STACK_EXPORT
const char *bactext_event_type_name(unsigned index);
BACNET_STACK_EXPORT
bool bactext_event_type_index(const char *search_name, unsigned *found_index);
BACNET_STACK_EXPORT
const char *bactext_binary_present_value_name(unsigned index);
BACNET_STACK_EXPORT
const char *bactext_binary_polarity_name(unsigned index);
BACNET_STACK_EXPORT
bool bactext_binary_present_value_index(
    const char *search_name, unsigned *found_index);
BACNET_STACK_EXPORT
const char *bactext_reliability_name(unsigned index);
BACNET_STACK_EXPORT
const char *bactext_device_status_name(unsigned index);
BACNET_STACK_EXPORT
const char *bactext_segmentation_name(unsigned index);
BACNET_STACK_EXPORT
bool bactext_segmentation_index(const char *search_name, unsigned *found_index);
BACNET_STACK_EXPORT
const char *bactext_node_type_name(unsigned index);
BACNET_STACK_EXPORT
const char *bactext_character_string_encoding_name(unsigned index);
BACNET_STACK_EXPORT
const char *bactext_event_transition_name(unsigned index);
BACNET_STACK_EXPORT
bool bactext_event_transition_index(
    const char *search_name, unsigned *found_index);

BACNET_STACK_EXPORT
const char *bactext_days_of_week_name(unsigned index);
BACNET_STACK_EXPORT
bool bactext_days_of_week_index(const char *search_name, unsigned *found_index);

BACNET_STACK_EXPORT
const char *bactext_network_layer_msg_name(unsigned index);

BACNET_STACK_EXPORT
const char *bactext_life_safety_mode_name(unsigned index);
BACNET_STACK_EXPORT
const char *bactext_life_safety_operation_name(unsigned index);
BACNET_STACK_EXPORT
const char *bactext_life_safety_state_name(unsigned index);
BACNET_STACK_EXPORT
const char *bactext_silenced_state_name(unsigned index);

BACNET_STACK_EXPORT
const char *bactext_device_communications_name(unsigned index);

BACNET_STACK_EXPORT
const char *bactext_lighting_operation_name(unsigned index);

BACNET_STACK_EXPORT
bool bactext_lighting_operation_strtol(
    const char *search_name, unsigned *found_index);

BACNET_STACK_EXPORT
const char *bactext_binary_lighting_pv_name(unsigned index);

BACNET_STACK_EXPORT
bool bactext_binary_lighting_pv_names_strtol(
    const char *search_name, unsigned *found_index);

BACNET_STACK_EXPORT
const char *bactext_lighting_in_progress(unsigned index);

BACNET_STACK_EXPORT
const char *bactext_lighting_transition(unsigned index);

BACNET_STACK_EXPORT
const char *bactext_color_operation_name(unsigned index);

BACNET_STACK_EXPORT
const char *bactext_shed_state_name(unsigned index);

BACNET_STACK_EXPORT
const char *bactext_shed_level_type_name(unsigned index);

BACNET_STACK_EXPORT
const char *bactext_log_datum_name(unsigned index);

BACNET_STACK_EXPORT
<<<<<<< HEAD
const char *bactext_object_type_name_POS(unsigned index);

=======
const char *bactext_restart_reason_name(unsigned index);

BACNET_STACK_EXPORT
const char *bactext_network_port_type_name(unsigned index);
BACNET_STACK_EXPORT
const char *bactext_network_number_quality_name(unsigned index);
BACNET_STACK_EXPORT
const char *bactext_protocol_level_name(unsigned index);
BACNET_STACK_EXPORT
const char *bactext_network_port_command_name(unsigned index);

BACNET_STACK_EXPORT
const char *bactext_authentication_decision_name(unsigned index);
BACNET_STACK_EXPORT
const char *bactext_authorization_posture_name(unsigned index);
BACNET_STACK_EXPORT
const char *bactext_fault_type_name(unsigned index);
BACNET_STACK_EXPORT
const char *bacnet_priority_filter_name(unsigned index);
BACNET_STACK_EXPORT
const char *bactext_success_filter_name(unsigned index);
BACNET_STACK_EXPORT
const char *bactext_result_flags_name(unsigned index);
BACNET_STACK_EXPORT
const char *bactext_logging_type_name(unsigned index);

BACNET_STACK_EXPORT
const char *bactext_program_request_name(unsigned index);
BACNET_STACK_EXPORT
const char *bactext_program_state_name(unsigned index);
BACNET_STACK_EXPORT
const char *bactext_program_error_name(unsigned index);

BACNET_STACK_EXPORT
bool bactext_strtoul(const char *search_name, unsigned *found_index);
BACNET_STACK_EXPORT
bool bactext_object_property_strtoul(
    BACNET_OBJECT_TYPE object_type,
    BACNET_PROPERTY_ID object_property,
    const char *search_name,
    unsigned *found_index);
>>>>>>> f5bc0620

#ifdef __cplusplus
}
#endif /* __cplusplus */
#endif<|MERGE_RESOLUTION|>--- conflicted
+++ resolved
@@ -167,10 +167,6 @@
 const char *bactext_log_datum_name(unsigned index);
 
 BACNET_STACK_EXPORT
-<<<<<<< HEAD
-const char *bactext_object_type_name_POS(unsigned index);
-
-=======
 const char *bactext_restart_reason_name(unsigned index);
 
 BACNET_STACK_EXPORT
@@ -212,7 +208,6 @@
     BACNET_PROPERTY_ID object_property,
     const char *search_name,
     unsigned *found_index);
->>>>>>> f5bc0620
 
 #ifdef __cplusplus
 }
