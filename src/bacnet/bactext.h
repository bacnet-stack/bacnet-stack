/**
 * @file
 * @brief BACnet text enumerations lookup functions
 * @author Steve Karg <skarg@users.sourceforge.net>
 * @date 2012
 * @copyright SPDX-License-Identifier: MIT
 */
#ifndef BACNET_TEXT_H
#define BACNET_TEXT_H

/* tiny implementations have no need to print */
#if PRINT_ENABLED
#define BACTEXT_PRINT_ENABLED
#endif

#include <stdbool.h>
#include <stdint.h>
/* BACnet Stack defines - first */
#include "bacnet/bacdef.h"
/* BACnet Stack API */
#include "bacnet/indtext.h"

#ifdef __cplusplus
extern "C" {
#endif /* __cplusplus */

BACNET_STACK_EXPORT
const char *bactext_confirmed_service_name(uint32_t index);
BACNET_STACK_EXPORT
const char *bactext_confirmed_service_name_default(
    uint32_t index, const char *default_string);
BACNET_STACK_EXPORT
const char *bactext_unconfirmed_service_name(uint32_t index);
BACNET_STACK_EXPORT
const char *bactext_unconfirmed_service_name_default(
    uint32_t index, const char *default_string);
BACNET_STACK_EXPORT
const char *bactext_application_tag_name(uint32_t index);
BACNET_STACK_EXPORT
bool bactext_application_tag_index(
    const char *search_name, uint32_t *found_index);
BACNET_STACK_EXPORT
const char *bactext_object_type_name(uint32_t index);
BACNET_STACK_EXPORT
const char *
bactext_object_type_name_default(uint32_t index, const char *default_string);
BACNET_STACK_EXPORT
const char *bactext_object_type_name_capitalized(uint32_t index);
BACNET_STACK_EXPORT
const char *bactext_object_type_name_capitalized_default(
    uint32_t index, const char *default_string);
BACNET_STACK_EXPORT
bool bactext_object_type_index(const char *search_name, uint32_t *found_index);
BACNET_STACK_EXPORT
bool bactext_object_type_strtol(const char *search_name, uint32_t *found_index);
BACNET_STACK_EXPORT
bool bactext_property_name_proprietary(uint32_t index);
BACNET_STACK_EXPORT
const char *bactext_property_name(uint32_t index);
BACNET_STACK_EXPORT
const char *
bactext_property_name_default(uint32_t index, const char *default_string);
BACNET_STACK_EXPORT
bool bactext_property_index(const char *search_name, uint32_t *found_index);
BACNET_STACK_EXPORT
bool bactext_property_strtol(const char *search_name, uint32_t *found_index);
BACNET_STACK_EXPORT
bool bactext_engineering_unit_name_proprietary(uint32_t index);
BACNET_STACK_EXPORT
const char *bactext_engineering_unit_name(uint32_t index);
BACNET_STACK_EXPORT
const char *bactext_engineering_unit_name_default(
    uint32_t index, const char *default_string);
BACNET_STACK_EXPORT
bool bactext_engineering_unit_index(
    const char *search_name, uint32_t *found_index);
BACNET_STACK_EXPORT
const char *bactext_reject_reason_name(uint32_t index);
BACNET_STACK_EXPORT
const char *
bactext_reject_reason_name_default(uint32_t index, const char *default_string);
BACNET_STACK_EXPORT
const char *bactext_abort_reason_name(uint32_t index);
BACNET_STACK_EXPORT
const char *
bactext_abort_reason_name_default(uint32_t index, const char *default_string);
BACNET_STACK_EXPORT
const char *bactext_error_class_name(uint32_t index);
BACNET_STACK_EXPORT
const char *
bactext_error_class_name_default(uint32_t index, const char *default_string);
BACNET_STACK_EXPORT
const char *bactext_error_code_name(uint32_t index);
BACNET_STACK_EXPORT
const char *
bactext_error_code_name_default(uint32_t index, const char *default_string);
BACNET_STACK_EXPORT
uint32_t bactext_property_id(const char *name);
BACNET_STACK_EXPORT
const char *bactext_month_name(uint32_t index);
BACNET_STACK_EXPORT
const char *
bactext_month_name_default(uint32_t index, const char *default_string);
BACNET_STACK_EXPORT
const char *bactext_week_of_month_name(uint32_t index);
BACNET_STACK_EXPORT
const char *
bactext_week_of_month_name_default(uint32_t index, const char *default_string);
BACNET_STACK_EXPORT
const char *bactext_day_of_week_name(uint32_t index);
BACNET_STACK_EXPORT
const char *bactext_notify_type_name(uint32_t index);
BACNET_STACK_EXPORT
bool bactext_notify_type_index(const char *search_name, uint32_t *found_index);
BACNET_STACK_EXPORT
bool bactext_notify_type_strtol(const char *search_name, uint32_t *found_index);
BACNET_STACK_EXPORT
const char *bactext_event_state_name(uint32_t index);
BACNET_STACK_EXPORT
bool bactext_event_state_index(const char *search_name, uint32_t *found_index);
BACNET_STACK_EXPORT
bool bactext_event_state_strtol(const char *search_name, uint32_t *found_index);
BACNET_STACK_EXPORT
const char *bactext_event_type_name(uint32_t index);
BACNET_STACK_EXPORT
bool bactext_event_type_index(const char *search_name, uint32_t *found_index);
BACNET_STACK_EXPORT
bool bactext_event_type_strtol(const char *search_name, uint32_t *found_index);
BACNET_STACK_EXPORT
const char *bactext_binary_present_value_name(uint32_t index);
BACNET_STACK_EXPORT
const char *bactext_binary_polarity_name(uint32_t index);
BACNET_STACK_EXPORT
bool bactext_binary_present_value_index(
    const char *search_name, uint32_t *found_index);
BACNET_STACK_EXPORT
const char *bactext_reliability_name(uint32_t index);
BACNET_STACK_EXPORT
const char *bactext_device_status_name(uint32_t index);
BACNET_STACK_EXPORT
const char *bactext_segmentation_name(uint32_t index);
BACNET_STACK_EXPORT
bool bactext_segmentation_index(const char *search_name, uint32_t *found_index);
BACNET_STACK_EXPORT
const char *bactext_node_type_name(uint32_t index);
BACNET_STACK_EXPORT
const char *bactext_character_string_encoding_name(uint32_t index);
BACNET_STACK_EXPORT
const char *bactext_event_transition_name(uint32_t index);
BACNET_STACK_EXPORT
bool bactext_event_transition_index(
    const char *search_name, uint32_t *found_index);

BACNET_STACK_EXPORT
const char *bactext_days_of_week_name(uint32_t index);
BACNET_STACK_EXPORT
bool bactext_days_of_week_index(const char *search_name, uint32_t *found_index);

BACNET_STACK_EXPORT
const char *bactext_network_layer_msg_name(uint32_t index);

BACNET_STACK_EXPORT
const char *bactext_life_safety_mode_name(uint32_t index);
BACNET_STACK_EXPORT
const char *bactext_life_safety_operation_name(uint32_t index);
BACNET_STACK_EXPORT
const char *bactext_life_safety_state_name(uint32_t index);
BACNET_STACK_EXPORT
const char *bactext_silenced_state_name(uint32_t index);

BACNET_STACK_EXPORT
const char *bactext_device_communications_name(uint32_t index);

BACNET_STACK_EXPORT
const char *bactext_lighting_operation_name(uint32_t index);

BACNET_STACK_EXPORT
bool bactext_lighting_operation_strtol(
    const char *search_name, uint32_t *found_index);

BACNET_STACK_EXPORT
const char *bactext_binary_lighting_pv_name(uint32_t index);

BACNET_STACK_EXPORT
bool bactext_binary_lighting_pv_names_strtol(
    const char *search_name, uint32_t *found_index);

BACNET_STACK_EXPORT
const char *bactext_lighting_in_progress(uint32_t index);

BACNET_STACK_EXPORT
const char *bactext_lighting_transition(uint32_t index);

BACNET_STACK_EXPORT
const char *bactext_color_operation_name(uint32_t index);

BACNET_STACK_EXPORT
const char *bactext_shed_state_name(uint32_t index);

BACNET_STACK_EXPORT
const char *bactext_shed_level_type_name(uint32_t index);

BACNET_STACK_EXPORT
const char *bactext_log_datum_name(uint32_t index);

BACNET_STACK_EXPORT
const char *bactext_restart_reason_name(uint32_t index);

BACNET_STACK_EXPORT
const char *bactext_network_port_type_name(uint32_t index);
BACNET_STACK_EXPORT
const char *bactext_network_number_quality_name(uint32_t index);
BACNET_STACK_EXPORT
const char *bactext_protocol_level_name(uint32_t index);
BACNET_STACK_EXPORT
const char *bactext_network_port_command_name(uint32_t index);

BACNET_STACK_EXPORT
const char *bactext_authentication_decision_name(uint32_t index);
BACNET_STACK_EXPORT
const char *bactext_authorization_posture_name(uint32_t index);
BACNET_STACK_EXPORT
const char *bactext_fault_type_name(uint32_t index);
BACNET_STACK_EXPORT
const char *bacnet_priority_filter_name(uint32_t index);
BACNET_STACK_EXPORT
const char *bactext_success_filter_name(uint32_t index);
BACNET_STACK_EXPORT
const char *bactext_result_flags_name(uint32_t index);
BACNET_STACK_EXPORT
const char *bactext_logging_type_name(uint32_t index);

BACNET_STACK_EXPORT
const char *bactext_program_request_name(uint32_t index);
BACNET_STACK_EXPORT
const char *bactext_program_state_name(uint32_t index);
BACNET_STACK_EXPORT
const char *bactext_program_error_name(uint32_t index);

BACNET_STACK_EXPORT
const char *bactext_timer_transition_name(uint32_t index);
BACNET_STACK_EXPORT
const char *bactext_timer_state_name(uint32_t index);

BACNET_STACK_EXPORT
<<<<<<< HEAD
const char *bactext_boolean_value_name(uint32_t index);

BACNET_STACK_EXPORT
bool bactext_property_states_strtoul(
    BACNET_PROPERTY_STATES object_property,
    const char *search_name,
    uint32_t *found_index);

BACNET_STACK_EXPORT
=======
>>>>>>> 73fbb400
bool bactext_object_property_strtoul(
    BACNET_OBJECT_TYPE object_type,
    BACNET_PROPERTY_ID object_property,
    const char *search_name,
    uint32_t *found_index);

#ifdef __cplusplus
}
#endif /* __cplusplus */
#endif<|MERGE_RESOLUTION|>--- conflicted
+++ resolved
@@ -243,7 +243,6 @@
 const char *bactext_timer_state_name(uint32_t index);
 
 BACNET_STACK_EXPORT
-<<<<<<< HEAD
 const char *bactext_boolean_value_name(uint32_t index);
 
 BACNET_STACK_EXPORT
@@ -253,8 +252,6 @@
     uint32_t *found_index);
 
 BACNET_STACK_EXPORT
-=======
->>>>>>> 73fbb400
 bool bactext_object_property_strtoul(
     BACNET_OBJECT_TYPE object_type,
     BACNET_PROPERTY_ID object_property,
