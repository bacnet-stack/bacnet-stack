--- conflicted
+++ resolved
@@ -312,11 +312,7 @@
     defined(BACAPP_CHANNEL_VALUE) || \
     defined(BACAPP_TIMER_VALUE) || \
     defined(BACAPP_RECIPIENT) || \
-<<<<<<< HEAD
-    defined(BACAPP_ADDRESS_BINDING)|| \
-=======
     defined(BACAPP_ADDRESS_BINDING) || \
->>>>>>> f28c8049
     defined(BACAPP_NO_VALUE) || \
     defined(BACAPP_LOG_RECORD)
 #define BACAPP_COMPLEX_TYPES
