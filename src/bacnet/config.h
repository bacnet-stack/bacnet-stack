/**
 * @file
 * @brief Default configuration for BACnet Stack library
 * @author Steve Karg <skarg@users.sourceforge.net>
 * @date 2004
 * @copyright SPDX-License-Identifier: MIT
 */
#ifndef BACNET_CONFIG_H_
#define BACNET_CONFIG_H_

/**
 * @note configurations are default to values used in the example apps build.
 * Use a local copy named "bacnet-config.h" with settings configured for
 * the product specific needs for code space reductions in your device.
 * Alternately, use a compiler and linker to override these defines.
 */
#if defined(BACNET_CONFIG_H)
#include "bacnet-config.h"
#endif

/* Note: these defines can be defined in your makefile or project
   or here or not defined and defaults will be used */

/* Declare a physical layers using your compiler define. See
   datalink.h for possible defines. */

/* For backward compatibility for old BACDL_ALL */
#if defined(BACDL_ALL)
#define BACDL_ETHERNET
#define BACDL_ARCNET
#define BACDL_MSTP
#define BACDL_BIP
#define BACDL_BIP6
<<<<<<< HEAD
#define BACDL_BSC
=======
>>>>>>> 3329dff3
#endif

#if defined(BACDL_ETHERNET)
#define BACDL_SOME_DATALINK_ENABLED 1
#endif

#if defined(BACDL_ARCNET)
#if defined(BACDL_SOME_DATALINK_ENABLED)
#define BACDL_MULTIPLE 1
#endif
#define BACDL_SOME_DATALINK_ENABLED 1
#endif

#if defined(BACDL_MSTP)
#if defined(BACDL_SOME_DATALINK_ENABLED)
#define BACDL_MULTIPLE 1
#endif
#define BACDL_SOME_DATALINK_ENABLED 1
#endif

#if defined(BACDL_BIP)
#if defined(BACDL_SOME_DATALINK_ENABLED)
#define BACDL_MULTIPLE 1
#endif
#define BACDL_SOME_DATALINK_ENABLED 1
#endif

#if defined(BACDL_BIP6)
#if defined(BACDL_SOME_DATALINK_ENABLED)
#define BACDL_MULTIPLE 1
#endif
#define BACDL_SOME_DATALINK_ENABLED 1
#endif

<<<<<<< HEAD
#if defined(BACDL_BSC)
#if defined(BACDL_SOME_DATALINK_ENABLED)
#define BACDL_MULTIPLE 1
#endif
#define BACDL_SOME_DATALINK_ENABLED 1
#endif

=======
>>>>>>> 3329dff3
#if defined(BACDL_CUSTOM)
#if defined(BACDL_SOME_DATALINK_ENABLED)
#define BACDL_MULTIPLE 1
#endif
#endif

#if defined(BACDL_SOME_DATALINK_ENABLED) && defined(BACDL_NONE)
#error "BACDL_NONE is not compatible with other BACDL_ defines"
#elif !defined(BACDL_SOME_DATALINK_ENABLED) && !defined(BACDL_NONE) && \
    !defined(BACDL_TEST)
/* If none of the datalink is enabled let's default to BIP. */
#define BACDL_BIP
#endif

/* optional configuration for BACnet/IP datalink layer */
#if (defined(BACDL_BIP))
#if !defined(BBMD_ENABLED)
#define BBMD_ENABLED 1
#endif
#if !defined(BBMD_CLIENT_ENABLED)
#define BBMD_CLIENT_ENABLED 1
#endif
#endif

/* optional configuration for BACnet/IPv6 datalink layer */
#if defined(BACDL_BIP6)
#if !defined(BBMD6_ENABLED)
#define BBMD6_ENABLED 0
#endif
#endif

/* Enable the Gateway (Routing) functionality here, if desired. */
#if !defined(MAX_NUM_DEVICES)
#ifdef BAC_ROUTING
#define MAX_NUM_DEVICES 32 /* Eg, Gateway + 31 remote devices */
#else
#define MAX_NUM_DEVICES 1 /* Just the one normal BACnet Device Object */
#endif
#endif

/* Define your Vendor Identifier assigned by ASHRAE */
#if !defined(BACNET_VENDOR_ID)
#define BACNET_VENDOR_ID 260
#endif
#if !defined(BACNET_VENDOR_NAME)
#define BACNET_VENDOR_NAME "BACnet Stack at SourceForge"
#endif

/* Max number of bytes in an APDU. */
/* Typical sizes are 50, 128, 206, 480, 1024, and 1476 octets */
/* This is used in constructing messages and to tell others our limits */
/* 50 is the minimum; adjust to your memory and physical layer constraints */
/* Lon=206, MS/TP=480 or 1476, ARCNET=480, Ethernet=1476, BACnet/IP=1476 */
#if !defined(MAX_APDU)
/* #define MAX_APDU 50 */
/* #define MAX_APDU 1476 */
#if defined(BACDL_BIP)
#define MAX_APDU 1476
/* Enable this IP for testing readrange so you get the More Follows flag set */
/* #define MAX_APDU 128 */
#elif defined(BACDL_BIP6)
#define MAX_APDU 1476
#elif defined(BACDL_MSTP) && !defined(BACNET_SECURITY)
/* note: MS/TP extended frames can be up to 1476 bytes */
#define MAX_APDU 1476
#elif defined(BACDL_ETHERNET) && !defined(BACNET_SECURITY)
#define MAX_APDU 1476
#elif defined(BACDL_ETHERNET) && defined(BACNET_SECURITY)
#define MAX_APDU 1420
#elif !defined(BACNET_SECURITY)
#define MAX_APDU 480
#elif defined(BACDL_MSTP) && defined(BACNET_SECURITY)
/* TODO: Is this really 412 or should it be 480? */
#define MAX_APDU 412
#else
#define MAX_APDU 412
<<<<<<< HEAD
#endif
=======
>>>>>>> 3329dff3
#endif

#if defined(BACDL_BSC)
#ifndef SC_NETPORT_BVLC_MAX
#define SC_NETPORT_BVLC_MAX 1500
#endif
#ifndef SC_NETPORT_NPDU_MAX
#define SC_NETPORT_NPDU_MAX 1500
#endif
#ifndef SC_NETPORT_CONNECT_TIMEOUT
#define SC_NETPORT_CONNECT_TIMEOUT 5
#endif
#ifndef SC_NETPORT_HEARTBEAT_TIMEOUT
#define SC_NETPORT_HEARTBEAT_TIMEOUT 60
#endif
#ifndef SC_NETPORT_DISCONNECT_TIMEOUT
#define SC_NETPORT_DISCONNECT_TIMEOUT 150
#endif
#ifndef SC_NETPORT_RECONNECT_TIME
#define SC_NETPORT_RECONNECT_TIME 2
#endif
#endif

/* for confirmed messages, this is the number of transactions */
/* that we hold in a queue waiting for timeout. */
/* Configure to zero if you don't want any confirmed messages */
/* Configure from 1..255 for number of outstanding confirmed */
/* requests available. */
#if !defined(MAX_TSM_TRANSACTIONS)
#define MAX_TSM_TRANSACTIONS 255
#endif
/* The address cache is used for binding to BACnet devices */
/* The number of entries corresponds to the number of */
/* devices that might respond to an I-Am on the network. */
/* If your device is a simple server and does not need to bind, */
/* then you don't need to use this. */
#if !defined(MAX_ADDRESS_CACHE)
#define MAX_ADDRESS_CACHE 255
#endif

/* some modules have debugging enabled using PRINT_ENABLED */
#if !defined(PRINT_ENABLED)
#define PRINT_ENABLED 0
#endif

/* BACAPP decodes WriteProperty service requests
   Choose the datatypes that your application supports */
/* clang-format off */
#if !( \
    defined(BACAPP_ALL) || \
    defined(BACAPP_MINIMAL) || \
    defined(BACAPP_NULL) || \
    defined(BACAPP_BOOLEAN) || \
    defined(BACAPP_UNSIGNED) || \
    defined(BACAPP_SIGNED) || \
    defined(BACAPP_REAL) || \
    defined(BACAPP_DOUBLE) || \
    defined(BACAPP_OCTET_STRING) || \
    defined(BACAPP_CHARACTER_STRING) || \
    defined(BACAPP_BIT_STRING) || \
    defined(BACAPP_ENUMERATED) || \
    defined(BACAPP_DATE) || \
    defined(BACAPP_TIME) || \
    defined(BACAPP_OBJECT_ID) || \
    defined(BACAPP_DATETIME) || \
    defined(BACAPP_DATERANGE) || \
    defined(BACAPP_LIGHTING_COMMAND) || \
    defined(BACAPP_XY_COLOR) || \
    defined(BACAPP_COLOR_COMMAND) || \
    defined(BACAPP_WEEKLY_SCHEDULE) || \
    defined(BACAPP_CALENDAR_ENTRY) || \
    defined(BACAPP_SPECIAL_EVENT) || \
    defined(BACAPP_HOST_N_PORT) || \
    defined(BACAPP_DEVICE_OBJECT_PROPERTY_REFERENCE) || \
    defined(BACAPP_DEVICE_OBJECT_REFERENCE) || \
    defined(BACAPP_OBJECT_PROPERTY_REFERENCE) || \
    defined(BACAPP_DESTINATION) || \
    defined(BACAPP_BDT_ENTRY) || \
    defined(BACAPP_FDT_ENTRY) || \
    defined(BACAPP_ACTION_COMMAND) || \
    defined(BACAPP_SCALE) || \
    defined(BACAPP_SHED_LEVEL) || \
    defined(BACAPP_ACCESS_RULE) || \
    defined(BACAPP_CHANNEL_VALUE) || \
<<<<<<< HEAD
    defined(BACAPP_SECURE_CONNECT) || \
=======
>>>>>>> 3329dff3
    defined(BACAPP_TYPES_EXTRA))
#define BACAPP_ALL
#endif
/* clang-format on */

#if defined(BACAPP_ALL)
#define BACAPP_MINIMAL
#define BACAPP_TYPES_EXTRA
#endif

#if defined(BACAPP_MINIMAL)
#define BACAPP_NULL
#define BACAPP_BOOLEAN
#define BACAPP_UNSIGNED
#define BACAPP_SIGNED
#define BACAPP_REAL
#define BACAPP_CHARACTER_STRING
#define BACAPP_OCTET_STRING
#define BACAPP_BIT_STRING
#define BACAPP_ENUMERATED
#define BACAPP_DATE
#define BACAPP_TIME
#define BACAPP_OBJECT_ID
#endif

#if defined(BACAPP_TYPES_EXTRA)
#define BACAPP_DOUBLE
#define BACAPP_TIMESTAMP
#define BACAPP_DATETIME
#define BACAPP_DATERANGE
#define BACAPP_LIGHTING_COMMAND
#define BACAPP_XY_COLOR
#define BACAPP_COLOR_COMMAND
#define BACAPP_WEEKLY_SCHEDULE
#define BACAPP_CALENDAR_ENTRY
#define BACAPP_SPECIAL_EVENT
#define BACAPP_HOST_N_PORT
#define BACAPP_DEVICE_OBJECT_PROPERTY_REFERENCE
#define BACAPP_DEVICE_OBJECT_REFERENCE
#define BACAPP_OBJECT_PROPERTY_REFERENCE
#define BACAPP_DESTINATION
#define BACAPP_BDT_ENTRY
#define BACAPP_FDT_ENTRY
#define BACAPP_ACTION_COMMAND
#define BACAPP_SCALE
#define BACAPP_SHED_LEVEL
#define BACAPP_ACCESS_RULE
#define BACAPP_CHANNEL_VALUE
<<<<<<< HEAD
#define BACAPP_SECURE_CONNECT
=======
>>>>>>> 3329dff3
#endif

/* clang-format off */
#if defined(BACAPP_DOUBLE) || \
    defined(BACAPP_DATETIME) || \
    defined(BACAPP_DATERANGE) || \
    defined(BACAPP_LIGHTING_COMMAND) || \
    defined(BACAPP_XY_COLOR) || \
    defined(BACAPP_COLOR_COMMAND) || \
    defined(BACAPP_WEEKLY_SCHEDULE) || \
    defined(BACAPP_CALENDAR_ENTRY) || \
    defined(BACAPP_SPECIAL_EVENT) || \
    defined(BACAPP_HOST_N_PORT) || \
    defined(BACAPP_DEVICE_OBJECT_PROPERTY_REFERENCE) || \
    defined(BACAPP_DEVICE_OBJECT_REFERENCE) || \
    defined(BACAPP_OBJECT_PROPERTY_REFERENCE) || \
    defined(BACAPP_DESTINATION) || \
<<<<<<< HEAD
    defined(BACAPP_SECURE_CONNECT) || \
=======
>>>>>>> 3329dff3
    defined(BACAPP_BDT_ENTRY) || \
    defined(BACAPP_FDT_ENTRY) || \
    defined(BACAPP_ACTION_COMMAND) || \
    defined(BACAPP_SCALE) || \
    defined(BACAPP_SHED_LEVEL) || \
    defined(BACAPP_ACCESS_RULE) || \
    defined(BACAPP_CHANNEL_VALUE)
#define BACAPP_COMPLEX_TYPES
#endif
/* clang-format on */

/*
** Set the maximum vector type sizes
*/
#ifndef MAX_BITSTRING_BYTES
#define MAX_BITSTRING_BYTES (15)
#endif

#ifndef MAX_CHARACTER_STRING_BYTES
#define MAX_CHARACTER_STRING_BYTES (MAX_APDU - 6)
#endif

#ifndef MAX_OCTET_STRING_BYTES
#define MAX_OCTET_STRING_BYTES (MAX_APDU - 6)
#endif

/**
 * @note Control the selection of services etc to enable code size reduction
 * for those compiler suites which do not handle removing of unused functions
 * in modules so well.
 *
 * We will start with the A type services code first as these are least likely
 * to be required in embedded systems using the stack.
 */
#ifndef BACNET_SVC_SERVER
/* default to client-server device for the example apps to build. */
#define BACNET_SVC_SERVER 0
#endif

#if (BACNET_SVC_SERVER == 0)
/* client-server device */
#define BACNET_SVC_I_HAVE_A 1
#define BACNET_SVC_WP_A 1
#define BACNET_SVC_RP_A 1
#define BACNET_SVC_RPM_A 1
#define BACNET_SVC_DCC_A 1
#define BACNET_SVC_RD_A 1
#define BACNET_SVC_TS_A 1
#define BACNET_USE_OCTETSTRING 1
#define BACNET_USE_DOUBLE 1
#define BACNET_USE_SIGNED 1
#endif

/* Do them one by one */
#ifndef BACNET_SVC_I_HAVE_A /* Do we send I_Have requests? */
#define BACNET_SVC_I_HAVE_A 0
#endif

#ifndef BACNET_SVC_WP_A /* Do we send WriteProperty requests? */
#define BACNET_SVC_WP_A 0
#endif

#ifndef BACNET_SVC_RP_A /* Do we send ReadProperty requests? */
#define BACNET_SVC_RP_A 0
#endif

#ifndef BACNET_SVC_RPM_A /* Do we send ReadPropertyMultiple requests? */
#define BACNET_SVC_RPM_A 0
#endif

#ifndef BACNET_SVC_DCC_A /* Do we send DeviceCommunicationControl requests? */
#define BACNET_SVC_DCC_A 0
#endif

#ifndef BACNET_SVC_RD_A /* Do we send ReinitialiseDevice requests? */
#define BACNET_SVC_RD_A 0
#endif

#ifndef BACNET_USE_OCTETSTRING /* Do we need any octet strings? */
#define BACNET_USE_OCTETSTRING 0
#endif

#ifndef BACNET_USE_DOUBLE /* Do we need any doubles? */
#define BACNET_USE_DOUBLE 0
#endif

#ifndef BACNET_USE_SIGNED /* Do we need any signed integers */
#define BACNET_USE_SIGNED 0
#endif

#endif<|MERGE_RESOLUTION|>--- conflicted
+++ resolved
@@ -31,10 +31,6 @@
 #define BACDL_MSTP
 #define BACDL_BIP
 #define BACDL_BIP6
-<<<<<<< HEAD
-#define BACDL_BSC
-=======
->>>>>>> 3329dff3
 #endif
 
 #if defined(BACDL_ETHERNET)
@@ -69,16 +65,6 @@
 #define BACDL_SOME_DATALINK_ENABLED 1
 #endif
 
-<<<<<<< HEAD
-#if defined(BACDL_BSC)
-#if defined(BACDL_SOME_DATALINK_ENABLED)
-#define BACDL_MULTIPLE 1
-#endif
-#define BACDL_SOME_DATALINK_ENABLED 1
-#endif
-
-=======
->>>>>>> 3329dff3
 #if defined(BACDL_CUSTOM)
 #if defined(BACDL_SOME_DATALINK_ENABLED)
 #define BACDL_MULTIPLE 1
@@ -155,10 +141,6 @@
 #define MAX_APDU 412
 #else
 #define MAX_APDU 412
-<<<<<<< HEAD
-#endif
-=======
->>>>>>> 3329dff3
 #endif
 
 #if defined(BACDL_BSC)
@@ -243,10 +225,6 @@
     defined(BACAPP_SHED_LEVEL) || \
     defined(BACAPP_ACCESS_RULE) || \
     defined(BACAPP_CHANNEL_VALUE) || \
-<<<<<<< HEAD
-    defined(BACAPP_SECURE_CONNECT) || \
-=======
->>>>>>> 3329dff3
     defined(BACAPP_TYPES_EXTRA))
 #define BACAPP_ALL
 #endif
@@ -295,10 +273,6 @@
 #define BACAPP_SHED_LEVEL
 #define BACAPP_ACCESS_RULE
 #define BACAPP_CHANNEL_VALUE
-<<<<<<< HEAD
-#define BACAPP_SECURE_CONNECT
-=======
->>>>>>> 3329dff3
 #endif
 
 /* clang-format off */
@@ -316,10 +290,6 @@
     defined(BACAPP_DEVICE_OBJECT_REFERENCE) || \
     defined(BACAPP_OBJECT_PROPERTY_REFERENCE) || \
     defined(BACAPP_DESTINATION) || \
-<<<<<<< HEAD
-    defined(BACAPP_SECURE_CONNECT) || \
-=======
->>>>>>> 3329dff3
     defined(BACAPP_BDT_ENTRY) || \
     defined(BACAPP_FDT_ENTRY) || \
     defined(BACAPP_ACTION_COMMAND) || \
