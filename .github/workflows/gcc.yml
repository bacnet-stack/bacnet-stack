--- conflicted
+++ resolved
@@ -87,9 +87,7 @@
         sudo apt-get install -qq libconfig-dev
         sudo apt-get install -qq libcap-dev
         sudo apt-get install -qq libssl-dev
-        git clone https://libwebsockets.org/repo/libwebsockets
-        bash -c 'cd libwebsockets;mkdir build;cd build;cmake ..;make'
-        sudo bash -c 'cd libwebsockets;cd build;make install'
+        sudo apt-get install -qq libwebsockets-dev
     - name: Build BACnet/SC Hub Demo
       run: |
         gcc --version
@@ -104,11 +102,6 @@
       run: |
         sudo apt-get update -qq
         sudo apt-get install -qq libconfig-dev
-        sudo apt-get install -qq libcap-dev
-        sudo apt-get install -qq libssl-dev
-        git clone https://libwebsockets.org/repo/libwebsockets
-        bash -c 'cd libwebsockets;mkdir build;cd build;cmake ..;make'
-        sudo bash -c 'cd libwebsockets;cd build;make install'
     - name: Build Router Demo
       run: |
         gcc --version
@@ -179,41 +172,13 @@
       run: |
         sudo apt-get update -qq
         sudo apt-get install -qq libconfig-dev
-        sudo apt-get install -qq libcap-dev
-<<<<<<< HEAD
     - name: Build Ethernet Demos
-=======
-    - name: Build Ethernet Demo Apps
->>>>>>> 2b58f5b1
       run: |
         gcc --version
         make clean
         make LEGACY=true ethernet
 
-<<<<<<< HEAD
-  bacnet-sc:
-    runs-on: ubuntu-latest
-    steps:
-    - uses: actions/checkout@v3
-    - name: Create BACnet/SC Build Environment
-      run: |
-        sudo apt-get update -qq
-        sudo apt-get install -qq libconfig-dev
-        sudo apt-get install -qq libcap-dev
-        sudo apt-get install -qq libssl-dev
-        git clone https://libwebsockets.org/repo/libwebsockets
-        bash -c 'cd libwebsockets;mkdir build;cd build;cmake ..;make'
-        sudo bash -c 'cd libwebsockets;cd build;make install'
-    - name: Build BACnet Secure Connect Demo Apps
-      run: |
-        gcc --version
-        make clean
-        make bsc
-
   ports-arm:
-=======
-  ports-arm-makefile:
->>>>>>> 2b58f5b1
     runs-on: ubuntu-latest
     steps:
     - uses: actions/checkout@v4
@@ -291,13 +256,4 @@
         export CC=i686-w64-mingw32-gcc
         export LD=i686-w64-mingw32-ld
         i686-w64-mingw32-gcc --version
-        make win32
-<<<<<<< HEAD
-=======
-    - name: Build Win32 Demo IP to IPv6 Router
-      run: make LEGACY=true BUILD=win32 router-ipv6
-    - name: Build Win32 Demo IP to MS/TP Router
-      run: make LEGACY=true BUILD=win32 router-mstp
-    - name: Build Win32 Demo Gateway
-      run: make LEGACY=true BUILD=win32 gateway
->>>>>>> 2b58f5b1
+        make win32