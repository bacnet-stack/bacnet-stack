/**
 * @file
 * @brief Provides Linux-specific DataLink functions for MS/TP.
 * @author Steve Karg <skarg@users.sourceforge.net>
 * @author Nikola Jelic 2011 <nikola.jelic@euroicc.com>
 * @date 2008
 * @copyright SPDX-License-Identifier: GPL-2.0-or-later WITH GCC-exception-2.0
 */
#include <stdbool.h>
#include <stdint.h>
#include <stddef.h>
#include <stdlib.h>
#include <string.h>
#include <stdio.h>
#include <sys/time.h>
/* BACnet Stack defines - first */
#include "bacnet/bacdef.h"
/* BACnet Stack API */
#include "bacnet/bacaddr.h"
#include "bacnet/npdu.h"
#include "bacnet/datalink/mstp.h"
#include "bacnet/datalink/dlmstp.h"
#include "bacnet/basic/sys/ringbuf.h"
#include "bacnet/basic/sys/debug.h"
#include "bacnet/basic/sys/mstimer.h"
/* OS Specific include */
#include "bacport.h"
/* port specific */
#include "rs485.h"

/* packet queues */
#ifndef MSTP_RECEIVE_PACKET_COUNT
#define MSTP_RECEIVE_PACKET_COUNT 8
#endif
static DLMSTP_PACKET Receive_Buffer[MSTP_RECEIVE_PACKET_COUNT];
static RING_BUFFER Receive_Queue;
/* mechanism to wait for a packet */
static pthread_cond_t Receive_Packet_Flag;
static pthread_mutex_t Receive_Packet_Mutex;
static pthread_cond_t Received_Frame_Flag;
static pthread_mutex_t Received_Frame_Mutex;
static pthread_cond_t Master_Done_Flag;
static pthread_mutex_t Master_Done_Mutex;
static pthread_mutex_t Ring_Buffer_Mutex;
static pthread_mutex_t Thread_Mutex;
static pthread_t hThread;
static struct timespec Clock_Get_Time_Start;
static bool Thread_Run;
/* local MS/TP port data - shared with RS-485 */
static struct mstp_port_struct_t MSTP_Port;
/* buffers needed by mstp port struct */
static uint8_t TxBuffer[DLMSTP_MPDU_MAX];
static uint8_t RxBuffer[DLMSTP_MPDU_MAX];
/* data structure for MS/TP PDU Queue */
struct mstp_pdu_packet {
    bool data_expecting_reply;
    uint8_t destination_mac;
    uint16_t length;
    uint8_t buffer[DLMSTP_MPDU_MAX];
};
/* count must be a power of 2 for ringbuf library */
#ifndef MSTP_PDU_PACKET_COUNT
#define MSTP_PDU_PACKET_COUNT 8
#endif
static struct mstp_pdu_packet PDU_Buffer[MSTP_PDU_PACKET_COUNT];
static RING_BUFFER PDU_Queue;
/* local timer for tracking silence on the wire */
static struct mstimer Silence_Timer;
/* local timer for tracking the last valid frame on the wire */
static struct mstimer Valid_Frame_Timer;
/* callbacks for monitoring */
static dlmstp_hook_frame_rx_start_cb Preamble_Callback;
static dlmstp_hook_frame_rx_complete_cb Valid_Frame_Rx_Callback;
static dlmstp_hook_frame_rx_complete_cb Invalid_Frame_Rx_Callback;
static DLMSTP_STATISTICS DLMSTP_Statistics;

/**
 * @brief Cleanup the MS/TP datalink
 */
void dlmstp_cleanup(void)
{
    pthread_mutex_lock(&Thread_Mutex);
    Thread_Run = false;
    pthread_mutex_unlock(&Thread_Mutex);
    pthread_join(hThread, NULL);
    pthread_cond_destroy(&Received_Frame_Flag);
    pthread_cond_destroy(&Receive_Packet_Flag);
    pthread_cond_destroy(&Master_Done_Flag);
    pthread_mutex_destroy(&Received_Frame_Mutex);
    pthread_mutex_destroy(&Receive_Packet_Mutex);
    pthread_mutex_destroy(&Master_Done_Mutex);
    pthread_mutex_destroy(&Ring_Buffer_Mutex);
}

/**
 * @brief send an PDU via MSTP
 * @param dest - BACnet destination address
 * @param npdu_data - network layer information
 * @param pdu - PDU data to send
 * @param pdu_len - number of bytes of PDU data to send
 * @return number of bytes sent on success, zero on failure
 */
int dlmstp_send_pdu(
    BACNET_ADDRESS *dest,
    BACNET_NPDU_DATA *npdu_data,
    uint8_t *pdu,
    unsigned pdu_len)
{
    int bytes_sent = 0;
    struct mstp_pdu_packet *pkt;
    unsigned i = 0;
    pthread_mutex_lock(&Ring_Buffer_Mutex);
    pkt = (struct mstp_pdu_packet *)Ringbuf_Data_Peek(&PDU_Queue);
    if (pkt) {
        pkt->data_expecting_reply = npdu_data->data_expecting_reply;
        for (i = 0; i < pdu_len; i++) {
            pkt->buffer[i] = pdu[i];
        }
        pkt->length = pdu_len;
        if (dest && dest->mac_len) {
            pkt->destination_mac = dest->mac[0];
        } else {
            /* mac_len = 0 is a broadcast address */
            pkt->destination_mac = MSTP_BROADCAST_ADDRESS;
        }
        if (Ringbuf_Data_Put(&PDU_Queue, (uint8_t *)pkt)) {
            bytes_sent = pdu_len;
        }
    }
    pthread_mutex_unlock(&Ring_Buffer_Mutex);
    if (!pkt) {
        debug_printf("DLMSTP: PDU Queue Full!\n");
    }

    return bytes_sent;
}

/**
 * @brief The MS/TP state machine uses this function for getting data to send
 * @param mstp_port - specific MSTP port that is used for this datalink
 * @param timeout - number of milliseconds to wait for the data
 * @return amount of PDU data
 */
uint16_t MSTP_Get_Send(struct mstp_port_struct_t *mstp_port, unsigned timeout)
{ /* milliseconds to wait for a packet */
    uint16_t pdu_len = 0;
    uint8_t frame_type = 0;
    struct mstp_pdu_packet *pkt;

    (void)timeout;
    pthread_mutex_lock(&Ring_Buffer_Mutex);
    if (Ringbuf_Empty(&PDU_Queue)) {
        pthread_mutex_unlock(&Ring_Buffer_Mutex);
        return 0;
    }
    pkt = (struct mstp_pdu_packet *)Ringbuf_Peek(&PDU_Queue);
    if (pkt->data_expecting_reply) {
        frame_type = FRAME_TYPE_BACNET_DATA_EXPECTING_REPLY;
    } else {
        frame_type = FRAME_TYPE_BACNET_DATA_NOT_EXPECTING_REPLY;
    }
    /* convert the PDU into the MSTP Frame */
    pdu_len = MSTP_Create_Frame(
        &mstp_port->OutputBuffer[0], /* <-- loading this */
        mstp_port->OutputBufferSize, frame_type, pkt->destination_mac,
        mstp_port->This_Station, (uint8_t *)&pkt->buffer[0], pkt->length);
    (void)Ringbuf_Pop(&PDU_Queue, NULL);
    pthread_mutex_unlock(&Ring_Buffer_Mutex);

    return pdu_len;
}

/**
 * @brief Determine if the reply packet is the data expected
 * @param request_pdu - PDU of the data
 * @param request_pdu_len - number of bytes of PDU data
 * @param src_address - source address of the request
 * @param reply_pdu - PDU of the data
 * @param reply_pdu_len - number of bytes of PDU data
 * @param dest_address - the destination address for this data
 * @return true if the reply packet is the data expected
 */
static bool dlmstp_compare_data_expecting_reply(
    const uint8_t *request_pdu,
    uint16_t request_pdu_len,
    uint8_t src_address,
    const uint8_t *reply_pdu,
    uint16_t reply_pdu_len,
    uint8_t dest_address)
{
    uint16_t offset;
    /* One way to check the message is to compare NPDU
       src, dest, along with the APDU type, invoke id.
       Seems a bit overkill */
    struct DER_compare_t {
        BACNET_NPDU_DATA npdu_data;
        BACNET_ADDRESS address;
        uint8_t pdu_type;
        uint8_t invoke_id;
        uint8_t service_choice;
    };
    struct DER_compare_t request;
    struct DER_compare_t reply;

    /* unused parameters */
    (void)request_pdu_len;
    (void)reply_pdu_len;

    /* decode the request data */
    request.address.mac[0] = src_address;
    request.address.mac_len = 1;
    offset = (uint16_t)bacnet_npdu_decode(
        request_pdu, request_pdu_len, NULL, &request.address,
        &request.npdu_data);
    if (request.npdu_data.network_layer_message) {
        debug_printf("DLMSTP: DER Compare failed: "
                     "Request is Network message.\n");
        return false;
    }
    request.pdu_type = request_pdu[offset] & 0xF0;
    if (request.pdu_type != PDU_TYPE_CONFIRMED_SERVICE_REQUEST) {
        debug_printf("DLMSTP: DER Compare failed: "
                     "Not Confirmed Request.\n");
        return false;
    }
    request.invoke_id = request_pdu[offset + 2];
    /* segmented message? */
    if (request_pdu[offset] & BIT(3)) {
        request.service_choice = request_pdu[offset + 5];
    } else {
        request.service_choice = request_pdu[offset + 3];
    }
    /* decode the reply data */
    reply.address.mac[0] = dest_address;
    reply.address.mac_len = 1;
    offset = (uint16_t)bacnet_npdu_decode(
        reply_pdu, reply_pdu_len, &reply.address, NULL, &reply.npdu_data);
    if (reply.npdu_data.network_layer_message) {
        debug_printf("DLMSTP: DER Compare failed: "
                     "Reply is Network message.\n");
        return false;
    }
    /* reply could be a lot of things:
       confirmed, simple ack, abort, reject, error */
    reply.pdu_type = reply_pdu[offset] & 0xF0;
    switch (reply.pdu_type) {
        case PDU_TYPE_SIMPLE_ACK:
            reply.invoke_id = reply_pdu[offset + 1];
            reply.service_choice = reply_pdu[offset + 2];
            break;
        case PDU_TYPE_COMPLEX_ACK:
            reply.invoke_id = reply_pdu[offset + 1];
            /* segmented message? */
            if (reply_pdu[offset] & BIT(3)) {
                reply.service_choice = reply_pdu[offset + 4];
            } else {
                reply.service_choice = reply_pdu[offset + 2];
            }
            break;
        case PDU_TYPE_ERROR:
            reply.invoke_id = reply_pdu[offset + 1];
            reply.service_choice = reply_pdu[offset + 2];
            break;
        case PDU_TYPE_REJECT:
        case PDU_TYPE_ABORT:
        case PDU_TYPE_SEGMENT_ACK:
            reply.invoke_id = reply_pdu[offset + 1];
            break;
        default:
            debug_printf(
                "DLMSTP: DER Compare failed: "
                "Reply has invalid PDU type: %d.\n",
                reply.pdu_type);
            return false;
    }
    if (request.invoke_id != reply.invoke_id) {
        /* Normal to have multiple replies queued, just look for another */
        return false;
    }
    /* these don't have service choice included */
    if ((request.pdu_type != PDU_TYPE_REJECT) &&
        (request.pdu_type != PDU_TYPE_ABORT) &&
        (request.pdu_type != PDU_TYPE_SEGMENT_ACK)) {
        if (request.service_choice != reply.service_choice) {
            debug_printf("DLMSTP: DER Compare failed: "
                         "Service choice mismatch.\n");
            return false;
        }
    }
    if (request.npdu_data.protocol_version !=
        reply.npdu_data.protocol_version) {
        debug_printf("DLMSTP: DER Compare failed: "
                     "NPDU Protocol Version mismatch.\n");
        return false;
    }
#if 0
    /* the NDPU priority doesn't get passed through the stack, and
       all outgoing messages have NORMAL priority */
    if (request.npdu_data.priority != reply.npdu_data.priority) {
        debug_printf(
            "DLMSTP: DER Compare failed: " "NPDU Priority mismatch.\n");
        return false;
    }
#endif
    if (!bacnet_address_same(&request.address, &reply.address)) {
        debug_printf("DLMSTP: DER Compare failed: "
                     "BACnet Address mismatch.\n");
        return false;
    }

    return true;
}

/**
 * Add a certain number of nanoseconds to the specified time.
 *
 * @param ts - The time to which to add to.
 * @param ns - The number of nanoseconds to add.  Allowed range
 *      is -NS_PER_S..NS_PER_S (i.e., plus minus one second).
 */
static void timespec_add_ns(struct timespec *ts, long ns)
{
    /* nano-seconds per second */
    const long NS_PER_S = 1000000000L;

    ts->tv_nsec += ns;
    if (ts->tv_nsec > NS_PER_S) {
        ts->tv_nsec -= NS_PER_S;
        ts->tv_sec += 1;
    } else if (ts->tv_nsec < 0) {
        ts->tv_nsec += NS_PER_S;
        ts->tv_sec -= 1;
    }
}

/**
 * @brief Get abstime for use in thread
 * @param abstime - place to put the absolute time
 * @param milliseconds - number of milliseconds to add
 */
static void get_abstime(struct timespec *abstime, unsigned long milliseconds)
{
    clock_gettime(CLOCK_MONOTONIC, abstime);
    if (milliseconds > 1000) {
        fprintf(
            stderr, "DLMSTP: limited timeout of %lums to 1000ms\n",
            milliseconds);
        milliseconds = 1000;
    }
    timespec_add_ns(abstime, 1000000 * milliseconds);
}

static void millisleep(const unsigned long milliseconds)
{
    struct timespec abstime;
    get_abstime(&abstime, milliseconds);
    while (EINTR ==
           clock_nanosleep(CLOCK_MONOTONIC, TIMER_ABSTIME, &abstime, NULL)) { }
}

/**
 * @brief The MS/TP state machine uses this function for getting data to send
 *  as the reply to a DATA_EXPECTING_REPLY frame, or nothing
 * @param mstp_port MSTP port structure for this port
 * @param timeout number of milliseconds to wait for a packet
 * @return number of bytes, or 0 if no reply is available
 */
uint16_t MSTP_Get_Reply(struct mstp_port_struct_t *mstp_port, unsigned timeout)
{
    uint16_t pdu_len = 0;
    bool matched = false;
    uint8_t frame_type = 0;
    struct mstp_pdu_packet *pkt;
    (void)timeout;

    pthread_mutex_lock(&Ring_Buffer_Mutex);
    for (pkt = (struct mstp_pdu_packet *)Ringbuf_Peek(&PDU_Queue); pkt;
         pkt = (struct mstp_pdu_packet *)Ringbuf_Peek_Next(
             &PDU_Queue, (uint8_t *)pkt)) {
        /* is this the reply to the DER? */
        matched = dlmstp_compare_data_expecting_reply(
            &mstp_port->InputBuffer[0], mstp_port->DataLength,
            mstp_port->SourceAddress, (uint8_t *)&pkt->buffer[0], pkt->length,
            pkt->destination_mac);
        if (matched) {
            break;
        }
    }
    if (matched) {
        if (pkt->data_expecting_reply) {
            frame_type = FRAME_TYPE_BACNET_DATA_EXPECTING_REPLY;
        } else {
            frame_type = FRAME_TYPE_BACNET_DATA_NOT_EXPECTING_REPLY;
        }
        /* convert the PDU into the MSTP Frame */
        pdu_len = MSTP_Create_Frame(
            &mstp_port->OutputBuffer[0], /* <-- loading this */
            mstp_port->OutputBufferSize, frame_type, pkt->destination_mac,
            mstp_port->This_Station, (uint8_t *)&pkt->buffer[0], pkt->length);
        DLMSTP_Statistics.transmit_pdu_counter++;
        /* This will pop the element no matter where we found it */
        (void)Ringbuf_Pop_Element(&PDU_Queue, (uint8_t *)pkt, NULL);
    }
    pthread_mutex_unlock(&Ring_Buffer_Mutex);
    if (pdu_len <= 0) {
        /* Didn't find a match so wait for application layer to provide one */
        millisleep(1);
    }

    return pdu_len;
}

/**
 * @brief Send an MSTP frame
 * @param mstp_port - port specific data
 * @param buffer - data to send
 * @param nbytes - number of bytes of data to send
 */
void MSTP_Send_Frame(
    struct mstp_port_struct_t *mstp_port,
    const uint8_t *buffer,
    uint16_t nbytes)
{
    RS485_Send_Frame(mstp_port, buffer, nbytes);
    DLMSTP_Statistics.transmit_frame_counter++;
}

/**
 * @brief MS/TP state machine received a frame
 * @return number of bytes queued, or 0 if unable to be queued
 */
uint16_t MSTP_Put_Receive(struct mstp_port_struct_t *mstp_port)
{
    uint16_t pdu_len = 0;

    pthread_mutex_lock(&Receive_Packet_Mutex);
    DLMSTP_PACKET *pkt = (DLMSTP_PACKET *)Ringbuf_Data_Peek(&Receive_Queue);
    if (!pkt) {
        debug_printf("MS/TP: Dropped! Not Ready.\n");
    } else {
        /* bounds check - maybe this should send an abort? */
        pdu_len = mstp_port->DataLength;
        if (pdu_len > sizeof(pkt->pdu)) {
            pdu_len = sizeof(pkt->pdu);
        }
        if (pdu_len == 0) {
            debug_printf("MS/TP: PDU Length is 0!\n");
        }
        memmove(
            (void *)&pkt->pdu[0], (void *)&mstp_port->InputBuffer[0], pdu_len);
        dlmstp_fill_bacnet_address(&pkt->address, mstp_port->SourceAddress);
        pkt->pdu_len = mstp_port->DataLength;
        pkt->ready = true;
        if (Ringbuf_Data_Put(&Receive_Queue, (uint8_t *)pkt)) {
            pthread_cond_signal(&Receive_Packet_Flag);
        }
    }
    pthread_mutex_unlock(&Receive_Packet_Mutex);

    return pdu_len;
}

/**
 * @brief Run the MS/TP state machines, and get packet if available
 * @param pdu - place to put PDU data for the caller
 * @param max_pdu - number of bytes of PDU data that caller can receive
 * @return number of bytes in received packet, or 0 if no packet was received
 */
uint16_t dlmstp_receive(
    BACNET_ADDRESS *src, /* source address */
    uint8_t *pdu, /* PDU data */
    uint16_t max_pdu, /* amount of space available in the PDU  */
    unsigned timeout)
{ /* milliseconds to wait for a packet */
    uint16_t pdu_len = 0;
    struct timespec abstime;
    DLMSTP_PACKET *pkt;
    (void)max_pdu;

    pthread_mutex_lock(&Receive_Packet_Mutex);
    if (timeout > 0) {
        get_abstime(&abstime, timeout);
        pthread_cond_timedwait(
            &Receive_Packet_Flag, &Receive_Packet_Mutex, &abstime);
    }

    /* see if there is a packet available, and a place
       to put the reply (if necessary) and process it */
    pkt = (DLMSTP_PACKET *)Ringbuf_Peek(&Receive_Queue);
    if (pkt) {
        if (pkt->pdu_len) {
            DLMSTP_Statistics.receive_pdu_counter++;
            if (src) {
                memmove(src, &pkt->address, sizeof(pkt->address));
            }
            if (pdu) {
                memmove(pdu, &pkt->pdu, sizeof(pkt->pdu));
            }
            pdu_len = pkt->pdu_len;
        }
        pkt->ready = false;
        (void)Ringbuf_Pop(&Receive_Queue, NULL);
    }
    pthread_mutex_unlock(&Receive_Packet_Mutex);

    return pdu_len;
}

/**
 * @brief Thread for the MS/TP state machines
 * @param pArg not used
 */
static void *dlmstp_thread(void *pArg)
{
    uint32_t silence_milliseconds = 0;
    bool run_master = false;
    bool thread_alive = true;
    bool run_loop;
    MSTP_MASTER_STATE master_state;

    (void)pArg;
    while (thread_alive) {
        /* only do receive state machine while we don't have a frame */
        if ((MSTP_Port.ReceivedValidFrame == false) &&
            (MSTP_Port.ReceivedInvalidFrame == false)) {
            RS485_Check_UART_Data(&MSTP_Port);
            MSTP_Receive_Frame_FSM(&MSTP_Port);
            if (MSTP_Port.receive_state == MSTP_RECEIVE_STATE_PREAMBLE) {
                if (Preamble_Callback) {
                    Preamble_Callback();
                }
            }
        }
        if (MSTP_Port.ReceivedValidFrame) {
            DLMSTP_Statistics.receive_valid_frame_counter++;
            if (Valid_Frame_Rx_Callback) {
                Valid_Frame_Rx_Callback(
                    MSTP_Port.SourceAddress, MSTP_Port.DestinationAddress,
                    MSTP_Port.FrameType, MSTP_Port.InputBuffer,
                    MSTP_Port.DataLength);
            }
            run_master = true;
        } else if (MSTP_Port.ReceivedInvalidFrame) {
            if (Invalid_Frame_Rx_Callback) {
                DLMSTP_Statistics.receive_invalid_frame_counter++;
                Invalid_Frame_Rx_Callback(
                    MSTP_Port.SourceAddress, MSTP_Port.DestinationAddress,
                    MSTP_Port.FrameType, MSTP_Port.InputBuffer,
                    MSTP_Port.DataLength);
            }
            run_master = true;
        } else {
            silence_milliseconds = MSTP_Port.SilenceTimer(&MSTP_Port);
            switch (MSTP_Port.master_state) {
                case MSTP_MASTER_STATE_IDLE:
                    if (silence_milliseconds >= Tno_token) {
                        run_master = true;
                    }
                    break;
                case MSTP_MASTER_STATE_WAIT_FOR_REPLY:
                    if (silence_milliseconds >= MSTP_Port.Treply_timeout) {
                        run_master = true;
                    }
                    break;
                case MSTP_MASTER_STATE_POLL_FOR_MASTER:
                    if (silence_milliseconds >= MSTP_Port.Tusage_timeout) {
                        run_master = true;
                    }
                    break;
                default:
                    run_master = true;
                    break;
            }
        }
        if (run_master) {
            run_master = false;
            if (MSTP_Port.SlaveNodeEnabled) {
                MSTP_Slave_Node_FSM(&MSTP_Port);
            } else {
                if (MSTP_Port.ZeroConfigEnabled || MSTP_Port.CheckAutoBaud) {
                    /* if we are in auto baud or zero config mode,
                        we need to run the master state machine */
                } else if (MSTP_Port.This_Station > DEFAULT_MAX_MASTER) {
                    /* Master node address must be restricted */
                    continue;
                }
                master_state = MSTP_Port.master_state;
                run_loop = true;
                while (run_loop) {
                    /* wait while some states fast transition */
                    run_loop = MSTP_Master_Node_FSM(&MSTP_Port);
                    if (master_state != MSTP_Port.master_state) {
                        if (MSTP_Port.master_state ==
                            MSTP_MASTER_STATE_NO_TOKEN) {
                            DLMSTP_Statistics.lost_token_counter++;
                        }
                        master_state = MSTP_Port.master_state;
                    }
                    pthread_mutex_lock(&Thread_Mutex);
                    if (!Thread_Run) {
                        run_loop = false;
                    }
                    pthread_mutex_unlock(&Thread_Mutex);
                }
            }
        }
        pthread_mutex_lock(&Thread_Mutex);
        thread_alive = Thread_Run;
        pthread_mutex_unlock(&Thread_Mutex);
    }

    return NULL;
}

/**
 * @brief Fill a BACnet address with the MSTP address
 * @param src the BACnet address to fill
 * @param mstp_address the MSTP MAC address
 */
void dlmstp_fill_bacnet_address(BACNET_ADDRESS *src, uint8_t mstp_address)
{
    int i = 0;

    if (mstp_address == MSTP_BROADCAST_ADDRESS) {
        /* mac_len = 0 if broadcast address */
        src->mac_len = 0;
        src->mac[0] = 0;
    } else {
        src->mac_len = 1;
        src->mac[0] = mstp_address;
    }
    /* fill with 0's starting with index 1; index 0 filled above */
    for (i = 1; i < MAX_MAC_LEN; i++) {
        src->mac[i] = 0;
    }
    src->net = 0;
    src->len = 0;
    for (i = 0; i < MAX_MAC_LEN; i++) {
        src->adr[i] = 0;
    }
}

/**
 * @brief Set the MSTP MAC address
 * @param mac_address - MAC address to set
 */
void dlmstp_set_mac_address(uint8_t mac_address)
{
    MSTP_Port.This_Station = mac_address;
}

/**
 * @brief Get the MSTP MAC address
 * @return MSTP MAC address
 */
uint8_t dlmstp_mac_address(void)
{
    return MSTP_Port.This_Station;
}

/**
 * @brief Set the Max_Info_Frames parameter value
 *
 * @note This parameter represents the value of the Max_Info_Frames property
 *  of the node's Device object. The value of Max_Info_Frames specifies the
 *  maximum number of information frames the node may send before it must
 *  pass the token. Max_Info_Frames may have different values on different
 *  nodes. This may be used to allocate more or less of the available link
 *  bandwidth to particular nodes. If Max_Info_Frames is not writable in a
 *  node, its value shall be 1.
 *
 * @param max_info_frames - parameter value to set
 */
void dlmstp_set_max_info_frames(uint8_t max_info_frames)
{
    if (max_info_frames >= 1) {
        MSTP_Port.Nmax_info_frames = max_info_frames;
    }

    return;
}

/**
 * @brief Get the MSTP max-info-frames value
 * @return the MSTP max-info-frames value
 */
uint8_t dlmstp_max_info_frames(void)
{
    return MSTP_Port.Nmax_info_frames;
}

/**
 * @brief Set the Max_Master property value for this MSTP datalink
 *
 * @note This parameter represents the value of the Max_Master property of
 *  the node's Device object. The value of Max_Master specifies the highest
 *  allowable address for master nodes. The value of Max_Master shall be
 *  less than or equal to 127. If Max_Master is not writable in a node,
 *  its value shall be 127.
 *
 * @param max_master - value to be set
 */
void dlmstp_set_max_master(uint8_t max_master)
{
    if (max_master <= 127) {
        MSTP_Port.Nmax_master = max_master;
    }

    return;
}

/**
 * @brief Get the largest peer MAC address that we will seek
 * @return largest peer MAC address
 */
uint8_t dlmstp_max_master(void)
{
    return MSTP_Port.Nmax_master;
}

/**
 * @brief Initialize the data link broadcast address
 * @param my_address - address to be filled with unicast designator
 */
void dlmstp_get_my_address(BACNET_ADDRESS *my_address)
{
    int i = 0; /* counter */

    my_address->mac_len = 1;
    my_address->mac[0] = MSTP_Port.This_Station;
    my_address->net = 0; /* local only, no routing */
    my_address->len = 0;
    for (i = 0; i < MAX_MAC_LEN; i++) {
        my_address->adr[i] = 0;
    }

    return;
}

/**
 * @brief Initialize the a data link broadcast address
 * @param dest - address to be filled with broadcast designator
 */
void dlmstp_get_broadcast_address(BACNET_ADDRESS *dest)
{ /* destination address */
    int i = 0; /* counter */

    if (dest) {
        dest->mac_len = 1;
        dest->mac[0] = MSTP_BROADCAST_ADDRESS;
        dest->net = BACNET_BROADCAST_NETWORK;
        dest->len = 0; /* always zero when DNET is broadcast */
        for (i = 0; i < MAX_MAC_LEN; i++) {
            dest->adr[i] = 0;
        }
    }

    return;
}

/**
 * @brief Get the MSTP port SoleMaster status
 * @return true if the MSTP port is the SoleMaster
 */
bool dlmstp_sole_master(void)
{
    return MSTP_Port.SoleMaster;
}

/**
 * @brief Get the MSTP port SlaveNodeEnabled status
 * @return true if the MSTP port has SlaveNodeEnabled
 */
bool dlmstp_slave_mode_enabled(void)
{
    return MSTP_Port.SlaveNodeEnabled;
}

/**
 * @brief Set the MSTP port SlaveNodeEnabled flag
 * @param flag - true if the MSTP port has SlaveNodeEnabled
 * @return true if the MSTP port SlaveNodeEnabled was set
 * @note This flag is used to enable the Slave Node state machine
 * for the MSTP port.  The Slave Node state machine is used to
 * respond to requests from the Master Node.
 */
bool dlmstp_slave_mode_enabled_set(bool flag)
{
    MSTP_Port.SlaveNodeEnabled = flag;

    return true;
}

/**
 * @brief Get the MSTP port ZeroConfigEnabled status
 * @return true if the MSTP port has ZeroConfigEnabled
 */
bool dlmstp_zero_config_enabled(void)
{
    return MSTP_Port.ZeroConfigEnabled;
}

/**
 * @brief Set the MSTP port ZeroConfigEnabled flag
 * @param flag - true if the MSTP port has ZeroConfigEnabled
 * @return true if the MSTP port ZeroConfigEnabled was set
 * @note This flag is used to enable the Zero Configuration state machine
 * for the MSTP port.  The Zero Configuration state machine is used to
 * automatically assign a MAC address to the MSTP port.
 */
bool dlmstp_zero_config_enabled_set(bool flag)
{
    MSTP_Port.ZeroConfigEnabled = flag;

    return true;
}

/**
 * @brief Get the MSTP port AutoBaudEnabled status
 * @return true if the MSTP port has AutoBaudEnabled
 */
bool dlmstp_check_auto_baud(void)
{
    return MSTP_Port.CheckAutoBaud;
}

/**
 * @brief Set the MSTP port AutoBaudEnabled flag
 * @param flag - true if the MSTP port has AutoBaudEnabled
 * @return true if the MSTP port AutoBaudEnabled was set
 * @note This flag is used to enable the Zero Configuration state machine
 * for the MSTP port.  The Zero Configuration state machine is used to
 * automatically assign a MAC address to the MSTP port.
 */
bool dlmstp_check_auto_baud_set(bool flag)
{
    MSTP_Port.CheckAutoBaud = flag;
    if (flag) {
        MSTP_Port.Auto_Baud_State = MSTP_AUTO_BAUD_STATE_INIT;
    }

    return true;
}

/**
 * @brief Get the MSTP port MAC address that this node prefers to use.
 * @return ZeroConfigStation value, or an out-of-range value if invalid
 * @note valid values are between Nmin_poll_station and Nmax_poll_station
 *  but other values such as 0 or 255 could mean 'unconfigured'
 */
uint8_t dlmstp_zero_config_preferred_station(void)
{
    return MSTP_Port.Zero_Config_Preferred_Station;
}

/**
 * @brief Set the MSTP port MAC address that this node prefers to use.
 * @param station - Zero_Config_Preferred_Station value
 * @return true if the MSTP port Zero_Config_Preferred_Station was set
 * @note valid values are between Nmin_poll_station and Nmax_poll_station
 *  but other values such as 0 or 255 could mean 'unconfigured'
 */
bool dlmstp_zero_config_preferred_station_set(uint8_t station)
{
    MSTP_Port.Zero_Config_Preferred_Station = station;

    return true;
}

/**
 * @brief Initialize the RS-485 baud rate
 * @param baudrate - RS-485 baud rate in bits per second (bps)
 * @return true if the baud rate was valid
 */
void dlmstp_set_baud_rate(uint32_t baud)
{
    RS485_Set_Baud_Rate(baud);
}

/**
 * @brief Return the RS-485 baud rate
 * @return baud - RS-485 baud rate in bits per second (bps)
 */
uint32_t dlmstp_baud_rate(void)
{
    return RS485_Get_Baud_Rate();
}

/**
 * @brief Set the MS/TP Frame Complete callback
 * @param cb_func - callback function to be called when a frame is received
 */
void dlmstp_set_frame_rx_complete_callback(
    dlmstp_hook_frame_rx_complete_cb cb_func)
{
    Valid_Frame_Rx_Callback = cb_func;
}

/**
 * @brief Set the MS/TP Frame Complete callback
 * @param cb_func - callback function to be called when a frame is received
 */
void dlmstp_set_invalid_frame_rx_complete_callback(
    dlmstp_hook_frame_rx_complete_cb cb_func)
{
    Invalid_Frame_Rx_Callback = cb_func;
}

/**
 * @brief Set the MS/TP Preamble callback
 * @param cb_func - callback function to be called when a preamble is received
 */
void dlmstp_set_frame_rx_start_callback(dlmstp_hook_frame_rx_start_cb cb_func)
{
    Preamble_Callback = cb_func;
}

/**
 * @brief Reset the MS/TP statistics
 */
void dlmstp_reset_statistics(void)
{
    memset(&DLMSTP_Statistics, 0, sizeof(struct dlmstp_statistics));
}

/**
 * @brief Copy the MSTP port statistics if they exist
 * @param statistics - MSTP port statistics
 */
void dlmstp_fill_statistics(struct dlmstp_statistics *statistics)
{
    if (statistics == NULL) {
        return;
    }
    memmove(statistics, &DLMSTP_Statistics, sizeof(struct dlmstp_statistics));
}

/**
 * @brief Get the MSTP port Max-Info-Frames limit
 * @return Max-Info-Frames limit
 */
uint8_t dlmstp_max_info_frames_limit(void)
{
    return DLMSTP_MAX_INFO_FRAMES;
}

/**
 * @brief Get the MSTP port Max-Master limit
 * @return Max-Master limit
 */
uint8_t dlmstp_max_master_limit(void)
{
    return DLMSTP_MAX_MASTER;
}

/**
 * @brief Return the RS-485 silence time in milliseconds
 * @param arg - pointer to MSTP port structure
 * @return silence time in milliseconds
 */
uint32_t dlmstp_silence_milliseconds(void *arg)
{
    (void)arg;
    return mstimer_elapsed(&Silence_Timer);
}

/**
 * @brief Return the valid frame time in milliseconds
 * @param arg - pointer to MSTP port structure
 * @return valid frame time in milliseconds
 */
uint32_t dlmstp_valid_frame_milliseconds(void *arg)
{
    (void)arg;
    return mstimer_elapsed(&Valid_Frame_Timer);
}

/**
 * @brief Reset the valid frame timer
 * @param arg - pointer to MSTP port structure
 * @return valid frame time in milliseconds
 */
void dlmstp_valid_frame_milliseconds_reset(void *arg)
{
    (void)arg;
    mstimer_restart(&Valid_Frame_Timer);
}

/**
 * @brief Reset the RS-485 silence time to zero
 * @param arg - pointer to MSTP port structure
 */
void dlmstp_silence_reset(void *arg)
{
    (void)arg;
    mstimer_set(&Silence_Timer, 0);
}

/**
 * @brief Initialize this MS/TP datalink
 * @param ifname user data structure
 * @return true if the MSTP datalink is initialized
 */
bool dlmstp_init(char *ifname)
{
    pthread_attr_t thread_attr;
    struct sched_param sch_param;
    pthread_condattr_t attr;
    int rv = 0;

    pthread_condattr_init(&attr);
    if ((rv = pthread_condattr_setclock(&attr, CLOCK_MONOTONIC)) != 0) {
        fprintf(
            stderr, "MS/TP Interface: %s\n failed to set MONOTONIC clock\n",
            ifname);
        exit(1);
    }
    pthread_mutex_init(&Thread_Mutex, NULL);
    rv = pthread_mutex_init(&Ring_Buffer_Mutex, NULL);
    if (rv != 0) {
        fprintf(
            stderr, "MS/TP Interface: %s\n cannot allocate PThread Mutex.\n",
            ifname);
        exit(1);
    }
    /* initialize PDU queue */
    Ringbuf_Init(
        &PDU_Queue, (uint8_t *)&PDU_Buffer, sizeof(struct mstp_pdu_packet),
        MSTP_PDU_PACKET_COUNT);
    /* initialize packet queue */
    Ringbuf_Init(
        &Receive_Queue, (uint8_t *)&Receive_Buffer, sizeof(DLMSTP_PACKET),
        MSTP_RECEIVE_PACKET_COUNT);
    rv = pthread_cond_init(&Receive_Packet_Flag, &attr);
    if (rv != 0) {
        fprintf(
            stderr,
            "MS/TP Interface: %s\n cannot allocate PThread Condition.\n",
            ifname);
        exit(1);
    }
    rv = pthread_mutex_init(&Receive_Packet_Mutex, NULL);
    if (rv != 0) {
        fprintf(
            stderr, "MS/TP Interface: %s\n cannot allocate PThread Mutex.\n",
            ifname);
        exit(1);
    }
    clock_gettime(CLOCK_MONOTONIC, &Clock_Get_Time_Start);
    /* initialize hardware */
    mstimer_set(&Silence_Timer, 0);
    if (ifname) {
        RS485_Set_Interface(ifname);
        debug_fprintf(stderr, "MS/TP Interface: %s\n", ifname);
    }
    RS485_Initialize();
    MSTP_Port.InputBuffer = &RxBuffer[0];
    MSTP_Port.InputBufferSize = sizeof(RxBuffer);
    MSTP_Port.OutputBuffer = &TxBuffer[0];
    MSTP_Port.OutputBufferSize = sizeof(TxBuffer);
    MSTP_Port.SilenceTimer = dlmstp_silence_milliseconds;
    MSTP_Port.SilenceTimerReset = dlmstp_silence_reset;
    MSTP_Port.ValidFrameTimer = dlmstp_valid_frame_milliseconds;
    MSTP_Port.ValidFrameTimerReset = dlmstp_valid_frame_milliseconds_reset;
    MSTP_Port.BaudRate = dlmstp_baud_rate;
    MSTP_Port.BaudRateSet = dlmstp_set_baud_rate;
    MSTP_Init(&MSTP_Port);
#if PRINT_ENABLED
    fprintf(stderr, "MS/TP MAC: %02X\n", MSTP_Port.This_Station);
    fprintf(stderr, "MS/TP Max_Master: %02X\n", MSTP_Port.Nmax_master);
    fprintf(
        stderr, "MS/TP Max_Info_Frames: %u\n",
        (unsigned)MSTP_Port.Nmax_info_frames);
    fprintf(
        stderr, "MS/TP RxBuf[%u] TxBuf[%u]\n",
        (unsigned)MSTP_Port.InputBufferSize,
        (unsigned)MSTP_Port.OutputBufferSize);
    fprintf(
        stderr,
        "MS/TP SlaveModeEnabled"
        ": %s\n",
        (MSTP_Port.SlaveNodeEnabled ? "true" : "false"));
    fprintf(
        stderr,
        "MS/TP ZeroConfigEnabled"
        ": %s\n",
        (MSTP_Port.ZeroConfigEnabled ? "true" : "false"));
    fprintf(
        stderr,
        "MS/TP CheckAutoBaud"
        ": %s\n",
        (MSTP_Port.CheckAutoBaud ? "true" : "false"));
    fflush(stderr);
#endif
    pthread_attr_init(&thread_attr);

    // Set scheduling policy to SCHED_FIFO and priority
    rv = pthread_attr_setinheritsched(&thread_attr, PTHREAD_EXPLICIT_SCHED);
    if (rv != 0) {
        fprintf(
            stderr,
            "MS/TP Interface: %s\n cannot setup thread schedule to "
            "explicit.\n",
            ifname);
        exit(1);
    }
    rv = pthread_attr_setschedpolicy(&thread_attr, SCHED_FIFO);
    if (rv != 0) {
        fprintf(
            stderr,
            "MS/TP Interface: %s\n cannot setup thread schedule policy to "
            "FIFO.\n",
            ifname);
        exit(1);
    }
    sch_param.sched_priority = 99;
    rv = pthread_attr_setschedparam(&thread_attr, &sch_param);
    if (rv != 0) {
        fprintf(
            stderr, "MS/TP Interface: %s\n cannot setup thread priority.\n",
            ifname);
        exit(1);
    }
    /* start one thread */
    Thread_Run = true;
    rv = pthread_create(&hThread, &thread_attr, dlmstp_thread, NULL);
    if (rv == EPERM) {
        fprintf(
            stdout,
            "MS/TP Interface: %s\n"
            "  Insufficient permissions to create thread with priority.\n"
            "    A thread without priority will be created.\n"
            "  Run this executable as a user with thread priority permission\n"
            "    or grant capability with \"setcap 'cap_sys_nice=eip'\"",
            ifname);
        rv = pthread_create(&hThread, NULL, dlmstp_thread, NULL);
<<<<<<< HEAD
        if (rv != 0) {
            fprintf(
                stderr, "MS/TP Interface: %s\n Failed to start MS/TP thread.\n",
                ifname);
            exit(1);
        }
=======
    }
    if (rv != 0) {
        fprintf(
            stderr, "MS/TP Interface: %s\n Failed to start MS/TP thread.\n",
            ifname);
        exit(1);
>>>>>>> da5e900e
    }

    return true;
}

#ifdef TEST_DLMSTP
#include <stdio.h>

void apdu_handler(
    BACNET_ADDRESS *src, /* source address */
    uint8_t *apdu, /* APDU data */
    uint16_t pdu_len)
{ /* for confirmed messages */
    (void)src;
    (void)apdu;
    (void)pdu_len;
}

static char *Network_Interface = NULL;

int main(int argc, char *argv[])
{
    uint16_t pdu_len = 0;

    /* argv has the "COM4" or some other device */
    if (argc > 1) {
        Network_Interface = argv[1];
    }
    dlmstp_set_baud_rate(38400);
    dlmstp_set_mac_address(0x05);
    dlmstp_set_max_info_frames(DEFAULT_MAX_INFO_FRAMES);
    dlmstp_set_max_master(DEFAULT_MAX_MASTER);
    dlmstp_init(Network_Interface);
    /* forever task */
    for (;;) {
        pdu_len = dlmstp_receive(NULL, NULL, 0, UINT_MAX);
        MSTP_Create_And_Send_Frame(
            &MSTP_Port, FRAME_TYPE_TEST_REQUEST, MSTP_Port.SourceAddress,
            MSTP_Port.This_Station, NULL, 0);
    }

    return 0;
}
#endif<|MERGE_RESOLUTION|>--- conflicted
+++ resolved
@@ -1134,21 +1134,12 @@
             "    or grant capability with \"setcap 'cap_sys_nice=eip'\"",
             ifname);
         rv = pthread_create(&hThread, NULL, dlmstp_thread, NULL);
-<<<<<<< HEAD
-        if (rv != 0) {
-            fprintf(
-                stderr, "MS/TP Interface: %s\n Failed to start MS/TP thread.\n",
-                ifname);
-            exit(1);
-        }
-=======
     }
     if (rv != 0) {
         fprintf(
             stderr, "MS/TP Interface: %s\n Failed to start MS/TP thread.\n",
             ifname);
         exit(1);
->>>>>>> da5e900e
     }
 
     return true;
