/**
 * @file
 * @brief Provides Linux-specific DataLink functions for MS/TP.
 * @author Steve Karg <skarg@users.sourceforge.net>
 * @author Nikola Jelic 2011 <nikola.jelic@euroicc.com>
 * @date 2008
 * @copyright SPDX-License-Identifier: GPL-2.0-or-later WITH GCC-exception-2.0
 */
#include <stdbool.h>
#include <stdint.h>
#include <stddef.h>
#include <stdlib.h>
#include <string.h>
#include <stdio.h>
#include <sys/time.h>
/* BACnet Stack defines - first */
#include "bacnet/bacdef.h"
/* BACnet Stack API */
#include "bacnet/bacaddr.h"
#include "bacnet/npdu.h"
#include "bacnet/datalink/mstp.h"
#include "bacnet/datalink/dlmstp.h"
#include "bacnet/basic/sys/ringbuf.h"
#include "bacnet/basic/sys/debug.h"
#include "bacnet/basic/sys/mstimer.h"
/* OS Specific include */
#include "bacport.h"
/* port specific */
#include "rs485.h"

/* packet queues */
#ifndef MSTP_RECEIVE_PACKET_COUNT
#define MSTP_RECEIVE_PACKET_COUNT 8
#endif
static DLMSTP_PACKET Receive_Buffer[MSTP_RECEIVE_PACKET_COUNT];
static RING_BUFFER Receive_Queue;
/* mechanism to wait for a packet */
static pthread_cond_t Receive_Packet_Flag;
static pthread_mutex_t Receive_Packet_Mutex;
static pthread_cond_t Received_Frame_Flag;
static pthread_mutex_t Received_Frame_Mutex;
static pthread_cond_t Master_Done_Flag;
static pthread_mutex_t Master_Done_Mutex;
static pthread_mutex_t Ring_Buffer_Mutex;
static pthread_mutex_t Thread_Mutex;
static pthread_t hThread;
static struct timespec Clock_Get_Time_Start;
static bool Thread_Run;
/* local MS/TP port data - shared with RS-485 */
static struct mstp_port_struct_t MSTP_Port;
/* buffers needed by mstp port struct */
static uint8_t TxBuffer[DLMSTP_MPDU_MAX];
static uint8_t RxBuffer[DLMSTP_MPDU_MAX];
/* data structure for MS/TP PDU Queue */
struct mstp_pdu_packet {
    bool data_expecting_reply;
    uint8_t destination_mac;
    uint16_t length;
    uint8_t buffer[DLMSTP_MPDU_MAX];
};
/* count must be a power of 2 for ringbuf library */
#ifndef MSTP_PDU_PACKET_COUNT
#define MSTP_PDU_PACKET_COUNT 8
#endif
static struct mstp_pdu_packet PDU_Buffer[MSTP_PDU_PACKET_COUNT];
static RING_BUFFER PDU_Queue;
/* local timer for tracking silence on the wire */
static struct mstimer Silence_Timer;
/* local timer for tracking the last valid frame on the wire */
static struct mstimer Valid_Frame_Timer;
/* callbacks for monitoring */
static dlmstp_hook_frame_rx_start_cb Preamble_Callback;
static dlmstp_hook_frame_rx_complete_cb Valid_Frame_Rx_Callback;
static dlmstp_hook_frame_rx_complete_cb Valid_Frame_Not_For_Us_Rx_Callback;
static dlmstp_hook_frame_rx_complete_cb Invalid_Frame_Rx_Callback;
static DLMSTP_STATISTICS DLMSTP_Statistics;
static bool DLMSTP_Initialized;

/**
 * @brief Cleanup the MS/TP datalink
 */
void dlmstp_cleanup(void)
{
    pthread_mutex_lock(&Thread_Mutex);
    Thread_Run = false;
    pthread_mutex_unlock(&Thread_Mutex);
    pthread_join(hThread, NULL);
    pthread_cond_destroy(&Received_Frame_Flag);
    pthread_cond_destroy(&Receive_Packet_Flag);
    pthread_cond_destroy(&Master_Done_Flag);
    pthread_mutex_destroy(&Received_Frame_Mutex);
    pthread_mutex_destroy(&Receive_Packet_Mutex);
    pthread_mutex_destroy(&Master_Done_Mutex);
    pthread_mutex_destroy(&Ring_Buffer_Mutex);
    DLMSTP_Initialized = false;
}

/**
 * @brief send an PDU via MSTP
 * @param dest - BACnet destination address
 * @param npdu_data - network layer information
 * @param pdu - PDU data to send
 * @param pdu_len - number of bytes of PDU data to send
 * @return number of bytes sent on success, zero on failure
 */
int dlmstp_send_pdu(
    BACNET_ADDRESS *dest,
    BACNET_NPDU_DATA *npdu_data,
    uint8_t *pdu,
    unsigned pdu_len)
{
    int bytes_sent = 0;
    struct mstp_pdu_packet *pkt;
    unsigned i = 0;
    pthread_mutex_lock(&Ring_Buffer_Mutex);
    pkt = (struct mstp_pdu_packet *)Ringbuf_Data_Peek(&PDU_Queue);
    if (pkt) {
        pkt->data_expecting_reply = npdu_data->data_expecting_reply;
        for (i = 0; i < pdu_len; i++) {
            pkt->buffer[i] = pdu[i];
        }
        pkt->length = pdu_len;
        if (dest && dest->mac_len) {
            pkt->destination_mac = dest->mac[0];
        } else {
            /* mac_len = 0 is a broadcast address */
            pkt->destination_mac = MSTP_BROADCAST_ADDRESS;
        }
        if (Ringbuf_Data_Put(&PDU_Queue, (uint8_t *)pkt)) {
            bytes_sent = pdu_len;
        }
    }
    pthread_mutex_unlock(&Ring_Buffer_Mutex);
    if (!pkt) {
        debug_printf("DLMSTP: PDU Queue Full!\n");
    }

    return bytes_sent;
}

/**
 * @brief The MS/TP state machine uses this function for getting data to send
 * @param mstp_port - specific MSTP port that is used for this datalink
 * @param timeout - number of milliseconds to wait for the data
 * @return amount of PDU data
 */
uint16_t MSTP_Get_Send(struct mstp_port_struct_t *mstp_port, unsigned timeout)
{ /* milliseconds to wait for a packet */
    uint16_t pdu_len = 0;
    uint8_t frame_type = 0;
    struct mstp_pdu_packet *pkt;

    (void)timeout;
    pthread_mutex_lock(&Ring_Buffer_Mutex);
    if (Ringbuf_Empty(&PDU_Queue)) {
        pthread_mutex_unlock(&Ring_Buffer_Mutex);
        return 0;
    }
    pkt = (struct mstp_pdu_packet *)Ringbuf_Peek(&PDU_Queue);
    if (pkt->data_expecting_reply) {
        frame_type = FRAME_TYPE_BACNET_DATA_EXPECTING_REPLY;
    } else {
        frame_type = FRAME_TYPE_BACNET_DATA_NOT_EXPECTING_REPLY;
    }
    /* convert the PDU into the MSTP Frame */
    pdu_len = MSTP_Create_Frame(
        &mstp_port->OutputBuffer[0], /* <-- loading this */
        mstp_port->OutputBufferSize, frame_type, pkt->destination_mac,
        mstp_port->This_Station, (uint8_t *)&pkt->buffer[0], pkt->length);
    (void)Ringbuf_Pop(&PDU_Queue, NULL);
    pthread_mutex_unlock(&Ring_Buffer_Mutex);

    return pdu_len;
}

/**
<<<<<<< HEAD
 * @brief Determine if the reply packet is the data expected
 * @param request_pdu - PDU of the data
 * @param request_pdu_len - number of bytes of PDU data
 * @param src_address - source address of the request
 * @param reply_pdu - PDU of the data
 * @param reply_pdu_len - number of bytes of PDU data
 * @param dest_address - the destination address for this data
 * @return true if the reply packet is the data expected
 */
static bool dlmstp_compare_data_expecting_reply(
    const uint8_t *request_pdu,
    uint16_t request_pdu_len,
    uint8_t src_address,
    const uint8_t *reply_pdu,
    uint16_t reply_pdu_len,
    uint8_t dest_address)
{
    uint16_t offset;
    /* One way to check the message is to compare NPDU
       src, dest, along with the APDU type, invoke id.
       Seems a bit overkill */
    struct DER_compare_t {
        BACNET_NPDU_DATA npdu_data;
        BACNET_ADDRESS address;
        uint8_t pdu_type;
        uint8_t invoke_id;
        uint8_t service_choice;
    };
    struct DER_compare_t request;
    struct DER_compare_t reply;

    /* unused parameters */
    (void)request_pdu_len;
    (void)reply_pdu_len;

    /* decode the request data */
    request.address.mac[0] = src_address;
    request.address.mac_len = 1;
    offset = (uint16_t)bacnet_npdu_decode(
        request_pdu, request_pdu_len, NULL, &request.address,
        &request.npdu_data);
    if (request.npdu_data.network_layer_message) {
        debug_printf(
            "DLMSTP: DER Compare failed: "
            "Request is Network message.\n");
        return false;
    }
    request.pdu_type = request_pdu[offset] & 0xF0;
    if (request.pdu_type != PDU_TYPE_CONFIRMED_SERVICE_REQUEST) {
        debug_printf(
            "DLMSTP: DER Compare failed: "
            "Not Confirmed Request.\n");
        return false;
    }
    request.invoke_id = request_pdu[offset + 2];
    /* segmented message? */
    if (request_pdu[offset] & BIT(3)) {
        request.service_choice = request_pdu[offset + 5];
    } else {
        request.service_choice = request_pdu[offset + 3];
    }
    /* decode the reply data */
    reply.address.mac[0] = dest_address;
    reply.address.mac_len = 1;
    offset = (uint16_t)bacnet_npdu_decode(
        reply_pdu, reply_pdu_len, &reply.address, NULL, &reply.npdu_data);
    if (reply.npdu_data.network_layer_message) {
        debug_printf(
            "DLMSTP: DER Compare failed: "
            "Reply is Network message.\n");
        return false;
    }
    /* reply could be a lot of things:
       confirmed, simple ack, abort, reject, error */
    reply.pdu_type = reply_pdu[offset] & 0xF0;
    switch (reply.pdu_type) {
        case PDU_TYPE_SIMPLE_ACK:
            reply.invoke_id = reply_pdu[offset + 1];
            reply.service_choice = reply_pdu[offset + 2];
            break;
        case PDU_TYPE_COMPLEX_ACK:
            reply.invoke_id = reply_pdu[offset + 1];
            /* segmented message? */
            if (reply_pdu[offset] & BIT(3)) {
                reply.service_choice = reply_pdu[offset + 4];
            } else {
                reply.service_choice = reply_pdu[offset + 2];
            }
            break;
        case PDU_TYPE_ERROR:
            reply.invoke_id = reply_pdu[offset + 1];
            reply.service_choice = reply_pdu[offset + 2];
            break;
        case PDU_TYPE_REJECT:
        case PDU_TYPE_ABORT:
        case PDU_TYPE_SEGMENT_ACK:
            reply.invoke_id = reply_pdu[offset + 1];
            break;
        default:
            /* A queued request, just look for another */
            return false;
    }
    if (request.invoke_id != reply.invoke_id) {
        /* Normal to have multiple replies queued, just look for another */
        return false;
    }
    /* these don't have service choice included */
    if ((request.pdu_type != PDU_TYPE_REJECT) &&
        (request.pdu_type != PDU_TYPE_ABORT) &&
        (request.pdu_type != PDU_TYPE_SEGMENT_ACK)) {
        if (request.service_choice != reply.service_choice) {
            debug_printf(
                "DLMSTP: DER Compare failed: "
                "Service choice mismatch.\n");
            return false;
        }
    }
    if (request.npdu_data.protocol_version !=
        reply.npdu_data.protocol_version) {
        debug_printf(
            "DLMSTP: DER Compare failed: "
            "NPDU Protocol Version mismatch.\n");
        return false;
    }
#if 0
    /* the NDPU priority doesn't get passed through the stack, and
       all outgoing messages have NORMAL priority */
    if (request.npdu_data.priority != reply.npdu_data.priority) {
        debug_printf(
            "DLMSTP: DER Compare failed: " "NPDU Priority mismatch.\n");
        return false;
    }
#endif
    if (!bacnet_address_same(&request.address, &reply.address)) {
        debug_printf(
            "DLMSTP: DER Compare failed: "
            "BACnet Address mismatch.\n");
        return false;
    }

    return true;
}

/**
=======
>>>>>>> c33944e0
 * Add a certain number of nanoseconds to the specified time.
 *
 * @param ts - The time to which to add to.
 * @param ns - The number of nanoseconds to add.  Allowed range
 *      is -NS_PER_S..NS_PER_S (i.e., plus minus one second).
 */
static void timespec_add_ns(struct timespec *ts, long ns)
{
    /* nano-seconds per second */
    const long NS_PER_S = 1000000000L;

    ts->tv_nsec += ns;
    if (ts->tv_nsec > NS_PER_S) {
        ts->tv_nsec -= NS_PER_S;
        ts->tv_sec += 1;
    } else if (ts->tv_nsec < 0) {
        ts->tv_nsec += NS_PER_S;
        ts->tv_sec -= 1;
    }
}

/**
 * @brief Get abstime for use in thread
 * @param abstime - place to put the absolute time
 * @param milliseconds - number of milliseconds to add
 */
static void get_abstime(struct timespec *abstime, unsigned long milliseconds)
{
    clock_gettime(CLOCK_MONOTONIC, abstime);
    if (milliseconds > 1000) {
        fprintf(
            stderr, "DLMSTP: limited timeout of %lums to 1000ms\n",
            milliseconds);
        milliseconds = 1000;
    }
    timespec_add_ns(abstime, 1000000 * milliseconds);
}

static void millisleep(const unsigned long milliseconds)
{
    struct timespec abstime;
    get_abstime(&abstime, milliseconds);
    while (EINTR ==
           clock_nanosleep(CLOCK_MONOTONIC, TIMER_ABSTIME, &abstime, NULL)) { }
}

/**
 * @brief The MS/TP state machine uses this function for getting data to send
 *  as the reply to a DATA_EXPECTING_REPLY frame, or nothing
 * @param mstp_port MSTP port structure for this port
 * @param timeout number of milliseconds to wait for a packet
 * @return number of bytes, or 0 if no reply is available
 */
uint16_t MSTP_Get_Reply(struct mstp_port_struct_t *mstp_port, unsigned timeout)
{
    uint16_t pdu_len = 0;
    bool matched = false;
    uint8_t frame_type = 0;
    struct mstp_pdu_packet *pkt;
    (void)timeout;

    pthread_mutex_lock(&Ring_Buffer_Mutex);
    for (pkt = (struct mstp_pdu_packet *)Ringbuf_Peek(&PDU_Queue); pkt;
         pkt = (struct mstp_pdu_packet *)Ringbuf_Peek_Next(
             &PDU_Queue, (uint8_t *)pkt)) {
        /* is this the reply to the DER? */
        matched = npdu_is_data_expecting_reply(
            &mstp_port->InputBuffer[0], mstp_port->DataLength,
            mstp_port->SourceAddress, (uint8_t *)&pkt->buffer[0], pkt->length,
            pkt->destination_mac);
        if (matched) {
            break;
        }
    }
    if (matched) {
        if (pkt->data_expecting_reply) {
            frame_type = FRAME_TYPE_BACNET_DATA_EXPECTING_REPLY;
        } else {
            frame_type = FRAME_TYPE_BACNET_DATA_NOT_EXPECTING_REPLY;
        }
        /* convert the PDU into the MSTP Frame */
        pdu_len = MSTP_Create_Frame(
            &mstp_port->OutputBuffer[0], /* <-- loading this */
            mstp_port->OutputBufferSize, frame_type, pkt->destination_mac,
            mstp_port->This_Station, (uint8_t *)&pkt->buffer[0], pkt->length);
        DLMSTP_Statistics.transmit_pdu_counter++;
        /* This will pop the element no matter where we found it */
        (void)Ringbuf_Pop_Element(&PDU_Queue, (uint8_t *)pkt, NULL);
    }
    pthread_mutex_unlock(&Ring_Buffer_Mutex);
    if (pdu_len <= 0) {
        /* Didn't find a match so wait for application layer to provide one */
        millisleep(1);
    }

    return pdu_len;
}

/**
 * @brief Send an MSTP frame
 * @param mstp_port - port specific data
 * @param buffer - data to send
 * @param nbytes - number of bytes of data to send
 */
void MSTP_Send_Frame(
    struct mstp_port_struct_t *mstp_port,
    const uint8_t *buffer,
    uint16_t nbytes)
{
    RS485_Send_Frame(mstp_port, buffer, nbytes);
    DLMSTP_Statistics.transmit_frame_counter++;
}

/**
 * @brief MS/TP state machine received a frame
 * @return number of bytes queued, or 0 if unable to be queued
 */
uint16_t MSTP_Put_Receive(struct mstp_port_struct_t *mstp_port)
{
    uint16_t pdu_len = 0;
    DLMSTP_PACKET *pkt;

    pthread_mutex_lock(&Receive_Packet_Mutex);
    pkt = (DLMSTP_PACKET *)Ringbuf_Data_Peek(&Receive_Queue);
    if (!pkt) {
        debug_printf("MS/TP: Dropped! Not Ready.\n");
    } else {
        /* bounds check - maybe this should send an abort? */
        pdu_len = mstp_port->DataLength;
        if (pdu_len > sizeof(pkt->pdu)) {
            pdu_len = sizeof(pkt->pdu);
        }
        if (pdu_len == 0) {
            debug_printf("MS/TP: PDU Length is 0!\n");
        }
        memmove(
            (void *)&pkt->pdu[0], (void *)&mstp_port->InputBuffer[0], pdu_len);
        dlmstp_fill_bacnet_address(&pkt->address, mstp_port->SourceAddress);
        pkt->pdu_len = mstp_port->DataLength;
        pkt->ready = true;
        if (Ringbuf_Data_Put(&Receive_Queue, (uint8_t *)pkt)) {
            pthread_cond_signal(&Receive_Packet_Flag);
        }
    }
    pthread_mutex_unlock(&Receive_Packet_Mutex);

    return pdu_len;
}

/**
 * @brief Run the MS/TP state machines, and get packet if available
 * @param pdu - place to put PDU data for the caller
 * @param max_pdu - number of bytes of PDU data that caller can receive
 * @return number of bytes in received packet, or 0 if no packet was received
 */
uint16_t dlmstp_receive(
    BACNET_ADDRESS *src, /* source address */
    uint8_t *pdu, /* PDU data */
    uint16_t max_pdu, /* amount of space available in the PDU  */
    unsigned timeout)
{ /* milliseconds to wait for a packet */
    uint16_t pdu_len = 0;
    struct timespec abstime;
    DLMSTP_PACKET *pkt;
    (void)max_pdu;

    pthread_mutex_lock(&Receive_Packet_Mutex);
    if (timeout > 0) {
        get_abstime(&abstime, timeout);
        pthread_cond_timedwait(
            &Receive_Packet_Flag, &Receive_Packet_Mutex, &abstime);
    }

    /* see if there is a packet available, and a place
       to put the reply (if necessary) and process it */
    pkt = (DLMSTP_PACKET *)Ringbuf_Peek(&Receive_Queue);
    if (pkt) {
        if (pkt->pdu_len) {
            DLMSTP_Statistics.receive_pdu_counter++;
            if (src) {
                memmove(src, &pkt->address, sizeof(pkt->address));
            }
            if (pdu) {
                memmove(pdu, &pkt->pdu, sizeof(pkt->pdu));
            }
            pdu_len = pkt->pdu_len;
        }
        pkt->ready = false;
        (void)Ringbuf_Pop(&Receive_Queue, NULL);
    }
    pthread_mutex_unlock(&Receive_Packet_Mutex);

    return pdu_len;
}

/**
 * @brief Thread for the MS/TP state machines
 * @param pArg not used
 */
static void *dlmstp_thread(void *pArg)
{
    uint32_t silence_milliseconds = 0;
    bool run_master = false;
    bool thread_alive = true;
    bool run_loop;
    MSTP_MASTER_STATE master_state;

    (void)pArg;
    while (thread_alive) {
        /* only do receive state machine while we don't have a frame */
        if ((MSTP_Port.ReceivedValidFrame == false) &&
            (MSTP_Port.ReceivedValidFrameNotForUs == false) &&
            (MSTP_Port.ReceivedInvalidFrame == false)) {
            RS485_Check_UART_Data(&MSTP_Port);
            MSTP_Receive_Frame_FSM(&MSTP_Port);
            if (MSTP_Port.receive_state == MSTP_RECEIVE_STATE_PREAMBLE) {
                if (Preamble_Callback) {
                    Preamble_Callback();
                }
            }
        }
        if (MSTP_Port.ReceivedValidFrame) {
            DLMSTP_Statistics.receive_valid_frame_counter++;
            if (MSTP_Port.FrameType == FRAME_TYPE_POLL_FOR_MASTER) {
                DLMSTP_Statistics.poll_for_master_counter++;
            }
            if (Valid_Frame_Rx_Callback) {
                Valid_Frame_Rx_Callback(
                    MSTP_Port.SourceAddress, MSTP_Port.DestinationAddress,
                    MSTP_Port.FrameType, MSTP_Port.InputBuffer,
                    MSTP_Port.DataLength);
            }
            run_master = true;
        } else if (MSTP_Port.ReceivedValidFrameNotForUs) {
            DLMSTP_Statistics.receive_valid_frame_not_for_us_counter++;
            if (Valid_Frame_Not_For_Us_Rx_Callback) {
                Valid_Frame_Not_For_Us_Rx_Callback(
                    MSTP_Port.SourceAddress, MSTP_Port.DestinationAddress,
                    MSTP_Port.FrameType, MSTP_Port.InputBuffer,
                    MSTP_Port.DataLength);
            }
            run_master = true;
            /* we don't run the master state machine for this frame */
            MSTP_Port.ReceivedValidFrameNotForUs = false;
        } else if (MSTP_Port.ReceivedInvalidFrame) {
            if (Invalid_Frame_Rx_Callback) {
                DLMSTP_Statistics.receive_invalid_frame_counter++;
                Invalid_Frame_Rx_Callback(
                    MSTP_Port.SourceAddress, MSTP_Port.DestinationAddress,
                    MSTP_Port.FrameType, MSTP_Port.InputBuffer,
                    MSTP_Port.DataLength);
            }
            run_master = true;
        } else {
            silence_milliseconds = MSTP_Port.SilenceTimer(&MSTP_Port);
            switch (MSTP_Port.master_state) {
                case MSTP_MASTER_STATE_IDLE:
                    if (silence_milliseconds >= Tno_token) {
                        run_master = true;
                    }
                    break;
                case MSTP_MASTER_STATE_WAIT_FOR_REPLY:
                    if (silence_milliseconds >= MSTP_Port.Treply_timeout) {
                        run_master = true;
                    }
                    break;
                case MSTP_MASTER_STATE_POLL_FOR_MASTER:
                    if (silence_milliseconds >= MSTP_Port.Tusage_timeout) {
                        run_master = true;
                    }
                    break;
                default:
                    run_master = true;
                    break;
            }
        }
        if (run_master) {
            run_master = false;
            if (MSTP_Port.SlaveNodeEnabled) {
                MSTP_Slave_Node_FSM(&MSTP_Port);
            } else {
                if (MSTP_Port.ZeroConfigEnabled || MSTP_Port.CheckAutoBaud) {
                    /* if we are in auto baud or zero config mode,
                        we need to run the master state machine */
                } else if (MSTP_Port.This_Station > DEFAULT_MAX_MASTER) {
                    /* Master node address must be restricted */
                    continue;
                }
                master_state = MSTP_Port.master_state;
                run_loop = true;
                while (run_loop) {
                    /* wait while some states fast transition */
                    run_loop = MSTP_Master_Node_FSM(&MSTP_Port);
                    if (master_state != MSTP_Port.master_state) {
                        if (MSTP_Port.master_state ==
                            MSTP_MASTER_STATE_NO_TOKEN) {
                            DLMSTP_Statistics.lost_token_counter++;
                        }
                        master_state = MSTP_Port.master_state;
                    }
                    pthread_mutex_lock(&Thread_Mutex);
                    if (!Thread_Run) {
                        run_loop = false;
                    }
                    pthread_mutex_unlock(&Thread_Mutex);
                }
            }
        }
        pthread_mutex_lock(&Thread_Mutex);
        thread_alive = Thread_Run;
        pthread_mutex_unlock(&Thread_Mutex);
    }

    return NULL;
}

/**
 * @brief Fill a BACnet address with the MSTP address
 * @param src the BACnet address to fill
 * @param mstp_address the MSTP MAC address
 */
void dlmstp_fill_bacnet_address(BACNET_ADDRESS *src, uint8_t mstp_address)
{
    int i = 0;

    if (mstp_address == MSTP_BROADCAST_ADDRESS) {
        /* mac_len = 0 if broadcast address */
        src->mac_len = 0;
        src->mac[0] = 0;
    } else {
        src->mac_len = 1;
        src->mac[0] = mstp_address;
    }
    /* fill with 0's starting with index 1; index 0 filled above */
    for (i = 1; i < MAX_MAC_LEN; i++) {
        src->mac[i] = 0;
    }
    src->net = 0;
    src->len = 0;
    for (i = 0; i < MAX_MAC_LEN; i++) {
        src->adr[i] = 0;
    }
}

/**
 * @brief Set the MSTP MAC address
 * @param mac_address - MAC address to set
 */
void dlmstp_set_mac_address(uint8_t mac_address)
{
    MSTP_Port.This_Station = mac_address;
}

/**
 * @brief Get the MSTP MAC address
 * @return MSTP MAC address
 */
uint8_t dlmstp_mac_address(void)
{
    return MSTP_Port.This_Station;
}

/**
 * @brief Set the Max_Info_Frames parameter value
 *
 * @note This parameter represents the value of the Max_Info_Frames property
 *  of the node's Device object. The value of Max_Info_Frames specifies the
 *  maximum number of information frames the node may send before it must
 *  pass the token. Max_Info_Frames may have different values on different
 *  nodes. This may be used to allocate more or less of the available link
 *  bandwidth to particular nodes. If Max_Info_Frames is not writable in a
 *  node, its value shall be 1.
 *
 * @param max_info_frames - parameter value to set
 */
void dlmstp_set_max_info_frames(uint8_t max_info_frames)
{
    if (max_info_frames >= 1) {
        MSTP_Port.Nmax_info_frames = max_info_frames;
    }

    return;
}

/**
 * @brief Get the MSTP max-info-frames value
 * @return the MSTP max-info-frames value
 */
uint8_t dlmstp_max_info_frames(void)
{
    return MSTP_Port.Nmax_info_frames;
}

/**
 * @brief Set the Max_Master property value for this MSTP datalink
 *
 * @note This parameter represents the value of the Max_Master property of
 *  the node's Device object. The value of Max_Master specifies the highest
 *  allowable address for master nodes. The value of Max_Master shall be
 *  less than or equal to 127. If Max_Master is not writable in a node,
 *  its value shall be 127.
 *
 * @param max_master - value to be set
 */
void dlmstp_set_max_master(uint8_t max_master)
{
    if (max_master <= 127) {
        MSTP_Port.Nmax_master = max_master;
    }

    return;
}

/**
 * @brief Get the largest peer MAC address that we will seek
 * @return largest peer MAC address
 */
uint8_t dlmstp_max_master(void)
{
    return MSTP_Port.Nmax_master;
}

/**
 * @brief Initialize the data link broadcast address
 * @param my_address - address to be filled with unicast designator
 */
void dlmstp_get_my_address(BACNET_ADDRESS *my_address)
{
    int i = 0; /* counter */

    my_address->mac_len = 1;
    my_address->mac[0] = MSTP_Port.This_Station;
    my_address->net = 0; /* local only, no routing */
    my_address->len = 0;
    for (i = 0; i < MAX_MAC_LEN; i++) {
        my_address->adr[i] = 0;
    }

    return;
}

/**
 * @brief Initialize the a data link broadcast address
 * @param dest - address to be filled with broadcast designator
 */
void dlmstp_get_broadcast_address(BACNET_ADDRESS *dest)
{ /* destination address */
    int i = 0; /* counter */

    if (dest) {
        dest->mac_len = 1;
        dest->mac[0] = MSTP_BROADCAST_ADDRESS;
        dest->net = BACNET_BROADCAST_NETWORK;
        dest->len = 0; /* always zero when DNET is broadcast */
        for (i = 0; i < MAX_MAC_LEN; i++) {
            dest->adr[i] = 0;
        }
    }

    return;
}

/**
 * @brief Get the MSTP port SoleMaster status
 * @return true if the MSTP port is the SoleMaster
 */
bool dlmstp_sole_master(void)
{
    return MSTP_Port.SoleMaster;
}

/**
 * @brief Get the MSTP port SlaveNodeEnabled status
 * @return true if the MSTP port has SlaveNodeEnabled
 */
bool dlmstp_slave_mode_enabled(void)
{
    return MSTP_Port.SlaveNodeEnabled;
}

/**
 * @brief Set the MSTP port SlaveNodeEnabled flag
 * @param flag - true if the MSTP port has SlaveNodeEnabled
 * @return true if the MSTP port SlaveNodeEnabled was set
 * @note This flag is used to enable the Slave Node state machine
 * for the MSTP port.  The Slave Node state machine is used to
 * respond to requests from the Master Node.
 */
bool dlmstp_slave_mode_enabled_set(bool flag)
{
    MSTP_Port.SlaveNodeEnabled = flag;

    return true;
}

/**
 * @brief Get the MSTP port ZeroConfigEnabled status
 * @return true if the MSTP port has ZeroConfigEnabled
 */
bool dlmstp_zero_config_enabled(void)
{
    return MSTP_Port.ZeroConfigEnabled;
}

/**
 * @brief Set the MSTP port ZeroConfigEnabled flag
 * @param flag - true if the MSTP port has ZeroConfigEnabled
 * @return true if the MSTP port ZeroConfigEnabled was set
 * @note This flag is used to enable the Zero Configuration state machine
 * for the MSTP port.  The Zero Configuration state machine is used to
 * automatically assign a MAC address to the MSTP port.
 */
bool dlmstp_zero_config_enabled_set(bool flag)
{
    MSTP_Port.ZeroConfigEnabled = flag;

    return true;
}

/**
 * @brief Get the MSTP port AutoBaudEnabled status
 * @return true if the MSTP port has AutoBaudEnabled
 */
bool dlmstp_check_auto_baud(void)
{
    return MSTP_Port.CheckAutoBaud;
}

/**
 * @brief Set the MSTP port AutoBaudEnabled flag
 * @param flag - true if the MSTP port has AutoBaudEnabled
 * @return true if the MSTP port AutoBaudEnabled was set
 * @note This flag is used to enable the Zero Configuration state machine
 * for the MSTP port.  The Zero Configuration state machine is used to
 * automatically assign a MAC address to the MSTP port.
 */
bool dlmstp_check_auto_baud_set(bool flag)
{
    MSTP_Port.CheckAutoBaud = flag;
    if (flag) {
        MSTP_Port.Auto_Baud_State = MSTP_AUTO_BAUD_STATE_INIT;
    }

    return true;
}

/**
 * @brief Get the MSTP port MAC address that this node prefers to use.
 * @return ZeroConfigStation value, or an out-of-range value if invalid
 * @note valid values are between Nmin_poll_station and Nmax_poll_station
 *  but other values such as 0 or 255 could mean 'unconfigured'
 */
uint8_t dlmstp_zero_config_preferred_station(void)
{
    return MSTP_Port.Zero_Config_Preferred_Station;
}

/**
 * @brief Set the MSTP port MAC address that this node prefers to use.
 * @param station - Zero_Config_Preferred_Station value
 * @return true if the MSTP port Zero_Config_Preferred_Station was set
 * @note valid values are between Nmin_poll_station and Nmax_poll_station
 *  but other values such as 0 or 255 could mean 'unconfigured'
 */
bool dlmstp_zero_config_preferred_station_set(uint8_t station)
{
    MSTP_Port.Zero_Config_Preferred_Station = station;

    return true;
}

/**
 * @brief Initialize the RS-485 baud rate
 * @param baudrate - RS-485 baud rate in bits per second (bps)
 * @return true if the baud rate was valid
 */
void dlmstp_set_baud_rate(uint32_t baud)
{
    RS485_Set_Baud_Rate(baud);
}

/**
 * @brief Return the RS-485 baud rate
 * @return baud - RS-485 baud rate in bits per second (bps)
 */
uint32_t dlmstp_baud_rate(void)
{
    return RS485_Get_Baud_Rate();
}

/**
 * @brief Set the MS/TP Frame Complete callback
 * @param cb_func - callback function to be called when a frame is received
 */
void dlmstp_set_frame_rx_complete_callback(
    dlmstp_hook_frame_rx_complete_cb cb_func)
{
    Valid_Frame_Rx_Callback = cb_func;
}

/**
 * @brief Set the MS/TP Frame Complete callback
 * @param cb_func - callback function to be called when a frame is received
 */
void dlmstp_set_frame_not_for_us_rx_complete_callback(
    dlmstp_hook_frame_rx_complete_cb cb_func)
{
    Valid_Frame_Not_For_Us_Rx_Callback = cb_func;
}

/**
 * @brief Set the MS/TP Frame Complete callback
 * @param cb_func - callback function to be called when a frame is received
 */
void dlmstp_set_invalid_frame_rx_complete_callback(
    dlmstp_hook_frame_rx_complete_cb cb_func)
{
    Invalid_Frame_Rx_Callback = cb_func;
}

/**
 * @brief Set the MS/TP Preamble callback
 * @param cb_func - callback function to be called when a preamble is received
 */
void dlmstp_set_frame_rx_start_callback(dlmstp_hook_frame_rx_start_cb cb_func)
{
    Preamble_Callback = cb_func;
}

/**
 * @brief Reset the MS/TP statistics
 */
void dlmstp_reset_statistics(void)
{
    memset(&DLMSTP_Statistics, 0, sizeof(struct dlmstp_statistics));
}

/**
 * @brief Copy the MSTP port statistics if they exist
 * @param statistics - MSTP port statistics
 */
void dlmstp_fill_statistics(struct dlmstp_statistics *statistics)
{
    if (statistics == NULL) {
        return;
    }
    memmove(statistics, &DLMSTP_Statistics, sizeof(struct dlmstp_statistics));
}

/**
 * @brief Get the MSTP port Max-Info-Frames limit
 * @return Max-Info-Frames limit
 */
uint8_t dlmstp_max_info_frames_limit(void)
{
    return DLMSTP_MAX_INFO_FRAMES;
}

/**
 * @brief Get the MSTP port Max-Master limit
 * @return Max-Master limit
 */
uint8_t dlmstp_max_master_limit(void)
{
    return DLMSTP_MAX_MASTER;
}

/**
 * @brief Return the RS-485 silence time in milliseconds
 * @param arg - pointer to MSTP port structure
 * @return silence time in milliseconds
 */
uint32_t dlmstp_silence_milliseconds(void *arg)
{
    (void)arg;
    return mstimer_elapsed(&Silence_Timer);
}

/**
 * @brief Return the valid frame time in milliseconds
 * @param arg - pointer to MSTP port structure
 * @return valid frame time in milliseconds
 */
uint32_t dlmstp_valid_frame_milliseconds(void *arg)
{
    (void)arg;
    return mstimer_elapsed(&Valid_Frame_Timer);
}

/**
 * @brief Reset the valid frame timer
 * @param arg - pointer to MSTP port structure
 * @return valid frame time in milliseconds
 */
void dlmstp_valid_frame_milliseconds_reset(void *arg)
{
    (void)arg;
    mstimer_restart(&Valid_Frame_Timer);
}

/**
 * @brief Reset the RS-485 silence time to zero
 * @param arg - pointer to MSTP port structure
 */
void dlmstp_silence_reset(void *arg)
{
    (void)arg;
    mstimer_set(&Silence_Timer, 0);
}

/**
 * @brief Configures the interface name
 * @param ifname = the interface name
 */
void dlmstp_set_interface(const char *ifname)
{
    /* note: expects a constant char, or char from the heap */
    if (ifname) {
        RS485_Set_Interface((char *)ifname);
    }
}

/**
 * @brief Returns the interface name
 * @return the interface name
 */
const char *dlmstp_get_interface(void)
{
    return RS485_Interface();
}

/**
 * @brief Initialize this MS/TP datalink
 * @param ifname user data structure
 * @return true if the MSTP datalink is initialized
 */
bool dlmstp_init(char *ifname)
{
    pthread_attr_t thread_attr;
    struct sched_param sch_param;
    pthread_condattr_t attr;
    int rv = 0;

    if (DLMSTP_Initialized) {
        dlmstp_cleanup();
        RS485_Cleanup();
    }
    DLMSTP_Initialized = true;
    if (ifname) {
        RS485_Set_Interface(ifname);
        debug_fprintf(stderr, "MS/TP Interface: %s\n", ifname);
    } else {
        ifname = (char *)RS485_Interface();
    }
    pthread_condattr_init(&attr);
    if ((rv = pthread_condattr_setclock(&attr, CLOCK_MONOTONIC)) != 0) {
        fprintf(
            stderr, "MS/TP Interface: %s\n failed to set MONOTONIC clock\n",
            ifname);
        exit(1);
    }
    pthread_mutex_init(&Thread_Mutex, NULL);
    rv = pthread_mutex_init(&Ring_Buffer_Mutex, NULL);
    if (rv != 0) {
        fprintf(
            stderr, "MS/TP Interface: %s\n cannot allocate PThread Mutex.\n",
            ifname);
        exit(1);
    }
    /* initialize PDU queue */
    Ringbuf_Init(
        &PDU_Queue, (uint8_t *)&PDU_Buffer, sizeof(struct mstp_pdu_packet),
        MSTP_PDU_PACKET_COUNT);
    /* initialize packet queue */
    Ringbuf_Init(
        &Receive_Queue, (uint8_t *)&Receive_Buffer, sizeof(DLMSTP_PACKET),
        MSTP_RECEIVE_PACKET_COUNT);
    rv = pthread_cond_init(&Receive_Packet_Flag, &attr);
    if (rv != 0) {
        fprintf(
            stderr,
            "MS/TP Interface: %s\n cannot allocate PThread Condition.\n",
            ifname);
        exit(1);
    }
    rv = pthread_mutex_init(&Receive_Packet_Mutex, NULL);
    if (rv != 0) {
        fprintf(
            stderr, "MS/TP Interface: %s\n cannot allocate PThread Mutex.\n",
            ifname);
        exit(1);
    }
    clock_gettime(CLOCK_MONOTONIC, &Clock_Get_Time_Start);
    /* initialize hardware */
    mstimer_set(&Silence_Timer, 0);
    RS485_Initialize();
    MSTP_Port.InputBuffer = &RxBuffer[0];
    MSTP_Port.InputBufferSize = sizeof(RxBuffer);
    MSTP_Port.OutputBuffer = &TxBuffer[0];
    MSTP_Port.OutputBufferSize = sizeof(TxBuffer);
    MSTP_Port.SilenceTimer = dlmstp_silence_milliseconds;
    MSTP_Port.SilenceTimerReset = dlmstp_silence_reset;
    MSTP_Port.ValidFrameTimer = dlmstp_valid_frame_milliseconds;
    MSTP_Port.ValidFrameTimerReset = dlmstp_valid_frame_milliseconds_reset;
    MSTP_Port.BaudRate = dlmstp_baud_rate;
    MSTP_Port.BaudRateSet = dlmstp_set_baud_rate;
    MSTP_Init(&MSTP_Port);
#if PRINT_ENABLED
    debug_fprintf(stderr, "MS/TP MAC: %02X\n", MSTP_Port.This_Station);
    debug_fprintf(stderr, "MS/TP Max_Master: %02X\n", MSTP_Port.Nmax_master);
    debug_fprintf(
        stderr, "MS/TP Max_Info_Frames: %u\n",
        (unsigned)MSTP_Port.Nmax_info_frames);
    debug_fprintf(
        stderr, "MS/TP RxBuf[%u] TxBuf[%u]\n",
        (unsigned)MSTP_Port.InputBufferSize,
        (unsigned)MSTP_Port.OutputBufferSize);
    debug_fprintf(
        stderr,
        "MS/TP SlaveModeEnabled"
        ": %s\n",
        (MSTP_Port.SlaveNodeEnabled ? "true" : "false"));
    debug_fprintf(
        stderr,
        "MS/TP ZeroConfigEnabled"
        ": %s\n",
        (MSTP_Port.ZeroConfigEnabled ? "true" : "false"));
    debug_fprintf(
        stderr,
        "MS/TP CheckAutoBaud"
        ": %s\n",
        (MSTP_Port.CheckAutoBaud ? "true" : "false"));
    fflush(stderr);
#endif
    pthread_attr_init(&thread_attr);

    /* Set scheduling policy to SCHED_FIFO and priority */
    rv = pthread_attr_setinheritsched(&thread_attr, PTHREAD_EXPLICIT_SCHED);
    if (rv != 0) {
        fprintf(
            stderr,
            "MS/TP Interface: %s\n cannot setup thread schedule to "
            "explicit.\n",
            ifname);
        exit(1);
    }
    rv = pthread_attr_setschedpolicy(&thread_attr, SCHED_FIFO);
    if (rv != 0) {
        fprintf(
            stderr,
            "MS/TP Interface: %s\n cannot setup thread schedule policy to "
            "FIFO.\n",
            ifname);
        exit(1);
    }
    sch_param.sched_priority = 99;
    rv = pthread_attr_setschedparam(&thread_attr, &sch_param);
    if (rv != 0) {
        fprintf(
            stderr, "MS/TP Interface: %s\n cannot setup thread priority.\n",
            ifname);
        exit(1);
    }
    /* start one thread */
    Thread_Run = true;
    rv = pthread_create(&hThread, &thread_attr, dlmstp_thread, NULL);
    if (rv == EPERM) {
        fprintf(
            stdout,
            "MS/TP Interface: %s\n"
            "  Insufficient permissions to create thread with priority.\n"
            "    A thread without priority will be created.\n"
            "  Run this executable as a user with thread priority permission\n"
            "    or grant capability with \"setcap 'cap_sys_nice=eip'\"",
            ifname);
        rv = pthread_create(&hThread, NULL, dlmstp_thread, NULL);
    }
    if (rv != 0) {
        fprintf(
            stderr, "MS/TP Interface: %s\n Failed to start MS/TP thread.\n",
            ifname);
        exit(1);
    }

    return true;
}

#ifdef TEST_DLMSTP
#include <stdio.h>

void apdu_handler(
    BACNET_ADDRESS *src, /* source address */
    uint8_t *apdu, /* APDU data */
    uint16_t pdu_len)
{ /* for confirmed messages */
    (void)src;
    (void)apdu;
    (void)pdu_len;
}

static char *Network_Interface = NULL;

int main(int argc, char *argv[])
{
    uint16_t pdu_len;

    /* argv has the "/dev/ttyUSB0" or some other device */
    if (argc > 1) {
        Network_Interface = argv[1];
    }
    dlmstp_set_baud_rate(38400);
    dlmstp_set_mac_address(0x05);
    dlmstp_set_max_info_frames(DEFAULT_MAX_INFO_FRAMES);
    dlmstp_set_max_master(DEFAULT_MAX_MASTER);
    dlmstp_init(Network_Interface);
    /* forever task */
    for (;;) {
        pdu_len = dlmstp_receive(NULL, NULL, 0, UINT_MAX);
        MSTP_Create_And_Send_Frame(
            &MSTP_Port, FRAME_TYPE_TEST_REQUEST, MSTP_Port.SourceAddress,
            MSTP_Port.This_Station, NULL, 0);
        (void)pdu_len;
    }

    return 0;
}
#endif<|MERGE_RESOLUTION|>--- conflicted
+++ resolved
@@ -174,153 +174,6 @@
 }
 
 /**
-<<<<<<< HEAD
- * @brief Determine if the reply packet is the data expected
- * @param request_pdu - PDU of the data
- * @param request_pdu_len - number of bytes of PDU data
- * @param src_address - source address of the request
- * @param reply_pdu - PDU of the data
- * @param reply_pdu_len - number of bytes of PDU data
- * @param dest_address - the destination address for this data
- * @return true if the reply packet is the data expected
- */
-static bool dlmstp_compare_data_expecting_reply(
-    const uint8_t *request_pdu,
-    uint16_t request_pdu_len,
-    uint8_t src_address,
-    const uint8_t *reply_pdu,
-    uint16_t reply_pdu_len,
-    uint8_t dest_address)
-{
-    uint16_t offset;
-    /* One way to check the message is to compare NPDU
-       src, dest, along with the APDU type, invoke id.
-       Seems a bit overkill */
-    struct DER_compare_t {
-        BACNET_NPDU_DATA npdu_data;
-        BACNET_ADDRESS address;
-        uint8_t pdu_type;
-        uint8_t invoke_id;
-        uint8_t service_choice;
-    };
-    struct DER_compare_t request;
-    struct DER_compare_t reply;
-
-    /* unused parameters */
-    (void)request_pdu_len;
-    (void)reply_pdu_len;
-
-    /* decode the request data */
-    request.address.mac[0] = src_address;
-    request.address.mac_len = 1;
-    offset = (uint16_t)bacnet_npdu_decode(
-        request_pdu, request_pdu_len, NULL, &request.address,
-        &request.npdu_data);
-    if (request.npdu_data.network_layer_message) {
-        debug_printf(
-            "DLMSTP: DER Compare failed: "
-            "Request is Network message.\n");
-        return false;
-    }
-    request.pdu_type = request_pdu[offset] & 0xF0;
-    if (request.pdu_type != PDU_TYPE_CONFIRMED_SERVICE_REQUEST) {
-        debug_printf(
-            "DLMSTP: DER Compare failed: "
-            "Not Confirmed Request.\n");
-        return false;
-    }
-    request.invoke_id = request_pdu[offset + 2];
-    /* segmented message? */
-    if (request_pdu[offset] & BIT(3)) {
-        request.service_choice = request_pdu[offset + 5];
-    } else {
-        request.service_choice = request_pdu[offset + 3];
-    }
-    /* decode the reply data */
-    reply.address.mac[0] = dest_address;
-    reply.address.mac_len = 1;
-    offset = (uint16_t)bacnet_npdu_decode(
-        reply_pdu, reply_pdu_len, &reply.address, NULL, &reply.npdu_data);
-    if (reply.npdu_data.network_layer_message) {
-        debug_printf(
-            "DLMSTP: DER Compare failed: "
-            "Reply is Network message.\n");
-        return false;
-    }
-    /* reply could be a lot of things:
-       confirmed, simple ack, abort, reject, error */
-    reply.pdu_type = reply_pdu[offset] & 0xF0;
-    switch (reply.pdu_type) {
-        case PDU_TYPE_SIMPLE_ACK:
-            reply.invoke_id = reply_pdu[offset + 1];
-            reply.service_choice = reply_pdu[offset + 2];
-            break;
-        case PDU_TYPE_COMPLEX_ACK:
-            reply.invoke_id = reply_pdu[offset + 1];
-            /* segmented message? */
-            if (reply_pdu[offset] & BIT(3)) {
-                reply.service_choice = reply_pdu[offset + 4];
-            } else {
-                reply.service_choice = reply_pdu[offset + 2];
-            }
-            break;
-        case PDU_TYPE_ERROR:
-            reply.invoke_id = reply_pdu[offset + 1];
-            reply.service_choice = reply_pdu[offset + 2];
-            break;
-        case PDU_TYPE_REJECT:
-        case PDU_TYPE_ABORT:
-        case PDU_TYPE_SEGMENT_ACK:
-            reply.invoke_id = reply_pdu[offset + 1];
-            break;
-        default:
-            /* A queued request, just look for another */
-            return false;
-    }
-    if (request.invoke_id != reply.invoke_id) {
-        /* Normal to have multiple replies queued, just look for another */
-        return false;
-    }
-    /* these don't have service choice included */
-    if ((request.pdu_type != PDU_TYPE_REJECT) &&
-        (request.pdu_type != PDU_TYPE_ABORT) &&
-        (request.pdu_type != PDU_TYPE_SEGMENT_ACK)) {
-        if (request.service_choice != reply.service_choice) {
-            debug_printf(
-                "DLMSTP: DER Compare failed: "
-                "Service choice mismatch.\n");
-            return false;
-        }
-    }
-    if (request.npdu_data.protocol_version !=
-        reply.npdu_data.protocol_version) {
-        debug_printf(
-            "DLMSTP: DER Compare failed: "
-            "NPDU Protocol Version mismatch.\n");
-        return false;
-    }
-#if 0
-    /* the NDPU priority doesn't get passed through the stack, and
-       all outgoing messages have NORMAL priority */
-    if (request.npdu_data.priority != reply.npdu_data.priority) {
-        debug_printf(
-            "DLMSTP: DER Compare failed: " "NPDU Priority mismatch.\n");
-        return false;
-    }
-#endif
-    if (!bacnet_address_same(&request.address, &reply.address)) {
-        debug_printf(
-            "DLMSTP: DER Compare failed: "
-            "BACnet Address mismatch.\n");
-        return false;
-    }
-
-    return true;
-}
-
-/**
-=======
->>>>>>> c33944e0
  * Add a certain number of nanoseconds to the specified time.
  *
  * @param ts - The time to which to add to.
