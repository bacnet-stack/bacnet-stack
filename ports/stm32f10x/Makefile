--- conflicted
+++ resolved
@@ -161,26 +161,15 @@
 CFLAGS += -fno-common
 WARNING_ALL := -Wall
 # enable all relevant warnings that find bugs
-<<<<<<< HEAD
-WARNING_ALL := -Wall -Wextra -Wall -Wfloat-equal -Wconversion -Wparentheses
-WARNING_ALL += -pedantic -Wunused-variable -Wreturn-type
-WARNING_ALL += -Wunused-function -Wreturn-type -Wunused-value
-WARNING_ALL += -Wswitch-default -Wuninitialized -Winit-self
-WARNING_ALL += -Wno-sign-conversion -Wno-conversion -Wno-sign-compare
-WARNING_ALL += -Wno-long-long
-=======
 #WARNING_ALL += -pedantic -Wextra -Wfloat-equal -Wconversion -Wparentheses
 #WARNING_ALL += -Wunused-parameter -Wunused-variable -Wreturn-type
 #WARNING_ALL += -Wunused-function -Wreturn-type -Wunused-value
 #WARNING_ALL += -Wswitch-default -Wuninitialized -Winit-self
 #WARNING_ALL += -Wno-sign-conversion -Wno-conversion -Wno-sign-compare
 #WARNING_ALL += -Wno-long-long
->>>>>>> e517df0d
 #WARNING_ALL += -Wredundant-decls
 #WARNING_ALL += -Werror
 CFLAGS += $(WARNING_ALL)
-# don't warn about unused parameter since STM32 library doesn't achieve it
-CFLAGS += -Wno-unused-parameter
 # don't warn about missing braces since GCC is over-achiever for this
 CFLAGS += -Wno-missing-braces
 # don't warn about missing prototypes since STM32 library doesn't have some
