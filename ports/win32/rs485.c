/**************************************************************************
 *
 * Copyright (C) 2004 Steve Karg
 *
 * SPDX-License-Identifier: GPL-2.0-or-later WITH GCC-exception-2.0
 *
 *********************************************************************/
/** @file win32/rs485.c  Provides Windows-specific functions for RS-485 */

/* Suggested USB to RS485 devices:
   B&B Electronics USOPTL4
   SerialGear USB-COMi-SI-M
   USB-RS485-WE-1800-BT
*/

#include <stddef.h>
#include <stdint.h>
#include <stdbool.h>
#include <stdlib.h>
#include <stdio.h>
#include <string.h>
#include <ctype.h>
#include "bacnet/datalink/mstp.h"
#include "bacnet/datalink/dlmstp.h"
#define WIN32_LEAN_AND_MEAN
#define STRICT 1
#include <windows.h>
#include "rs485.h"
#include "bacnet/basic/sys/fifo.h"

/* details from Serial Communications in Win32 at MSDN */

/* Win32 handle for the port */
HANDLE RS485_Handle;
/* Original COM Timeouts */
static COMMTIMEOUTS RS485_Timeouts;
/* COM port name COM1, COM2, etc  */
static char RS485_Port_Name[256] = "COM4";
/* baud rate - MS enumerated
    CBR_110, CBR_300, CBR_600, CBR_1200, CBR_2400,
    CBR_4800, CBR_9600, CBR_14400, CBR_19200, CBR_38400,
    CBR_56000, CBR_57600, CBR_115200, CBR_128000, CBR_256000 */
static DWORD RS485_Baud = CBR_38400;
/* ByteSize in bits: 5, 6, 7, 8 are valid */
static DWORD RS485_ByteSize = 8;
/* Parity - MS enumerated:
    NOPARITY, EVENPARITY, ODDPARITY, MARKPARITY, SPACEPARITY */
static DWORD RS485_Parity = NOPARITY;
/* StopBits - MS enumerated:
    ONESTOPBIT, ONE5STOPBITS, TWOSTOPBITS */
static DWORD RS485_StopBits = ONESTOPBIT;
/* DTRControl - MS enumerated:
    DTR_CONTROL_ENABLE, DTR_CONTROL_DISABLE, DTR_CONTROL_HANDSHAKE */
static DWORD RS485_DTRControl = DTR_CONTROL_DISABLE;
/* RTSControl - MS enumerated:
    RTS_CONTROL_ENABLE, RTS_CONTROL_DISABLE,
    RTS_CONTROL_HANDSHAKE, RTS_CONTROL_TOGGLE */
static DWORD RS485_RTSControl = RTS_CONTROL_DISABLE;

/****************************************************************************
 * DESCRIPTION: Change the characters in a string to uppercase
 * RETURN:      nothing
 * ALGORITHM:   none
 * NOTES:       none
 *****************************************************************************/
static void strupper(char *str)
{
    char *p;
    for (p = str; *p != '\0'; ++p) {
        *p = (char)toupper(*p);
    }
}

/****************************************************************************
 * DESCRIPTION: Initializes the RS485 hardware and variables, and starts in
 *              receive mode.
 * RETURN:      none
 * ALGORITHM:   none
 * NOTES:       expects a constant char ifname, or char from the heap
 *****************************************************************************/
void RS485_Set_Interface(char *ifname)
{
    /* For COM ports greater than 9 you have to use a special syntax
       for CreateFileA. The syntax also works for COM ports 1-9. */
    /* http://support.microsoft.com/kb/115831 */
    if (ifname) {
        strupper(ifname);
        if (strncmp("COM", ifname, 3) == 0) {
            if (strlen(ifname) > 3) {
                snprintf(
                    RS485_Port_Name, sizeof(RS485_Port_Name), "\\\\.\\COM%i",
                    atoi(ifname + 3));
                fprintf(
                    stdout, "Adjusted interface name to %s\r\n",
                    RS485_Port_Name);
            }
        }
    }
}

/****************************************************************************
 * DESCRIPTION: Check the serial port to see if port exists
 * RETURN:      true if port exists
 * ALGORITHM:   none
 * NOTES:       none
 *****************************************************************************/
bool RS485_Interface_Valid(unsigned port_number)
{
    HANDLE h = 0;
    DWORD err = 0;
    bool status = false;
    char ifname[255] = "";

    snprintf(ifname, sizeof(ifname), "\\\\.\\COM%u", port_number);
    h = CreateFileA(
        ifname, GENERIC_READ | GENERIC_WRITE, 0, NULL, OPEN_EXISTING, 0, NULL);
    if (h == INVALID_HANDLE_VALUE) {
        err = GetLastError();
        if ((err == ERROR_ACCESS_DENIED) || (err == ERROR_GEN_FAILURE) ||
            (err == ERROR_SHARING_VIOLATION) || (err == ERROR_SEM_TIMEOUT)) {
            status = true;
        }
    } else {
        status = true;
        CloseHandle(h);
    }

    return status;
}

const char *RS485_Interface(void)
{
    return RS485_Port_Name;
}

void RS485_Print_Error(void)
{
    LPVOID lpMsgBuf;

    FormatMessage(
        FORMAT_MESSAGE_ALLOCATE_BUFFER | FORMAT_MESSAGE_FROM_SYSTEM, NULL,
        GetLastError(), MAKELANGID(LANG_NEUTRAL, SUBLANG_DEFAULT),
        (LPTSTR)&lpMsgBuf, 0, NULL);
    MessageBox(NULL, lpMsgBuf, "GetLastError", MB_OK | MB_ICONINFORMATION);
    LocalFree(lpMsgBuf);

    return;
}

static void RS485_Configure_Status(void)
{
    DCB dcb = { 0 };
    COMMTIMEOUTS ctNew;

    dcb.DCBlength = sizeof(dcb);
    /* get current DCB settings */
    if (!GetCommState(RS485_Handle, &dcb)) {
        fprintf(stderr, "Unable to get status from %s\n", RS485_Port_Name);
        RS485_Print_Error();
        exit(1);
    }

    /* update DCB rate, byte size, parity, and stop bits size */
    dcb.BaudRate = RS485_Baud;
    dcb.ByteSize = (unsigned char)RS485_ByteSize;
    dcb.Parity = (unsigned char)RS485_Parity;
    dcb.StopBits = (unsigned char)RS485_StopBits;

    /* update flow control settings */
    dcb.fDtrControl = RS485_DTRControl;
    dcb.fRtsControl = RS485_RTSControl;
    /*
       dcb.fOutxCtsFlow    = CTSOUTFLOW(TTYInfo);
       dcb.fOutxDsrFlow    = DSROUTFLOW(TTYInfo);
       dcb.fDsrSensitivity = DSRINFLOW(TTYInfo);
       dcb.fOutX           = XONXOFFOUTFLOW(TTYInfo);
       dcb.fInX            = XONXOFFINFLOW(TTYInfo);
       dcb.fTXContinueOnXoff = TXAFTERXOFFSENT(TTYInfo);
       dcb.XonChar         = XONCHAR(TTYInfo);
       dcb.XoffChar        = XOFFCHAR(TTYInfo);
       dcb.XonLim          = XONLIMIT(TTYInfo);
       dcb.XoffLim         = XOFFLIMIT(TTYInfo);
       // DCB settings not in the user's control
       dcb.fParity = TRUE;
     */
    if (!SetCommState(RS485_Handle, &dcb)) {
        fprintf(stderr, "Unable to set status on %s\n", RS485_Port_Name);
        RS485_Print_Error();
    }
    /* configure the time-out parameters for a communications device. */
    /* If an application sets ReadIntervalTimeout and
       ReadTotalTimeoutMultiplier to MAXDWORD and
       sets ReadTotalTimeoutConstant to a value greater
       than zero and less than MAXDWORD, one of the following
       occurs when the ReadFile function is called:
        * If there are any bytes in the input buffer,
          ReadFile returns immediately with the bytes in the buffer.
        * If there are no bytes in the input buffer,
          ReadFile waits until a byte arrives and then returns immediately.
        * If no bytes arrive within the time specified
          by ReadTotalTimeoutConstant, ReadFile times out.

        Constant values are in milliseconds
     */
    ctNew.ReadIntervalTimeout = MAXDWORD;
    ctNew.ReadTotalTimeoutMultiplier = MAXDWORD;
    ctNew.ReadTotalTimeoutConstant = 1;
    ctNew.WriteTotalTimeoutMultiplier = 0;
    ctNew.WriteTotalTimeoutConstant = 0;
    if (!SetCommTimeouts(RS485_Handle, &ctNew)) {
        RS485_Print_Error();
    }
    /* Get rid of any stray characters */
    if (!PurgeComm(RS485_Handle, PURGE_TXABORT | PURGE_RXABORT)) {
        fprintf(stderr, "Unable to purge %s\n", RS485_Port_Name);
        RS485_Print_Error();
    }
    /* Set the Comm buffer size */
    SetupComm(RS485_Handle, DLMSTP_MPDU_MAX, DLMSTP_MPDU_MAX);
    /* raise DTR */
    if (!EscapeCommFunction(RS485_Handle, SETDTR)) {
        fprintf(stderr, "Unable to set DTR on %s\n", RS485_Port_Name);
        RS485_Print_Error();
    }
}

/****************************************************************************
 * DESCRIPTION: Cleans up any handles that were created at startup.
 * RETURN:      none
 * ALGORITHM:   none
 * NOTES:       none
 *****************************************************************************/
static void RS485_Cleanup(void)
{
    if (!EscapeCommFunction(RS485_Handle, CLRDTR)) {
        RS485_Print_Error();
    }

    if (!SetCommTimeouts(RS485_Handle, &RS485_Timeouts)) {
        RS485_Print_Error();
    }

    CloseHandle(RS485_Handle);
}

/****************************************************************************
 * DESCRIPTION: Initializes the RS485 hardware and variables, and starts in
 *              receive mode.
 * RETURN:      none
 * ALGORITHM:   none
 * NOTES:       none
 *****************************************************************************/
void RS485_Initialize(void)
{
<<<<<<< HEAD
    // Convert RS485_Port_Name (char*) to wide string (wchar_t*) for CreateFileW
    wchar_t wRS485_Port_Name[256];
    size_t converted = 0;
    mbstowcs_s(
        &converted, wRS485_Port_Name,
        sizeof(wRS485_Port_Name) / sizeof(wchar_t), RS485_Port_Name, _TRUNCATE);

    RS485_Handle = CreateFileW(
        wRS485_Port_Name, GENERIC_READ | GENERIC_WRITE, 0, 0, OPEN_EXISTING,
        /* FILE_FLAG_OVERLAPPED*/ 0, 0);
=======
    RS485_Handle = CreateFileA(
        RS485_Port_Name, GENERIC_READ | GENERIC_WRITE, 0, 0, OPEN_EXISTING,
        /*FILE_FLAG_OVERLAPPED */ 0, 0);
>>>>>>> 743c5845
    if (RS485_Handle == INVALID_HANDLE_VALUE) {
        DWORD err = GetLastError();
        fprintf(
            stderr, "RS485 unable to open %s (Error %lu)\n", RS485_Port_Name,
            err);
        RS485_Print_Error();
        // Additional troubleshooting output
        if (strncmp(RS485_Port_Name, "\\\\.\\COM", 7) != 0) {
            fprintf(
                stderr, "Warning: Port name format may be incorrect: %s\n",
                RS485_Port_Name);
        }
        exit(1);
    }
    if (!GetCommTimeouts(RS485_Handle, &RS485_Timeouts)) {
        RS485_Print_Error();
    }
    RS485_Configure_Status();
#if PRINT_ENABLED
    fprintf(stdout, "RS485 Interface: %s\n", RS485_Port_Name);
    fprintf(stdout, "RS485 Baud Rate %u\n", RS485_Get_Baud_Rate());
    fflush(stdout);
#endif

    atexit(RS485_Cleanup);

    return;
}

/****************************************************************************
 * DESCRIPTION: Returns the baud rate that we are currently running at
 * RETURN:      none
 * ALGORITHM:   none
 * NOTES:       none
 *****************************************************************************/
uint32_t RS485_Get_Baud_Rate(void)
{
    switch (RS485_Baud) {
        case CBR_19200:
            return 19200;
        case CBR_38400:
            return 38400;
        case CBR_57600:
            return 57600;
        case CBR_115200:
            return 115200;
        case CBR_110:
            return 110;
        case CBR_300:
            return 300;
        case CBR_600:
            return 600;
        case CBR_1200:
            return 1200;
        case CBR_2400:
            return 2400;
        case CBR_4800:
            return 4800;
        case CBR_14400:
            return 14400;
        case CBR_56000:
            return 56000;
        case CBR_128000:
            return 128000;
        case CBR_256000:
            return 256000;
        case 76800:
            /* See comments in RS485_Set_Baud_Rate() below
             * also look at definition of CBR_xx in winbase.h
             * some serial drivers will only support the defined
             * baud rates but others will try and configure the
             * requested baud rate (or as close as they can get)
             */
            return 76800;
        case CBR_9600:
        default:
            return 9600;
    }
}

/****************************************************************************
 * DESCRIPTION: Sets the baud rate for the chip USART
 * RETURN:      none
 * ALGORITHM:   none
 * NOTES:       none
 *****************************************************************************/
bool RS485_Set_Baud_Rate(uint32_t baud)
{
    bool valid = true;

    switch (baud) {
        case 9600:
            RS485_Baud = CBR_9600;
            break;
        case 19200:
            RS485_Baud = CBR_19200;
            break;
        case 38400:
            RS485_Baud = CBR_38400;
            break;
        case 57600:
            RS485_Baud = CBR_57600;
            break;
        case 115200:
            RS485_Baud = CBR_115200;
            break;
        case 110:
            RS485_Baud = CBR_110;
            break;
        case 300:
            RS485_Baud = CBR_300;
            break;
        case 600:
            RS485_Baud = CBR_600;
            break;
        case 1200:
            RS485_Baud = CBR_1200;
            break;
        case 2400:
            RS485_Baud = CBR_2400;
            break;
        case 4800:
            RS485_Baud = CBR_4800;
            break;
        case 14400:
            RS485_Baud = CBR_14400;
            break;
        case 56000:
            RS485_Baud = CBR_56000;
            break;
        case 128000:
            RS485_Baud = CBR_128000;
            break;
        case 256000:
            RS485_Baud = CBR_256000;
            break;
        case 76800:
            /* I'm using the B&B Electronics USOPTL4 USB RS485 adapter
             * on Win 7 and building with VS2008 Express Edition and it
             * seems to work for the most part if I use the following.
             * I get the occasional data errors especially if the devices
             * are transmitting with 1 stop bit (some devices receive with
             * 1 stop bit but effectivly end up transmitting with 2 stop
             * bits, usually because of synchroisation issues in some UARTs
             * which mean that if you wait until the serialiser has finished
             * with the current character and then load the TX buffer it has
             * to wait until the next bit boundary to start transmitting.
             * PMcS
             */
            RS485_Baud = 76800;
            break;
        default:
            valid = false;
            break;
    }

    if (valid) {
        /* FIXME: store the baud rate */
    }

    return valid;
}

/* Transmits a Frame on the wire */
void RS485_Send_Frame(
    struct mstp_port_struct_t *mstp_port, /* port specific data */
    const uint8_t *buffer, /* frame to send (up to 501 bytes of data) */
    uint16_t nbytes)
{ /* number of bytes of data (up to 501) */
    DWORD dwWritten = 0;

    if (mstp_port) {
        uint32_t baud;
        uint8_t turnaround_time;
        baud = RS485_Get_Baud_Rate();
        /* wait about 40 bit times since reception */
        if (baud == 9600) {
            turnaround_time = 4;
        } else if (baud == 19200) {
            turnaround_time = 2;
        } else {
            turnaround_time = 2;
        }
        while (mstp_port->SilenceTimer(NULL) < turnaround_time) {
            /* do nothing - wait for timer to increment */
        };
    }
    WriteFile(RS485_Handle, buffer, nbytes, &dwWritten, NULL);

    /* per MSTP spec, reset SilenceTimer after each byte is sent */
    if (mstp_port) {
        mstp_port->SilenceTimerReset(NULL);
    }

    return;
}

/* called by timer, interrupt(?) or other thread */
void RS485_Check_UART_Data(struct mstp_port_struct_t *mstp_port)
{
    char lpBuf[1];
    DWORD dwRead = 0;

    if (mstp_port->ReceiveError == true) {
        /* wait for state machine to clear this */
    }
    /* wait for state machine to read from the DataRegister */
    else if (mstp_port->DataAvailable == false) {
        /* check for data */
        if (!ReadFile(RS485_Handle, lpBuf, sizeof(lpBuf), &dwRead, NULL)) {
            if (GetLastError() != ERROR_IO_PENDING) {
                mstp_port->ReceiveError = TRUE;
            }
        } else {
            if (dwRead) {
                mstp_port->DataRegister = lpBuf[0];
                mstp_port->DataAvailable = TRUE;
            }
        }
    }
}

/*************************************************************************
 * Description: print available COM ports
 * Returns: none
 * Notes: none
 **************************************************************************/
void RS485_Print_Ports(void)
{
    unsigned i = 0;

    /* try to open all 255 COM ports */
    for (i = 1; i < 256; i++) {
        if (RS485_Interface_Valid(i)) {
            /* note: format for Wireshark ExtCap */
            printf(
                "interface {value=COM%u}"
                "{display=BACnet MS/TP on COM%u}\n",
                i, i);
        }
    }
}

#ifdef TEST_RS485

#include "bacnet/datalink/mstpdef.h"

static void test_transmit_task(void *pArg)
{
    char *TxBuf = "BACnet MS/TP";
    size_t len = strlen(TxBuf) + 1;

    while (TRUE) {
        Sleep(1000);
        RS485_Send_Frame(NULL, &TxBuf[0], len);
    }
}

#if defined(_WIN32)
static BOOL WINAPI CtrlCHandler(DWORD dwCtrlType)
{
    dwCtrlType = dwCtrlType;
    exit(0);
    return TRUE;
}
#endif

static int ascii_hex_to_int(char ch)
{
    int rv = -1;

    if ((ch >= '0') && (ch <= '9')) {
        rv = ch - '0';
    } else if ((ch >= 'a') && (ch <= 'f')) {
        rv = 10 + ch - 'a';
    } else if ((ch >= 'A') && (ch <= 'F')) {
        rv = 10 + ch - 'a';
    }

    return rv;
}

int main(int argc, char *argv[])
{
    unsigned long hThread = 0;
    uint32_t arg_value = 0;
    char lpBuf[1];
    DWORD dwRead = 0;
    unsigned i = 0, len = 0, count = 0;
    char hex_pair[5] = "0xff";
    char ch = ' ';
    int lsb = 0, msb = 0;
    long my_baud = 38400;
    uint8_t buffer[501] = { 0 };

    if (argc > 1) {
        RS485_Set_Interface(argv[1]);
    }
    if (argc > 2) {
        my_baud = strtol(argv[2], NULL, 0);
    }
    RS485_Set_Baud_Rate(my_baud);
    RS485_Initialize();
#if defined(_WIN32)
    SetConsoleMode(GetStdHandle(STD_INPUT_HANDLE), ENABLE_PROCESSED_INPUT);
    SetConsoleCtrlHandler((PHANDLER_ROUTINE)CtrlCHandler, TRUE);
#endif
#ifdef TEST_RS485_TRANSMIT
    /* read a stream of characters from stdin or argument */
    if (argc > 3) {
        len = strlen(argv[3]);
        for (i = 0; i < len; i++) {
            /* grab pairs of hex characters, skip spaces */
            ch = argv[3][i];
            if (ch == ' ') {
                continue;
            }
            msb = ascii_hex_to_int(ch);
            if (msb >= 0) {
                i++;
                ch = argv[3][i];
                lsb = ascii_hex_to_int(ch);
                if (lsb >= 0) {
                    buffer[count] = msb << 4 | lsb;
                } else {
                    buffer[count] = msb;
                }
                count++;
                if (count >= sizeof(buffer)) {
                    break;
                }
            }
        }
        RS485_Send_Frame(NULL, buffer, count);
    }
#endif
#ifdef TEST_RS485_RECEIVE
    /* receive task */
    for (;;) {
        if (!ReadFile(RS485_Handle, lpBuf, sizeof(lpBuf), &dwRead, NULL)) {
            if (GetLastError() != ERROR_IO_PENDING) {
                RS485_Print_Error();
            }
        } else {
            /* print any characters received */
            if (dwRead) {
                for (i = 0; i < dwRead; i++) {
                    fprintf(stderr, "%02X ", lpBuf[i]);
                }
            }
            dwRead = 0;
        }
    }
#endif
}
#endif<|MERGE_RESOLUTION|>--- conflicted
+++ resolved
@@ -252,22 +252,9 @@
  *****************************************************************************/
 void RS485_Initialize(void)
 {
-<<<<<<< HEAD
-    // Convert RS485_Port_Name (char*) to wide string (wchar_t*) for CreateFileW
-    wchar_t wRS485_Port_Name[256];
-    size_t converted = 0;
-    mbstowcs_s(
-        &converted, wRS485_Port_Name,
-        sizeof(wRS485_Port_Name) / sizeof(wchar_t), RS485_Port_Name, _TRUNCATE);
-
-    RS485_Handle = CreateFileW(
-        wRS485_Port_Name, GENERIC_READ | GENERIC_WRITE, 0, 0, OPEN_EXISTING,
-        /* FILE_FLAG_OVERLAPPED*/ 0, 0);
-=======
     RS485_Handle = CreateFileA(
         RS485_Port_Name, GENERIC_READ | GENERIC_WRITE, 0, 0, OPEN_EXISTING,
         /*FILE_FLAG_OVERLAPPED */ 0, 0);
->>>>>>> 743c5845
     if (RS485_Handle == INVALID_HANDLE_VALUE) {
         DWORD err = GetLastError();
         fprintf(
