--- conflicted
+++ resolved
@@ -156,16 +156,11 @@
         USART_ClearITPendingBit(RS485_USARTx, USART_IT_TC);
     }
     /* check for errors and clear them */
-<<<<<<< HEAD
     if (USART_GetFlagStatus(RS485_USARTx, USART_FLAG_ORE) == SET) {
-        USART_ClearFlag(RS485_USARTx, USART_FLAG_ORE);
-=======
-    if (USART_GetFlagStatus(USART6, USART_FLAG_ORE) == SET) {
         /* note: enabling RXNE interrupt also enables the ORE interrupt! */
         /* dummy read to clear error state */
-        data_byte = USART_ReceiveData(USART6);
-        USART_ClearFlag(USART6, USART_FLAG_ORE);
->>>>>>> 8a23c9b2
+        data_byte = USART_ReceiveData(RS485_USARTx);
+        USART_ClearFlag(RS485_USARTx, USART_FLAG_ORE);
     }
     if (USART_GetFlagStatus(RS485_USARTx, USART_FLAG_NE) == SET) {
         USART_ClearFlag(RS485_USARTx, USART_FLAG_NE);
