--- conflicted
+++ resolved
@@ -153,7 +153,6 @@
 # if called from root Makefile, PRINT was already defined
 BACNET_FLAGS += -UPRINT_ENABLED
 BACNET_FLAGS += -DPRINT_ENABLED=0
-<<<<<<< HEAD
 ifeq (${SHIELD},)
 BACNET_FLAGS += -DRS485_DFR0259_ENABLED=1
 endif
@@ -162,11 +161,10 @@
 endif
 ifeq (${SHIELD},linksprite)
 BACNET_FLAGS += -DRS485_LINKSPRITE_ENABLED=1
-=======
+endif
 ifeq (${LEGACY},true)
 # disable deprecated function warnings for legacy builds
 BACNET_FLAGS += -DBACNET_STACK_DEPRECATED_DISABLE
->>>>>>> 8a23c9b2
 endif
 
 CFLAGS += $(MCU_FLAGS)
@@ -216,12 +214,6 @@
 $(TARGET).elf: $(COBJ) $(AOBJ) Makefile
 	$(CC) $(CFLAGS) $(AOBJ) $(COBJ) $(LDFLAGS) -o $@
 
-<<<<<<< HEAD
-.PHONY: install
-install:
-	openocd -f st_nucleo_f429.cfg \
-	-c "program $(TARGET).elf verify reset exit"
-=======
 : ram-usage
 ram-usage:
 	$(NM) -t d -S --size-sort $(TARGET).elf 1> $(TARGET).nm
@@ -269,7 +261,6 @@
 # or unplug and plugin the stlink after adding the rules file
 install: $(TARGET).bin
 	st-flash write $(TARGET).bin 0x08000000
->>>>>>> 8a23c9b2
 
 .c.o:
 	$(CC) -c $(OPTIMIZATION) $(CFLAGS) $*.c -o $@
