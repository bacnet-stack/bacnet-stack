
cmake_minimum_required(VERSION 3.13.1)

# Extract module path and names
string(REGEX REPLACE
  "/zephyr/tests/[a-zA-Z_/-]*$" ""
  BACNET_BASE
  ${CMAKE_CURRENT_SOURCE_DIR})
string(REGEX REPLACE
  "/zephyr/tests/" "/src/"
  BACNET_SRC_PATH
  ${CMAKE_CURRENT_SOURCE_DIR})
string(REGEX REPLACE
  "/zephyr/tests/" "/test/"
  BACNET_TEST_PATH
  ${CMAKE_CURRENT_SOURCE_DIR})
get_filename_component(BACNET_NAME ${BACNET_BASE} NAME)

# Update include path for this module
list(APPEND BACNET_INCLUDE ${BACNET_BASE}/src)

set(TEST_OBJECT_SRC ${BACNET_BASE}/test/bacnet/basic/object)
list(APPEND TEST_OBJECT_INCLUDE ${TEST_OBJECT_SRC})

if(BOARD STREQUAL unit_testing)
  file(RELATIVE_PATH BACNET_INCLUDE $ENV{ZEPHYR_BASE} ${BACNET_BASE}/src)
  file(RELATIVE_PATH TEST_OBJECT_INCLUDE $ENV{ZEPHYR_BASE} ${TEST_OBJECT_SRC})
  list(APPEND INCLUDE ${BACNET_INCLUDE} ${TEST_OBJECT_INCLUDE})
  list(APPEND SOURCES
    ${BACNET_SRC_PATH}.c
    ${BACNET_TEST_PATH}/src/main.c
    ${TEST_OBJECT_SRC}/property_test.c
    )

  get_filename_component(BACNET_OBJECT_SRC ${BACNET_SRC_PATH} PATH)
  get_filename_component(BACNET_BASIC_SRC ${BACNET_OBJECT_SRC} PATH)
  get_filename_component(BACNET_SRC ${BACNET_BASIC_SRC} PATH)
  list(APPEND SOURCES
    ${BACNET_SRC}/bacaddr.c
    ${BACNET_SRC}/bacapp.c
    ${BACNET_SRC}/bacdcode.c
    ${BACNET_SRC}/bacdest.c
    ${BACNET_SRC}/bacstr.c
    ${BACNET_SRC}/bacint.c
    ${BACNET_SRC}/bacreal.c
    ${BACNET_SRC}/datetime.c
    ${BACNET_SRC}/bacdevobjpropref.c
    ${BACNET_SRC}/bactext.c
    ${BACNET_SRC}/cov.c
    ${BACNET_SRC}/indtext.c
    ${BACNET_SRC}/lighting.c
    ${BACNET_SRC}/proplist.c
    ${BACNET_SRC}/timestamp.c
    ${BACNET_SRC}/wp.c
    ${BACNET_SRC}/hostnport.c
    ${BACNET_SRC}/dailyschedule.c
    ${BACNET_SRC}/weeklyschedule.c
    ${BACNET_SRC}/calendar_entry.c
    ${BACNET_SRC}/special_event.c
    ${BACNET_SRC}/bactimevalue.c
<<<<<<< HEAD
    ${BACNET_SRC}/sc_status.c
    )
=======
    ${BACNET_SRC}/basic/sys/bigend.c
    ${BACNET_SRC}/basic/sys/days.c
    ${BACNET_SRC}/basic/sys/debug.c
    ${BACNET_SRC}/basic/sys/keylist.c
  )
>>>>>>> 600508c3

  set(CONF_FILE "${CONF_FILE};prj.unit_testing.conf")
  find_package(Zephyr COMPONENTS unittest REQUIRED HINTS $ENV{ZEPHYR_BASE})
  project(${BACNET_NAME})
else()
  find_package(Zephyr REQUIRED HINTS $ENV{ZEPHYR_BASE})
  project(${BACNET_NAME})

  target_include_directories(app PRIVATE 
    ${BACNET_INCLUDE}
    ${TEST_OBJECT_INCLUDE})
  target_sources(app PRIVATE
    ${BACNET_TEST_PATH}/src/main.c
    ${TEST_OBJECT_SRC}/property_test.c
    )
endif()

add_compile_definitions(CONFIG_ZTEST_NEW_API)  # For exposing deprecated Kconfig<|MERGE_RESOLUTION|>--- conflicted
+++ resolved
@@ -58,16 +58,11 @@
     ${BACNET_SRC}/calendar_entry.c
     ${BACNET_SRC}/special_event.c
     ${BACNET_SRC}/bactimevalue.c
-<<<<<<< HEAD
-    ${BACNET_SRC}/sc_status.c
-    )
-=======
     ${BACNET_SRC}/basic/sys/bigend.c
     ${BACNET_SRC}/basic/sys/days.c
     ${BACNET_SRC}/basic/sys/debug.c
     ${BACNET_SRC}/basic/sys/keylist.c
   )
->>>>>>> 600508c3
 
   set(CONF_FILE "${CONF_FILE};prj.unit_testing.conf")
   find_package(Zephyr COMPONENTS unittest REQUIRED HINTS $ENV{ZEPHYR_BASE})
