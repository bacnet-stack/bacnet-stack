# SPDX-License-Identifier: MIT

cmake_minimum_required(VERSION 3.13.1)

# Extract module path and names
string(REGEX REPLACE
  "/zephyr/tests/[a-zA-Z_/-]*$" ""
  BACNET_BASE
  ${CMAKE_CURRENT_SOURCE_DIR})
string(REGEX REPLACE
  "/zephyr/tests/" "/src/"
  BACNET_SRC_PATH
  ${CMAKE_CURRENT_SOURCE_DIR})
string(REGEX REPLACE
  "/zephyr/tests/" "/test/"
  BACNET_TEST_PATH
  ${CMAKE_CURRENT_SOURCE_DIR})
get_filename_component(BACNET_NAME ${BACNET_BASE} NAME)

# Update include path for this module
list(APPEND BACNET_INCLUDE ${BACNET_BASE}/src)

<<<<<<< HEAD
add_compile_definitions(
	BACNET_SECURE_CONNECT_ROUTING_TABLE=1
	BSC_CONF_HUB_FUNCTIONS_NUM=1
	BSC_CONF_HUB_CONNECTORS_NUM=1
	BACNET_SC_DIRECT_ACCEPT_URI_MAX=6
	BSC_CONF_TX_PRE=0
	BACDL_BSC
	MAX_TSM_TRANSACTIONS=0
)
=======
set(TEST_OBJECT_SRC ${BACNET_BASE}/test/bacnet/basic/object)
list(APPEND TEST_OBJECT_INCLUDE ${TEST_OBJECT_SRC})
>>>>>>> 600508c3

if(BOARD STREQUAL unit_testing)
  file(RELATIVE_PATH BACNET_INCLUDE $ENV{ZEPHYR_BASE} ${BACNET_BASE}/src)
  file(RELATIVE_PATH TEST_OBJECT_INCLUDE $ENV{ZEPHYR_BASE} ${TEST_OBJECT_SRC})
  list(APPEND INCLUDE ${BACNET_INCLUDE} ${TEST_OBJECT_INCLUDE})
  list(APPEND SOURCES
    ${BACNET_SRC_PATH}.c
    ${BACNET_TEST_PATH}/src/main.c
<<<<<<< HEAD
    ${BACNET_TEST_PATH}/../mock/device_mock.c
=======
    ${TEST_OBJECT_SRC}/property_test.c
>>>>>>> 600508c3
    )

  get_filename_component(BACNET_OBJECT_SRC ${BACNET_SRC_PATH} PATH)
  get_filename_component(BACNET_BASIC_SRC ${BACNET_OBJECT_SRC} PATH)
  get_filename_component(BACNET_SRC ${BACNET_BASIC_SRC} PATH)
  list(APPEND SOURCES
    ${BACNET_SRC}/bacaddr.c
    ${BACNET_SRC}/bacapp.c
    ${BACNET_SRC}/bacdcode.c
    ${BACNET_SRC}/bacdest.c
    ${BACNET_SRC}/bacstr.c
    ${BACNET_SRC}/bacint.c
    ${BACNET_SRC}/bacreal.c
    ${BACNET_SRC}/datetime.c
    ${BACNET_SRC}/timestamp.c
    ${BACNET_SRC}/basic/sys/days.c
    ${BACNET_SRC}/basic/sys/keylist.c
    ${BACNET_SRC}/bacdevobjpropref.c
    ${BACNET_SRC}/bactext.c
    ${BACNET_SRC}/indtext.c
    ${BACNET_SRC}/lighting.c
    ${BACNET_SRC}/proplist.c
    ${BACNET_SRC}/wp.c
    ${BACNET_SRC}/proplist.c
    ${BACNET_SRC}/datalink/bvlc.c
    ${BACNET_SRC}/basic/object/bacfile.c
    ${BACNET_SRC}/sc_status.c
    ${BACNET_SRC}/basic/object/sc_netport.c
    ${BACNET_SRC}/hostnport.c
    ${BACNET_SRC}/dailyschedule.c
    ${BACNET_SRC}/weeklyschedule.c
    ${BACNET_SRC}/calendar_entry.c
    ${BACNET_SRC}/special_event.c
    ${BACNET_SRC}/basic/sys/bigend.c
    ${BACNET_SRC}/bactimevalue.c
    ${BACNET_SRC}/datalink/bsc/bsc-util.c
    ${BACNET_SRC}/basic/sys/debug.c
    )

  set(CONF_FILE "${CONF_FILE};prj.unit_testing.conf")
  find_package(Zephyr COMPONENTS unittest REQUIRED HINTS $ENV{ZEPHYR_BASE})
  project(${BACNET_NAME})
else()
  find_package(Zephyr REQUIRED HINTS $ENV{ZEPHYR_BASE})
  project(${BACNET_NAME})

  target_include_directories(app PRIVATE
    ${BACNET_INCLUDE}
    ${TEST_OBJECT_INCLUDE})
  target_sources(app PRIVATE
    ${BACNET_TEST_PATH}/src/main.c
    ${TEST_OBJECT_SRC}/property_test.c
    )
endif()

add_compile_definitions(CONFIG_ZTEST_NEW_API)  # For exposing deprecated Kconfig<|MERGE_RESOLUTION|>--- conflicted
+++ resolved
@@ -20,20 +20,8 @@
 # Update include path for this module
 list(APPEND BACNET_INCLUDE ${BACNET_BASE}/src)
 
-<<<<<<< HEAD
-add_compile_definitions(
-	BACNET_SECURE_CONNECT_ROUTING_TABLE=1
-	BSC_CONF_HUB_FUNCTIONS_NUM=1
-	BSC_CONF_HUB_CONNECTORS_NUM=1
-	BACNET_SC_DIRECT_ACCEPT_URI_MAX=6
-	BSC_CONF_TX_PRE=0
-	BACDL_BSC
-	MAX_TSM_TRANSACTIONS=0
-)
-=======
 set(TEST_OBJECT_SRC ${BACNET_BASE}/test/bacnet/basic/object)
 list(APPEND TEST_OBJECT_INCLUDE ${TEST_OBJECT_SRC})
->>>>>>> 600508c3
 
 if(BOARD STREQUAL unit_testing)
   file(RELATIVE_PATH BACNET_INCLUDE $ENV{ZEPHYR_BASE} ${BACNET_BASE}/src)
@@ -42,11 +30,7 @@
   list(APPEND SOURCES
     ${BACNET_SRC_PATH}.c
     ${BACNET_TEST_PATH}/src/main.c
-<<<<<<< HEAD
-    ${BACNET_TEST_PATH}/../mock/device_mock.c
-=======
     ${TEST_OBJECT_SRC}/property_test.c
->>>>>>> 600508c3
     )
 
   get_filename_component(BACNET_OBJECT_SRC ${BACNET_SRC_PATH} PATH)
