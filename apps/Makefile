--- conflicted
+++ resolved
@@ -222,11 +222,7 @@
 	whohas whois iam ucov scov timesync epics readpropm readrange \
 	writepropm uptransfer getevent uevent abort error event ack-alarm \
 	server-client add-list-element remove-list-element create-object \
-<<<<<<< HEAD
-	delete-object server-discover apdu writegroup server-basic bacmini
-=======
 	delete-object server-discover apdu writegroup server-basic server-mini
->>>>>>> f1ea0364
 
 ifeq (${BACDL_DEFINE},-DBACDL_BIP=1)
 	SUBDIRS += whoisrouter iamrouter initrouter whatisnetnum netnumis
