/**
 * @file
 * @brief command line tool to generate EPICS-usable output acquired from
 * a BACnet device on the network.
 * @author Steve Karg <skarg@users.sourceforge.net>
 * @date 2006
 * @copyright SPDX-License-Identifier: MIT
 */
#include <stddef.h>
#include <stdint.h>
#include <stdio.h>
#include <stdlib.h>
#include <time.h> /* for time */
#if (__STDC_VERSION__ >= 199901L) && defined(__STDC_ISO_10646__)
#include <locale.h>
#endif
#include <errno.h>
#include <assert.h>
/* BACnet Stack defines - first */
#include "bacnet/bacdef.h"
/* BACnet Stack API */
#include "bacnet/bactext.h"
#include "bacnet/iam.h"
#include "bacnet/arf.h"
#include "bacnet/npdu.h"
#include "bacnet/apdu.h"
#include "bacport.h"
#include "bacnet/whois.h"
#include "bacnet/rp.h"
#include "bacnet/proplist.h"
#include "bacnet/property.h"
#include "bacnet/version.h"
/* some demo stuff needed */
#include "bacnet/basic/binding/address.h"
#include "bacnet/basic/object/device.h"
#include "bacnet/basic/services.h"
#include "bacnet/basic/sys/filename.h"
#include "bacnet/basic/sys/keylist.h"
#include "bacnet/basic/tsm/tsm.h"
#include "bacnet/datalink/datalink.h"
#include "bacnet/datalink/bip.h"
#include "bacnet/basic/bbmd/h_bbmd.h"
#include "bacnet/datalink/dlenv.h"
#include "bacepics.h"

/* (Doxygen note: The next two lines pull all the following Javadoc
 *  into the BACEPICS module.) */
/** @addtogroup BACEPICS
 * @{ */

/** This is the souped-up version of the program for generating EPICS files.
 * It now:
 * 1) Prepends the heading information (supported services, etc)
 * 2) Determines some basic device properties for the header.
 * 3) Postpends the tail information to complete the EPICS file.
 */

/* buffer used for receive */
static uint8_t Rx_Buf[MAX_MPDU] = { 0 };

/* target information converted from command line */
static uint32_t Target_Device_Object_Instance = BACNET_MAX_INSTANCE;
static BACNET_ADDRESS Target_Address;
/* the invoke id is needed to filter incoming messages */
static uint8_t Request_Invoke_ID = 0;
/* loopback address to talk to myself */
/* = { 6, { 127, 0, 0, 1, 0xBA, 0xC0, 0 }, 0 }; */
#if defined(BACDL_BIP)
/* If set, use this as the source port. */
static uint16_t My_BIP_Port = 0;
#endif
static bool Provided_Targ_MAC = false;

/* any errors are picked up in main loop */
static bool Error_Detected = false;
static uint16_t Last_Error_Class = 0;
static uint16_t Last_Error_Code = 0;
/* Counts errors we couldn't get around */
static uint16_t Error_Count = 0;
/* Assume device can do RPM, to start */
static bool Has_RPM = true;
static EPICS_STATES myState = INITIAL_BINDING;

/* any valid RP or RPM data returned is put here */
/* Now using one structure for both RP and RPM data:
 * typedef struct BACnet_RP_Service_Data_t {
 *   bool new_data;
 *   BACNET_CONFIRMED_SERVICE_ACK_DATA service_data;
 *   BACNET_READ_PROPERTY_DATA data;
 *   } BACNET_RP_SERVICE_DATA;
 * static BACNET_RP_SERVICE_DATA Read_Property_Data;
 */

typedef struct BACnet_RPM_Service_Data_t {
    bool new_data;
    BACNET_CONFIRMED_SERVICE_ACK_DATA service_data;
    BACNET_READ_ACCESS_DATA *rpm_data;
} BACNET_RPM_SERVICE_DATA;
static BACNET_RPM_SERVICE_DATA Read_Property_Multiple_Data;

/* We get the length of the object list,
   and then get the objects one at a time */
static uint32_t Object_List_Length = 0;
static int32_t Object_List_Index = 0;
/* object that we are currently printing */
static OS_Keylist Object_List;

/* When we need to process an Object's properties one at a time,
 * then we build and use this list */
#define MAX_PROPS 128 /* Supersized so it always is big enough. */
static uint32_t Property_List_Length = 0;
static uint32_t Property_List_Index = 0;
static int32_t Property_List[MAX_PROPS + 2];

struct property_value_list_t {
    int32_t property_id;
    BACNET_APPLICATION_DATA_VALUE *value;
};
static struct property_value_list_t Property_Value_List[] = {
    { PROP_VENDOR_NAME, NULL },
    { PROP_MODEL_NAME, NULL },
    { PROP_MAX_APDU_LENGTH_ACCEPTED, NULL },
    { PROP_PROTOCOL_SERVICES_SUPPORTED, NULL },
    { PROP_PROTOCOL_OBJECT_TYPES_SUPPORTED, NULL },
    { PROP_DESCRIPTION, NULL },
    { -1, NULL }
};

static BACNET_APPLICATION_DATA_VALUE *object_property_value(int32_t property_id)
{
    BACNET_APPLICATION_DATA_VALUE *value = NULL;
    int32_t index = 0;

    do {
        if (Property_Value_List[index].property_id == property_id) {
            value = Property_Value_List[index].value;
            break;
        }
        index++;
    } while (Property_Value_List[index].property_id != -1);

    return value;
}

/* When we have to walk through an array of things, like ObjectIDs or
 * Subordinate_Annotations, one RP call at a time, use these for indexing.
 */
static uint32_t Walked_List_Length = 0;
static uint32_t Walked_List_Index = 0;
static uint32_t Walked_List_Columns = 0;
/* TODO: Probably should have done this as additional EPICS_STATES */
static bool Using_Walked_List = false;
/* When requesting RP for BACNET_ARRAY_ALL of what we know can be a long
 * array, then set this true in case it aborts and we need Using_Walked_List */
static bool IsLongArray = false;
/* Show value instead of '?' */
static bool ShowValues = false;
/* show only device object properties */
static bool ShowDeviceObjectOnly = false;
/* read required and optional properties when RPM ALL does not work */
static bool Optional_Properties = false;

#if !defined(PRINT_ERRORS)
#define PRINT_ERRORS 1
#endif

static void MyErrorHandler(
    BACNET_ADDRESS *src,
    uint8_t invoke_id,
    BACNET_ERROR_CLASS error_class,
    BACNET_ERROR_CODE error_code)
{
    if (address_match(&Target_Address, src) &&
        (invoke_id == Request_Invoke_ID)) {
#if PRINT_ERRORS
        if (ShowValues) {
            fprintf(
                stderr, "-- BACnet Error: %s: %s\n",
                bactext_error_class_name(error_class),
                bactext_error_code_name(error_code));
        }
#endif
        Error_Detected = true;
        Last_Error_Class = error_class;
        Last_Error_Code = error_code;
    }
}

static void MyAbortHandler(
    BACNET_ADDRESS *src, uint8_t invoke_id, uint8_t abort_reason, bool server)
{
    (void)server;
    if (address_match(&Target_Address, src) &&
        (invoke_id == Request_Invoke_ID)) {
#if PRINT_ERRORS
        /* It is normal for this to fail, so don't print. */
        if ((myState != GET_ALL_RESPONSE) && !IsLongArray && ShowValues) {
            fprintf(
                stderr, "-- BACnet Abort: %s \n",
                bactext_abort_reason_name(abort_reason));
        }
#endif
        Error_Detected = true;
        Last_Error_Class = ERROR_CLASS_SERVICES;
        if (abort_reason < MAX_BACNET_ABORT_REASON) {
            Last_Error_Code =
                (ERROR_CODE_ABORT_BUFFER_OVERFLOW - 1) + abort_reason;
        } else {
            Last_Error_Code = ERROR_CODE_ABORT_OTHER;
        }
    }
}

static void
MyRejectHandler(BACNET_ADDRESS *src, uint8_t invoke_id, uint8_t reject_reason)
{
    if (address_match(&Target_Address, src) &&
        (invoke_id == Request_Invoke_ID)) {
#if PRINT_ERRORS
        if (ShowValues) {
            fprintf(
                stderr, "BACnet Reject: %s\n",
                bactext_reject_reason_name(reject_reason));
        }
#endif
        Error_Detected = true;
        Last_Error_Class = ERROR_CLASS_SERVICES;
        if (reject_reason < MAX_BACNET_REJECT_REASON) {
            Last_Error_Code =
                (ERROR_CODE_REJECT_BUFFER_OVERFLOW - 1) + reject_reason;
        } else {
            Last_Error_Code = ERROR_CODE_REJECT_OTHER;
        }
    }
}

static void MyReadPropertyAckHandler(
    uint8_t *service_request,
    uint16_t service_len,
    BACNET_ADDRESS *src,
    BACNET_CONFIRMED_SERVICE_ACK_DATA *service_data)
{
    int len = 0;
    BACNET_READ_ACCESS_DATA *rp_data;

    if (address_match(&Target_Address, src) &&
        (service_data->invoke_id == Request_Invoke_ID)) {
        rp_data = calloc(1, sizeof(BACNET_READ_ACCESS_DATA));
        if (rp_data) {
            len = rp_ack_fully_decode_service_request(
                service_request, service_len, rp_data);
        }
        if (len > 0) {
            memmove(
                &Read_Property_Multiple_Data.service_data, service_data,
                sizeof(BACNET_CONFIRMED_SERVICE_ACK_DATA));
            Read_Property_Multiple_Data.rpm_data = rp_data;
            Read_Property_Multiple_Data.new_data = true;
        } else {
            if (len < 0) { /* Eg, failed due to no segmentation */
                Error_Detected = true;
            }
            free(rp_data);
        }
    }
}

static void MyReadPropertyMultipleAckHandler(
    uint8_t *service_request,
    uint16_t service_len,
    BACNET_ADDRESS *src,
    BACNET_CONFIRMED_SERVICE_ACK_DATA *service_data)
{
    int len = 0;
    BACNET_READ_ACCESS_DATA *rpm_data;

    if (address_match(&Target_Address, src) &&
        (service_data->invoke_id == Request_Invoke_ID)) {
        rpm_data = calloc(1, sizeof(BACNET_READ_ACCESS_DATA));
        if (rpm_data) {
            len = rpm_ack_decode_service_request(
                service_request, service_len, rpm_data);
        }
        if (len > 0) {
            memmove(
                &Read_Property_Multiple_Data.service_data, service_data,
                sizeof(BACNET_CONFIRMED_SERVICE_ACK_DATA));
            Read_Property_Multiple_Data.rpm_data = rpm_data;
            Read_Property_Multiple_Data.new_data = true;
            /* Will process and free the RPM data later */
        } else {
            if (len < 0) { /* Eg, failed due to no segmentation */
                Error_Detected = true;
            }
            rpm_data = rpm_data_free(rpm_data);
            free(rpm_data);
        }
    }
}

static void Init_Service_Handlers(void)
{
#if BAC_ROUTING
    uint32_t Object_Instance;
    BACNET_CHARACTER_STRING name_string;
#endif

    Device_Init(NULL);

#if BAC_ROUTING
    /* Put this client Device into the Routing table (first entry) */
    Object_Instance = Device_Object_Instance_Number();
    Device_Object_Name(Object_Instance, &name_string);
    Add_Routed_Device(Object_Instance, &name_string, Device_Description());
#endif

    /* we need to handle who-is
       to support dynamic device binding to us */
    apdu_set_unconfirmed_handler(SERVICE_UNCONFIRMED_WHO_IS, handler_who_is);
    /* handle i-am to support binding to other devices */
    apdu_set_unconfirmed_handler(SERVICE_UNCONFIRMED_I_AM, handler_i_am_bind);
    /* set the handler for all the services we don't implement
       It is required to send the proper reject message... */
    apdu_set_unrecognized_service_handler_handler(handler_unrecognized_service);
    /* we must implement read property - it's required! */
    apdu_set_confirmed_handler(
        SERVICE_CONFIRMED_READ_PROPERTY, handler_read_property);
    /* handle the data coming back from confirmed requests */
    apdu_set_confirmed_ack_handler(
        SERVICE_CONFIRMED_READ_PROPERTY, MyReadPropertyAckHandler);
    apdu_set_confirmed_ack_handler(
        SERVICE_CONFIRMED_READ_PROP_MULTIPLE, MyReadPropertyMultipleAckHandler);
    /* handle any errors coming back */
    apdu_set_error_handler(SERVICE_CONFIRMED_READ_PROPERTY, MyErrorHandler);
    apdu_set_abort_handler(MyAbortHandler);
    apdu_set_reject_handler(MyRejectHandler);
}

static const char *protocol_services_supported_text(size_t bit_index)
{
    bool is_confirmed = false;
    size_t text_index = 0;
    bool found = false;
    const char *services_text = "unknown";

    found =
        apdu_service_supported_to_index(bit_index, &text_index, &is_confirmed);
    if (found) {
        if (is_confirmed) {
            services_text = bactext_confirmed_service_name(text_index);
        } else {
            services_text = bactext_unconfirmed_service_name(text_index);
        }
    }

    return services_text;
}

/** Provide a nicer output for Supported Services and Object Types bitfields
 * and Date fields.
 * We have to override the library's normal bitfield print because the
 * EPICS format wants just T and F, and we want to provide (as comments)
 * the names of the active types.
 * These bitfields use opening and closing parentheses instead of braces.
 * We also limit the output to 4 bit fields per line.
 *
 * @param stream [in] Normally stdout
 * @param object_value [in] The structure holding this property's description
 *                          and value.
 * @return True if success.  Or otherwise.
 */

static bool PrettyPrintPropertyValue(
    FILE *stream, BACNET_OBJECT_PROPERTY_VALUE *object_value)
{
    BACNET_APPLICATION_DATA_VALUE *value = NULL;
    bool status = true; /*return value */
    size_t len = 0, i = 0, j = 0;
    BACNET_PROPERTY_ID property = PROP_ALL;
    char short_month[4];

    value = object_value->value;
    property = object_value->object_property;
    if ((value != NULL) && (value->tag == BACNET_APPLICATION_TAG_BIT_STRING) &&
        ((property == PROP_PROTOCOL_OBJECT_TYPES_SUPPORTED) ||
         (property == PROP_PROTOCOL_SERVICES_SUPPORTED))) {
        len = bitstring_bits_used(&value->type.Bit_String);
        fprintf(stream, "( \n        ");
        for (i = 0; i < len; i++) {
            fprintf(
                stream, "%s",
                bitstring_bit(&value->type.Bit_String, (uint8_t)i) ? "T" : "F");
            if (i < len - 1) {
                fprintf(stream, ",");
            } else {
                fprintf(stream, " ");
            }
            /* Tried with 8 per line, but with the comments, got way too long.
             */
            if ((i == (len - 1)) || ((i % 4) == 3)) { /* line break every 4 */
                fprintf(stream, "   -- "); /* EPICS comments begin with "--" */
                /* Now rerun the same 4 bits, but print labels for true ones */
                for (j = i - (i % 4); j <= i; j++) {
                    if (bitstring_bit(&value->type.Bit_String, (uint8_t)j)) {
                        if (property == PROP_PROTOCOL_OBJECT_TYPES_SUPPORTED) {
                            fprintf(
                                stream, " %s,", bactext_object_type_name(j));
                        } else {
                            /* PROP_PROTOCOL_SERVICES_SUPPORTED */
                            fprintf(
                                stream, " %s,",
                                protocol_services_supported_text(j));
                        }
                    } else { /* not supported */
                        fprintf(stream, ",");
                    }
                }
                fprintf(stream, "\n        ");
            }
        }
        fprintf(stream, ") \n");
    } else if ((value != NULL) && (value->tag == BACNET_APPLICATION_TAG_DATE)) {
        /* eg, property == PROP_LOCAL_DATE
         * VTS needs (3-Aug-2011,4) or (8/3/11,4), so we'll use the
         * clearer, international form. */
        strncpy(short_month, bactext_month_name(value->type.Date.month), 3);
        short_month[3] = 0;
        fprintf(
            stream, "(%u-%3s-%u, %u)", (unsigned)value->type.Date.day,
            short_month, (unsigned)value->type.Date.year,
            (unsigned)value->type.Date.wday);
    } else if (value != NULL) {
        assert(false); /* How did I get here?  Fix your code. */
        /* Meanwhile, a fallback plan */
        status = bacapp_print_value(stdout, object_value);
    } else {
        fprintf(stream, "? \n");
    }

    return status;
}

static void PrintReadPropertyArray(
    BACNET_PROPERTY_REFERENCE *rpm_property,
    BACNET_APPLICATION_DATA_VALUE *value,
    BACNET_OBJECT_PROPERTY_VALUE *object_value)
{
    KEY object_list_element;
    uint32_t columns;

    /* These are all arrays, so they open and close with braces */
    if (Using_Walked_List) {
        if ((rpm_property->propertyArrayIndex == 0) &&
            (value->tag == BACNET_APPLICATION_TAG_UNSIGNED_INT)) {
            /* Grab the value of the Object List length - don't
             * print it! */
            Walked_List_Length = value->type.Unsigned_Int;
            if (rpm_property->propertyIdentifier == PROP_OBJECT_LIST) {
                Object_List_Length = value->type.Unsigned_Int;
            }
            return;
        } else {
            assert(
                Walked_List_Index ==
                (uint32_t)rpm_property->propertyArrayIndex);
        }
    } else {
        Walked_List_Index++;
        /* If we got the whole Object List array in one RP call,
         * keep the Index and List_Length in sync as we cycle
         * through. */
        if (rpm_property->propertyIdentifier == PROP_OBJECT_LIST) {
            Object_List_Length = ++Object_List_Index;
        }
    }
    if (Walked_List_Index == 1) {
        /* If the array is empty, make it VTS3-friendly */
        if (value->tag == BACNET_APPLICATION_TAG_EMPTYLIST) {
            fprintf(stdout, "?\n        ");
            return;
        }

        /* Open this Array of Objects for the first entry (unless
         * opening brace has already printed, since this is an array
         * of values[] ) */
        if (value->next == NULL) {
            fprintf(stdout, "{ \n        ");
        } else {
            fprintf(stdout, "\n        ");
        }
    }

    if (rpm_property->propertyIdentifier == PROP_OBJECT_LIST) {
        if (value->tag != BACNET_APPLICATION_TAG_OBJECT_ID) {
            return;
        }
        /* Store the object list so we can interrogate
           each object. */
        object_list_element = KEY_ENCODE(
            value->type.Object_Id.type, value->type.Object_Id.instance);
        /* We don't have anything to put in the data pointer
         * yet, so just leave it null.  The key is Key here. */
        Keylist_Data_Add(Object_List, object_list_element, NULL);
    } else if (rpm_property->propertyIdentifier == PROP_STATE_TEXT) {
        /* Make sure it fits within 31 chars for original VTS3
         * limitation. If longer, take first 15 dash, and last 15
         * chars. */
        if (value->type.Character_String.length > 31) {
            int iLast15idx = value->type.Character_String.length - 15;
            value->type.Character_String.value[15] = '-';
            memmove(
                &value->type.Character_String.value[16],
                &value->type.Character_String.value[iLast15idx], 15);
            value->type.Character_String.value[31] = 0;
            value->type.Character_String.length = 31;
        }
    } else if (rpm_property->propertyIdentifier == PROP_SUBORDINATE_LIST) {
        if (value->tag != BACNET_APPLICATION_TAG_DEVICE_OBJECT_REFERENCE) {
            return;
        }
    }
    bacapp_print_value(stdout, object_value);
    if ((Walked_List_Index < Walked_List_Length) || (value->next != NULL)) {
<<<<<<< HEAD
		columns = Walked_List_Columns;
		if (Walked_List_Columns == 0) {
			if ((rpm_property->propertyIdentifier == PROP_OBJECT_LIST) ||
				(rpm_property->propertyIdentifier == PROP_PRIORITY_ARRAY)) {
				/* traditional behavior - 3 columns for object-list */
				columns = 3;
			}
		}
        /* There are more. */
        fprintf(stdout, ", ");
        if ((columns == 0) ||
            (!(Walked_List_Index % columns))) {
=======
        columns = Walked_List_Columns;
        if (Walked_List_Columns == 0) {
            if ((rpm_property->propertyIdentifier == PROP_OBJECT_LIST) ||
                (rpm_property->propertyIdentifier == PROP_PRIORITY_ARRAY)) {
                /* traditional behavior - 3 columns for object-list */
                columns = 3;
            }
        }
        /* There are more. */
        fprintf(stdout, ", ");
        if ((columns == 0) || (!(Walked_List_Index % columns))) {
>>>>>>> dcf79b03
            /* newline and indent for the next value */
            fprintf(stdout, "\n        ");
        }
    } else {
        fprintf(stdout, " } \n");
    }
}

/** Print out the value(s) for one Property.
 * This function may be called repeatedly for one property if we are walking
 * through a list (Using_Walked_List is True) to show just one value of the
 * array per call.
 *
 * @param object_type [in] The BACnet Object type of this object.
 * @param object_instance [in] The ID number for this object.
 * @param rpm_property [in] Points to structure holding the Property,
 *                          Value, and Error information.
 */
static void PrintReadPropertyData(
    BACNET_OBJECT_TYPE object_type,
    uint32_t object_instance,
    BACNET_PROPERTY_REFERENCE *rpm_property)
{
    BACNET_OBJECT_PROPERTY_VALUE object_value; /* for bacapp printing */
    BACNET_APPLICATION_DATA_VALUE *value, *old_value;
    bool print_brace = false;

    if (rpm_property == NULL) {
        fprintf(stdout, "    -- Null Property data \n");
        return;
    }
    value = rpm_property->value;
    if (value == NULL) {
        /* Then we print the error information */
        fprintf(
            stdout, "?  -- BACnet Error: %s: %s\n",
            bactext_error_class_name((int)rpm_property->error.error_class),
            bactext_error_code_name((int)rpm_property->error.error_code));
        return;
    }
    object_value.object_type = object_type;
    object_value.object_instance = object_instance;
    if ((value != NULL) && (value->next != NULL)) {
        /* Then this is an array of values.
         * But are we showing Values?  We (VTS3) want ? instead of {?,?} to show
         * up. */
        switch (rpm_property->propertyIdentifier) {
                /* Screen the Properties that can be arrays or Sequences */
            case PROP_PRESENT_VALUE:
            case PROP_PRIORITY_ARRAY:
                if (!ShowValues) {
                    fprintf(stdout, "? \n");
                    /* We want the Values freed below, but don't want to
                     * print anything for them.  To achieve this, swap
                     * out the Property for a non-existent Property
                     * and catch that below.  */
                    rpm_property->propertyIdentifier = MAX_BACNET_PROPERTY_ID;
                    break;
                }
                if (object_type == OBJECT_DATETIME_VALUE) {
                    break; /* A special case - no braces for this pair */
                }
                BACNET_STACK_FALLTHROUGH();
            default:
                /* Normal array: open brace */
                fprintf(stdout, "{ ");
                print_brace = true; /* remember to close it */
                break;
        }
    }
    if (!Using_Walked_List) {
        Walked_List_Index = Walked_List_Length = 0; /* In case we need this. */
    }
    /* value(s) loop until there is no "next" ... */
    while (value != NULL) {
        object_value.object_property = rpm_property->propertyIdentifier;
        object_value.array_index = rpm_property->propertyArrayIndex;
        object_value.value = value;
        if (property_list_bacnet_array_member(
                object_type, rpm_property->propertyIdentifier)) {
            PrintReadPropertyArray(rpm_property, value, &object_value);
        } else if (
            (rpm_property->propertyIdentifier ==
             PROP_PROTOCOL_OBJECT_TYPES_SUPPORTED) ||
            (rpm_property->propertyIdentifier ==
             PROP_PROTOCOL_SERVICES_SUPPORTED)) {
            PrettyPrintPropertyValue(stdout, &object_value);
        } else if (rpm_property->propertyIdentifier == MAX_BACNET_PROPERTY_ID) {
            /* Our special non-existent case; do nothing further here. */
        } else {
            /* First, if this is a date type, it needs a different format
             * for VTS, so pretty print it. */
            if (ShowValues &&
                (object_value.value->tag == BACNET_APPLICATION_TAG_DATE)) {
                /* This would be PROP_LOCAL_DATE, or OBJECT_DATETIME_VALUE,
                 * or OBJECT_DATE_VALUE                     */
                PrettyPrintPropertyValue(stdout, &object_value);
            } else {
                /* Some properties are presented just as '?' in an EPICS;
                 * screen these out here, unless ShowValues is true.  */
                switch (rpm_property->propertyIdentifier) {
                    case PROP_DEVICE_ADDRESS_BINDING:
                        /* Make it VTS3-friendly and don't show "Null"
                         * as a value. */
                        if (value->tag == BACNET_APPLICATION_TAG_NULL) {
                            fprintf(stdout, "?");
                            break;
                        }
                        BACNET_STACK_FALLTHROUGH();
                    case PROP_DAYLIGHT_SAVINGS_STATUS:
                    case PROP_LOCAL_TIME:
                    case PROP_LOCAL_DATE: /* Only if !ShowValues */
                    case PROP_PRESENT_VALUE:
                    case PROP_PRIORITY_ARRAY:
                    case PROP_RELIABILITY:
                    case PROP_UTC_OFFSET:
                    case PROP_DATABASE_REVISION:
                        if (!ShowValues) {
                            fprintf(stdout, "?");
                            break;
                        }
                        BACNET_STACK_FALLTHROUGH();
                    default:
                        bacapp_print_value(stdout, &object_value);
                        break;
                }
            }
            if (value->next != NULL) {
                /* there's more! */
                fprintf(stdout, ",");
            } else {
                if (print_brace) {
                    /* Closing brace for this multi-valued array */
                    fprintf(stdout, " }");
                }
                if (property_list_writable_member(
                        object_type, rpm_property->propertyIdentifier)) {
                    fprintf(stdout, " Writable");
                }
                fprintf(stdout, "\n");
            }
        }
        old_value = value;
        value = value->next; /* next or NULL */
        free(old_value);
    } /* End while loop */
}

/** Print the property identifier name to stdout,
 *  handling the proprietary property numbers.
 * @param propertyIdentifier [in] The property identifier number.
 */
static void Print_Property_Identifier(unsigned propertyIdentifier)
{
    if (bactext_property_name_proprietary(propertyIdentifier)) {
        fprintf(stdout, "-- proprietary %u", propertyIdentifier);
    } else {
        fprintf(stdout, "%s", bactext_property_name(propertyIdentifier));
    }
}

/* Build a list of device properties to request with RPM. */
static void BuildPropRequest(BACNET_READ_ACCESS_DATA *rpm_object)
{
    int i;
    /* To start with, StartNextObject() has prepopulated one propEntry,
     * but we will overwrite it and link more to it
     */
    BACNET_PROPERTY_REFERENCE *propEntry = rpm_object->listOfProperties;
    BACNET_PROPERTY_REFERENCE *oldEntry = rpm_object->listOfProperties;
    for (i = 0; Property_Value_List[i].property_id != -1; i++) {
        if (propEntry == NULL) {
            propEntry = calloc(1, sizeof(BACNET_PROPERTY_REFERENCE));
            assert(propEntry);
            oldEntry->next = propEntry;
        }
        propEntry->propertyIdentifier = Property_Value_List[i].property_id;
        propEntry->propertyArrayIndex = BACNET_ARRAY_ALL;
        propEntry->next = NULL;
        oldEntry = propEntry;
        propEntry = NULL;
    }
}

/** Send an RP request to read one property from the current Object.
 * Singly process large arrays too, like the Device Object's Object_List.
 * If GET_LIST_OF_ALL_RESPONSE failed, we will fall back to using just
 * the list of known Required properties for this type of object.
 *
 * @param device_instance [in] Our target device's instance.
 * @param pMyObject [in] The current Object's type and instance numbers.
 * @return The invokeID of the message sent, or 0 if reached the end
 *         of the property list.
 */
static uint8_t
Read_Properties(uint32_t device_instance, const BACNET_OBJECT_ID *pMyObject)
{
    uint8_t invoke_id = 0;
    struct special_property_list_t PropertyListStruct;
    unsigned int i = 0, j = 0;

    if ((!Has_RPM && (Property_List_Index == 0)) ||
        (Property_List_Length == 0)) {
        /* If we failed to get the Properties with RPM, just settle for what we
         * know is the fixed list of Required and Optional properties.
         * In practice, this should only happen for simple devices that don't
         * implement RPM or have really limited MAX_APDU size.
         */
        property_list_special(pMyObject->type, &PropertyListStruct);
        if (Optional_Properties) {
            Property_List_Length = PropertyListStruct.Required.count +
                PropertyListStruct.Optional.count;
        } else {
            Property_List_Length = PropertyListStruct.Required.count;
        }
        if (Property_List_Length > MAX_PROPS) {
            Property_List_Length = MAX_PROPS;
        }
        /* Copy this list for later one-by-one processing */
        for (i = 0; i < Property_List_Length; i++) {
            if (i < PropertyListStruct.Required.count) {
                Property_List[i] = PropertyListStruct.Required.pList[i];
            } else if (Optional_Properties) {
                Property_List[i] = PropertyListStruct.Optional.pList[j];
                j++;
            }
        }
        /* Just to be sure we terminate */
        Property_List[i] = -1;
    }
    if (Property_List[Property_List_Index] != -1) {
        int prop = Property_List[Property_List_Index];
        uint32_t array_index;
        IsLongArray = false;
        if (Using_Walked_List) {
            if (Walked_List_Length == 0) {
                array_index = 0;
            } else {
                array_index = Walked_List_Index;
            }
        } else {
            fprintf(stdout, "    ");
            Print_Property_Identifier(prop);
            fprintf(stdout, ": ");
            array_index = BACNET_ARRAY_ALL;

            switch (prop) {
                    /* These are all potentially long arrays, so they may abort
                     */
                case PROP_OBJECT_LIST:
                case PROP_STATE_TEXT:
                case PROP_STRUCTURED_OBJECT_LIST:
                case PROP_SUBORDINATE_ANNOTATIONS:
                case PROP_SUBORDINATE_LIST:
                    IsLongArray = true;
                    break;
                default:
                    break;
            }
        }
        invoke_id = Send_Read_Property_Request(
            device_instance, pMyObject->type, pMyObject->instance, prop,
            array_index);
    }

    return invoke_id;
}

/** Process the RPM list, either printing out on success or building a
 *  properties list for later use.
 *  Also need to free the data in the list.
 *  If the present state is GET_HEADING_RESPONSE, store the results
 *  in globals for later use.
 * @param rpm_data [in] The list of RPM data received.
 * @param state [in] The current state.
 * @return The next state of the EPICS state machine, normally NEXT_OBJECT
 *         if the RPM got good data, or GET_PROPERTY_REQUEST if we have to
 *         singly process the list of Properties.
 */
static EPICS_STATES
ProcessRPMData(BACNET_READ_ACCESS_DATA *rpm_data, EPICS_STATES state)
{
    BACNET_READ_ACCESS_DATA *old_rpm_data;
    BACNET_PROPERTY_REFERENCE *rpm_property;
    BACNET_PROPERTY_REFERENCE *old_rpm_property;
    BACNET_APPLICATION_DATA_VALUE *value;
    BACNET_APPLICATION_DATA_VALUE *old_value;
    bool bSuccess = true;
    EPICS_STATES nextState = state; /* assume no change */
    /* Some flags to keep the output "pretty" -
     * wait and put these object lists at the end */
    bool bHasObjectList = false;
    bool bHasStructuredViewList = false;
    int i = 0;

    while (rpm_data) {
        rpm_property = rpm_data->listOfProperties;
        while (rpm_property) {
            /* For the GET_LIST_OF_ALL_RESPONSE case,
             * just keep what property this was */
            if (state == GET_LIST_OF_ALL_RESPONSE) {
                switch (rpm_property->propertyIdentifier) {
                    case PROP_OBJECT_LIST:
                        bHasObjectList = true; /* Will append below */
                        break;
                    case PROP_STRUCTURED_OBJECT_LIST:
                        bHasStructuredViewList = true;
                        break;
                    default:
                        Property_List[Property_List_Index] =
                            rpm_property->propertyIdentifier;
                        Property_List_Index++;
                        Property_List_Length++;
                        break;
                }
                /* Free up the value(s) */
                value = rpm_property->value;
                while (value) {
                    old_value = value;
                    value = value->next;
                    free(old_value);
                }
            } else if (state == GET_HEADING_RESPONSE) {
                Property_Value_List[i++].value = rpm_property->value;
                /* copy this pointer.
                 * On error, the pointer will be null
                 * We won't free these values; they will free at exit */
            } else {
                fprintf(stdout, "    ");
                Print_Property_Identifier(rpm_property->propertyIdentifier);
                fprintf(stdout, ": ");
                PrintReadPropertyData(
                    rpm_data->object_type, rpm_data->object_instance,
                    rpm_property);
            }
            old_rpm_property = rpm_property;
            rpm_property = rpm_property->next;
            free(old_rpm_property);
        }
        old_rpm_data = rpm_data;
        rpm_data = rpm_data->next;
        free(old_rpm_data);
    }

    /* Now determine the next state */
    if (state == GET_HEADING_RESPONSE) {
        nextState = PRINT_HEADING;
        /* press ahead with or without the data */
    } else if (bSuccess && (state == GET_ALL_RESPONSE)) {
        nextState = NEXT_OBJECT;
    } else if (bSuccess) { /* and GET_LIST_OF_ALL_RESPONSE */
        /* Now append the properties we waited on. */
        if (bHasStructuredViewList) {
            Property_List[Property_List_Index] = PROP_STRUCTURED_OBJECT_LIST;
            Property_List_Index++;
            Property_List_Length++;
        }
        if (bHasObjectList) {
            Property_List[Property_List_Index] = PROP_OBJECT_LIST;
            Property_List_Index++;
            Property_List_Length++;
        }
        /* Now insert the -1 list terminator, but don't count it. */
        Property_List[Property_List_Index] = -1;
        assert(Property_List_Length < MAX_PROPS);
        Property_List_Index = 0; /* Will start at top of the list */
        nextState = GET_PROPERTY_REQUEST;
    }
    return nextState;
}

static void print_usage(const char *filename)
{
    printf(
        "Usage: %s [-v] [-d] [-p sport] [-t target_mac [-n dnet]]"
        " device-instance\n",
        filename);
    printf("       [--version][--help]\n");
}

static void print_help(const char *filename)
{
    (void)filename;
    printf("Generates Full EPICS file, including Object and Property List\n");
    printf("device-instance:\n"
           "BACnet Device Object Instance number that you are\n"
           "trying to communicate to.  This number will be used\n"
           "to try and bind with the device using Who-Is and\n"
           "I-Am services.\n");
    printf("\n");
    printf("-v: show values instead of '?' \n");
    printf("-c: columns break for BACnetARRAY. Default is 0=always\n");
    printf("-d: show only device object properties\n");
    printf("-p: Use sport for \"my\" port.  0xBAC0 is default.\n");
    printf("    Allows you to communicate with a localhost target.\n");
    printf("-t: declare target's MAC instead of using Who-Is to bind to  \n");
    printf("    device-instance. Format is \"C0:A8:00:18:BA:C0\"\n");
    printf("    Use \"7F:00:00:01:BA:C0\" for loopback testing \n");
    printf("-n: specify target's DNET if not local BACnet network  \n");
    printf("    or on routed Virtual Network \n");
    printf("\n");
    printf("To generate output directly to a .tpi file for VTS:\n");
    printf("$ bacepics 4194302 > epics-4194302.tpi \n");
}

static int CheckCommandLineArgs(int argc, char *argv[])
{
    int i;
    bool bFoundTarget = false;
    int argi = 0;
    const char *filename = NULL;

    filename = filename_remove_path(argv[0]);
    for (argi = 1; argi < argc; argi++) {
        if (strcmp(argv[argi], "--help") == 0) {
            print_usage(filename);
            print_help(filename);
            exit(0);
        }
        if (strcmp(argv[argi], "--version") == 0) {
            printf("%s %s\n", filename, BACNET_VERSION_TEXT);
            printf("Copyright (C) 2014 by Steve Karg and others.\n"
                   "This is free software; see the source for copying "
                   "conditions.\n"
                   "There is NO warranty; not even for MERCHANTABILITY or\n"
                   "FITNESS FOR A PARTICULAR PURPOSE.\n");
            exit(0);
        }
    }
    if (argc < 2) {
        print_usage(filename);
        exit(0);
    }
    for (i = 1; i < argc; i++) {
        char *anArg = argv[i];
        if (anArg[0] == '-') {
            switch (anArg[1]) {
                case 'o':
                    Optional_Properties = true;
                    break;
                case 'v':
                    ShowValues = true;
                    break;
                case 'c':
                    /* Number of columns before a break for BACnetARRAY props */
                    if (++i < argc) {
                        Walked_List_Columns = strtol(argv[i], NULL, 0);
                    }
                    break;
                case 'd':
                    ShowDeviceObjectOnly = true;
                    break;
                case 'p':
                    if (++i < argc) {
#if defined(BACDL_BIP)
                        My_BIP_Port = (uint16_t)strtol(argv[i], NULL, 0);
                        /* Used strtol so sport can be either 0xBAC0 or 47808 */
#endif
                    }
                    break;
                case 'n':
                    /* Destination Network Number */
                    if (Target_Address.mac_len == 0) {
                        fprintf(
                            stderr, "Must provide a Target MAC before DNET \n");
                    }
                    if (++i < argc) {
                        Target_Address.net = (uint16_t)strtol(argv[i], NULL, 0);
                    }
                    /* Used strtol so dest.net can be either 0x1234 or 4660 */
                    break;
                case 't':
                    if (++i < argc) {
                        /* decoded MAC addresses */
                        unsigned mac[6];
                        /* number of successful decodes */
                        int count;
                        /* loop counter */
                        unsigned j;
                        count = sscanf(
                            argv[i], "%2x:%2x:%2x:%2x:%2x:%2x", &mac[0],
                            &mac[1], &mac[2], &mac[3], &mac[4], &mac[5]);
                        if (count == 6) { /* success */
                            Target_Address.mac_len = count;
                            for (j = 0; j < 6; j++) {
                                Target_Address.mac[j] = (uint8_t)mac[j];
                            }
                            Target_Address.net = 0;
                            Target_Address.len = 0; /* No src address */
                            Provided_Targ_MAC = true;
                            break;
                        } else {
                            printf("ERROR: invalid Target MAC %s \n", argv[i]);
                        }
                        /* fall through to print_usage */
                    }
                    BACNET_STACK_FALLTHROUGH();
                default:
                    print_usage(filename);
                    exit(0);
                    break;
            }
        } else {
            /* decode the Target Device Instance parameter */
            Target_Device_Object_Instance = strtol(anArg, NULL, 0);
            if (Target_Device_Object_Instance > BACNET_MAX_INSTANCE) {
                fprintf(
                    stdout, "Error: device-instance=%u - not greater than %u\n",
                    Target_Device_Object_Instance, BACNET_MAX_INSTANCE);
                print_usage(filename);
                exit(0);
            }
            bFoundTarget = true;
        }
    }
    if (!bFoundTarget) {
        fprintf(stdout, "Error: Must provide a device-instance \n\n");
        print_usage(filename);
        exit(0);
    }

    return 0; /* All OK if we reach here */
}

static void PrintHeading(void)
{
    BACNET_APPLICATION_DATA_VALUE *value = NULL;
    BACNET_OBJECT_PROPERTY_VALUE property_value;

    printf("PICS 0\n");
    printf("BACnet Protocol Implementation Conformance Statement\n\n");

    printf("--\n--\n");
    printf("-- Generated by BACnet Protocol Stack library EPICS tool\n");
    printf("-- BACnet/IP Interface for BACnet-stack Devices\n");
    printf("-- http://sourceforge.net/projects/bacnet/ \n");
    printf("-- \n--\n\n");
    value = object_property_value(PROP_VENDOR_NAME);
    if ((value != NULL) &&
        (value->tag == BACNET_APPLICATION_TAG_CHARACTER_STRING)) {
        printf(
            "Vendor Name: \"%s\"\n",
            characterstring_value(&value->type.Character_String));
    } else {
        printf("Vendor Name: \"your vendor name here\"\n");
    }

    value = object_property_value(PROP_MODEL_NAME);
    /* Best we can do with Product Name and Model Number is use the same text */
    if ((value != NULL) &&
        (value->tag == BACNET_APPLICATION_TAG_CHARACTER_STRING)) {
        printf(
            "Product Name: \"%s\"\n",
            characterstring_value(&value->type.Character_String));
        printf(
            "Product Model Number: \"%s\"\n",
            characterstring_value(&value->type.Character_String));
    } else {
        printf("Product Name: \"your product name here\"\n");
        printf("Product Model Number: \"your model number here\"\n");
    }

    value = object_property_value(PROP_DESCRIPTION);
    if ((value != NULL) &&
        (value->tag == BACNET_APPLICATION_TAG_CHARACTER_STRING)) {
        printf(
            "Product Description: \"%s\"\n\n",
            characterstring_value(&value->type.Character_String));
    } else {
        printf("Product Description: "
               "\"your product description here\"\n\n");
    }
    printf("BIBBs Supported:\n");
    printf("{\n");
    printf(" DS-RP-B\n");
    printf("-- possible BIBBs in this device\n");
    printf("-- DS-RPM-B\n");
    printf("-- DS-WP-B\n");
    printf("-- DM-DDB-B\n");
    printf("-- DM-DOB-B\n");
    printf("-- DM-DCC-B\n");
    printf("-- DM-RD-B\n");
    printf("-- DS-COV-A\n");
    printf("-- DS-COV-B\n");
    printf("-- AE-N-A\n");
    printf("-- AE-N-I-B\n");
    printf("-- AE-N-E-B\n");
    printf("-- AE-ACK-B\n");
    printf("-- AE-ACK-A\n");
    printf("-- DM-UTC-B\n");
#ifdef BAC_ROUTING
    /* Next line only for the gateway (ie, if not addressing a subNet) */
    if (Target_Address.net == 0) {
        printf("-- NM-RC-B\n");
    }
#endif
    printf("}\n\n");
    printf("BACnet Standard Application Services Supported:\n");
    printf("{\n");
    value = object_property_value(PROP_PROTOCOL_SERVICES_SUPPORTED);
    /* We have to process this bit string and determine which Object Types we
     * have, and show them
     */
    if ((value != NULL) && (value->tag == BACNET_APPLICATION_TAG_BIT_STRING)) {
        int i, len = bitstring_bits_used(&value->type.Bit_String);
        printf("-- services reported by this device\n");
        for (i = 0; i < len; i++) {
            if (bitstring_bit(&value->type.Bit_String, (uint8_t)i)) {
                printf(" %s\n", protocol_services_supported_text(i));
            }
        }
    } else {
        printf("-- use \'Initiate\' or \'Execute\' or both for services.\n");
        printf(" ReadProperty                   Execute\n");
        printf("-- ReadPropertyMultiple           Initiate Execute\n");
        printf("-- WriteProperty                  Initiate Execute\n");
        printf("-- DeviceCommunicationControl     Initiate Execute\n");
        printf("-- Who-Has                        Initiate Execute\n");
        printf("-- I-Have                         Initiate Execute\n");
        printf("-- Who-Is                         Initiate Execute\n");
        printf("-- I-Am                           Initiate Execute\n");
        printf("-- ReinitializeDevice             Initiate Execute\n");
        printf("-- AcknowledgeAlarm               Initiate Execute\n");
        printf("-- ConfirmedCOVNotification       Initiate Execute\n");
        printf("-- UnconfirmedCOVNotification     Initiate Execute\n");
        printf("-- ConfirmedEventNotification     Initiate Execute\n");
        printf("-- UnconfirmedEventNotification   Initiate Execute\n");
        printf("-- GetAlarmSummary                Initiate Execute\n");
        printf("-- GetEnrollmentSummary           Initiate Execute\n");
        printf("-- WritePropertyMultiple          Initiate Execute\n");
        printf("-- ReadRange                      Initiate Execute\n");
        printf("-- GetEventInformation            Initiate Execute\n");
        printf("-- SubscribeCOVProperty           Initiate Execute\n");
#ifdef BAC_ROUTING
        if (Target_Address.net == 0) {
            printf("-- Note: The following Routing Services are Supported:\n");
            printf("-- Who-Is-Router-To-Network    Initiate Execute\n");
            printf("-- I-Am-Router-To-Network      Initiate Execute\n");
            printf("-- Initialize-Routing-Table    Execute\n");
            printf("-- Initialize-Routing-Table-Ack Initiate\n");
        }
#endif
    }
    printf("}\n\n");

    printf("Standard Object-Types Supported:\n");
    printf("{\n");
    value = object_property_value(PROP_PROTOCOL_OBJECT_TYPES_SUPPORTED);
    /* We have to process this bit string and determine which Object Types we
     * have, and show them
     */
    if ((value != NULL) && (value->tag == BACNET_APPLICATION_TAG_BIT_STRING)) {
        int i, len = bitstring_bits_used(&value->type.Bit_String);
        printf("-- objects reported by this device\n");
        for (i = 0; i < len; i++) {
            if (bitstring_bit(&value->type.Bit_String, (uint8_t)i)) {
                printf(" %s\n", bactext_object_type_name(i));
            }
        }
    } else {
        printf("-- possible objects in this device\n");
        printf("-- use \'Createable\' or \'Deleteable\' or both or none.\n");
        printf("-- Analog Input            Createable Deleteable\n");
        printf("-- Analog Output           Createable Deleteable\n");
        printf("-- Analog Value            Createable Deleteable\n");
        printf("-- Binary Input            Createable Deleteable\n");
        printf("-- Binary Output           Createable Deleteable\n");
        printf("-- Binary Value            Createable Deleteable\n");
        printf("-- Device                  Createable Deleteable\n");
        printf("-- Multi-state Input       Createable Deleteable\n");
        printf("-- Multi-state Output      Createable Deleteable\n");
        printf("-- Multi-state Value       Createable Deleteable\n");
        printf("-- Structured View         Createable Deleteable\n");
        printf("-- Characterstring Value\n");
        printf("-- Datetime Value\n");
        printf("-- Integer Value\n");
        printf("-- Positive Integer Value\n");
        printf("-- Trend Log\n");
        printf("-- Load Control\n");
        printf("-- Bitstring Value\n");
        printf("-- Date Pattern Value\n");
        printf("-- Date Value\n");
        printf("-- Datetime Pattern Value\n");
        printf("-- Large Analog Value\n");
        printf("-- Octetstring Value\n");
        printf("-- Time Pattern Value\n");
        printf("-- Time Value\n");
    }
    printf("}\n\n");

    printf("Data Link Layer Option:\n");
    printf("{\n");
    printf("-- choose the data link options supported\n");
    printf("-- ISO 8802-3, 10BASE5\n");
    printf("-- ISO 8802-3, 10BASE2\n");
    printf("-- ISO 8802-3, 10BASET\n");
    printf("-- ISO 8802-3, fiber\n");
    printf("-- ARCNET, coax star\n");
    printf("-- ARCNET, coax bus\n");
    printf("-- ARCNET, twisted pair star \n");
    printf("-- ARCNET, twisted pair bus\n");
    printf("-- ARCNET, fiber star\n");
    printf("-- ARCNET, twisted pair, EIA-485, Baud rate(s): 156000\n");
    printf("-- MS/TP master. Baud rate(s): 9600, 38400\n");
    printf("-- MS/TP slave. Baud rate(s): 9600, 38400\n");
    printf("-- Point-To-Point. EIA 232, Baud rate(s): 9600\n");
    printf("-- Point-To-Point. Modem, Baud rate(s): 9600\n");
    printf("-- Point-To-Point. Modem, Baud rate(s): 9600 to 115200\n");
    printf("-- BACnet/IP, 'DIX' Ethernet\n");
    printf("-- BACnet/IP, Other\n");
    printf("-- Other\n");
    printf("}\n\n");

    printf("Character Sets Supported:\n");
    printf("{\n");
    printf("-- choose any character sets supported\n");
    printf("-- ANSI X3.4\n");
    printf("-- IBM/Microsoft DBCS\n");
    printf("-- JIS C 6226\n");
    printf("-- ISO 8859-1\n");
    printf("-- ISO 10646 (UCS-4)\n");
    printf("-- ISO 10646 (UCS2)\n");
    printf("}\n\n");

    printf("Special Functionality:\n");
    printf("{\n");
    value = object_property_value(PROP_MAX_APDU_LENGTH_ACCEPTED);
    printf(" Maximum APDU size in octets: ");
    if (value != NULL) {
        property_value.object_type = OBJECT_DEVICE;
        property_value.object_instance = 0;
        property_value.object_property = PROP_MAX_APDU_LENGTH_ACCEPTED;
        property_value.array_index = BACNET_ARRAY_ALL;
        property_value.value = value;
        bacapp_print_value(stdout, &property_value);
    } else {
        printf("?");
    }
    printf("\n}\n\n");

    printf("Default Property Value Restrictions:\n");
    printf("{\n");
    printf("  unsigned-integer: <minimum: 0; maximum: 4294967295>\n");
    printf("  signed-integer: <minimum: -2147483647; maximum: 2147483647>\n");
    printf(
        "  real: <minimum: -3.40282347E38; maximum: 3.40282347E38; resolution: "
        "1.0>\n");
    printf("  double: <minimum: 2.2250738585072016E-38; maximum: "
           "1.7976931348623157E38; resolution: 0.0001>\n");
    printf("  date: <minimum: 01-January-1970; maximum: 31-December-2038>\n");
    printf("  octet-string: <maximum length string: 122>\n");
    printf("  character-string: <maximum length string: 122>\n");
    printf("  list: <maximum length list: 10>\n");
    printf("  variable-length-array: <maximum length array: 10>\n");
    printf("}\n\n");

    printf("Fail Times:\n");
    printf("{\n");
    printf("  Notification Fail Time: 2\n");
    printf("  Internal Processing Fail Time: 0.5\n");
    printf("  Minimum ON/OFF Time: 5\n");
    printf("  Schedule Evaluation Fail Time: 1\n");
    printf("  External Command Fail Time: 1\n");
    printf("  Program Object State Change Fail Time: 2\n");
    printf("  Acknowledgement Fail Time: 2\n");
    printf("}\n\n");
}

static void Print_Device_Heading(void)
{
    printf("List of Objects in Test Device:\n");
    /* Print Opening brace, then kick off the Device Object */
    printf("{\n");
    printf("  {\n"); /* And opening brace for the first object */
}

/* Initialize fields for a new Object */
static void StartNextObject(
    BACNET_READ_ACCESS_DATA *rpm_object, BACNET_OBJECT_ID *pNewObject)
{
    BACNET_PROPERTY_REFERENCE *rpm_property;
    Error_Detected = false;
    Property_List_Index = Property_List_Length = 0;
    rpm_object->object_type = pNewObject->type;
    rpm_object->object_instance = pNewObject->instance;
    rpm_property = calloc(1, sizeof(BACNET_PROPERTY_REFERENCE));
    rpm_object->listOfProperties = rpm_property;
    rpm_object->next = NULL;
    assert(rpm_property);
    rpm_property->propertyIdentifier = PROP_ALL;
    rpm_property->propertyArrayIndex = BACNET_ARRAY_ALL;
}

/** Main function of the bacepics program.
 *
 * @see Device_Set_Object_Instance_Number, Keylist_Create, address_init,
 *      dlenv_init, address_bind_request, Send_WhoIs,
 *      tsm_timer_milliseconds, datalink_receive, npdu_handler,
 *      Send_Read_Property_Multiple_Request,
 *
 *
 * @param argc [in] Arg count.
 * @param argv [in] Takes one to four arguments, processed in
 * CheckCommandLineArgs().
 * @return 0 on success.
 */
int main(int argc, char *argv[])
{
    BACNET_ADDRESS src; /* address where message came from */
    uint16_t pdu_len = 0;
    unsigned timeout = 100; /* milliseconds */
    unsigned max_apdu = 0;
    time_t elapsed_seconds = 0;
    time_t last_seconds = 0;
    time_t current_seconds = 0;
    time_t timeout_seconds = 0;
    bool found = false;
    BACNET_OBJECT_ID myObject;
    uint8_t buffer[MAX_PDU] = { 0 };
    BACNET_READ_ACCESS_DATA *rpm_object = NULL;
    KEY nextKey;

    CheckCommandLineArgs(argc, argv); /* Won't return if there is an issue. */
    memset(&src, 0, sizeof(BACNET_ADDRESS));

    /* setup my info */
    Device_Set_Object_Instance_Number(BACNET_MAX_INSTANCE);
    Object_List = Keylist_Create();
#if defined(BACDL_BIP)
    /* For BACnet/IP, we might have set a different port for "me", so
     * (eg) we could talk to a BACnet/IP device on our same interface.
     * My_BIP_Port will be non-zero in this case.
     */
    if (My_BIP_Port > 0) {
        bip_set_port(My_BIP_Port);
    }
#endif
    address_init();
    Init_Service_Handlers();
    dlenv_init();
#if (__STDC_VERSION__ >= 199901L) && defined(__STDC_ISO_10646__)
    /* Internationalized programs must call setlocale()
     * to initiate a specific language operation.
     * This can be done by calling setlocale() as follows.
     * If your native locale doesn't use UTF-8 encoding
     * you need to replace the empty string with a
     * locale like "en_US.utf8" which is the same as the string
     * used in the enviromental variable "LANG=en_US.UTF-8".
     */
    setlocale(LC_ALL, "");
#endif
    atexit(datalink_cleanup);

    /* configure the timeout values */
    current_seconds = time(NULL);
    timeout_seconds = (apdu_timeout() / 1000) * apdu_retries();

#if defined(BACDL_BIP)
    if (My_BIP_Port > 0) {
        /* Set back to std BACnet/IP port */
        bip_set_port(0xBAC0);
    }
#endif
    /* try to bind with the target device */
    found = address_bind_request(
        Target_Device_Object_Instance, &max_apdu, &Target_Address);
    if (!found) {
        if (Provided_Targ_MAC) {
            if (Target_Address.net > 0) {
                /* We specified a DNET; call Who-Is to find the full
                 * routed path to this Device */
                Send_WhoIs_Remote(
                    &Target_Address, Target_Device_Object_Instance,
                    Target_Device_Object_Instance);

            } else {
                /* Update by adding the MAC address */
                if (max_apdu == 0) {
                    max_apdu = MAX_APDU; /* Whatever set for this datalink. */
                }
                address_add_binding(
                    Target_Device_Object_Instance, max_apdu, &Target_Address);
            }
        } else {
            Send_WhoIs(
                Target_Device_Object_Instance, Target_Device_Object_Instance);
        }
    }
    myObject.type = OBJECT_DEVICE;
    myObject.instance = Target_Device_Object_Instance;
    myState = INITIAL_BINDING;
    do {
        /* increment timer - will exit if timed out */
        last_seconds = current_seconds;
        current_seconds = time(NULL);
        /* Has at least one second passed ? */
        if (current_seconds != last_seconds) {
            tsm_timer_milliseconds(
                (uint16_t)((current_seconds - last_seconds) * 1000));
            datalink_maintenance_timer(current_seconds - last_seconds);
        }
        /* OK to proceed; see what we are up to now */
        switch (myState) {
            case INITIAL_BINDING:
                /* returns 0 bytes on timeout */
                pdu_len = datalink_receive(&src, &Rx_Buf[0], MAX_MPDU, timeout);

                /* process; normally is some initial error */
                if (pdu_len) {
                    npdu_handler(&src, &Rx_Buf[0], pdu_len);
                }
                /* will wait until the device is bound, or timeout and quit */
                found = address_bind_request(
                    Target_Device_Object_Instance, &max_apdu, &Target_Address);
                if (!found) {
                    /* increment timer - exit if timed out */
                    elapsed_seconds += (current_seconds - last_seconds);
                    if (elapsed_seconds > timeout_seconds) {
                        fprintf(
                            stderr,
                            "\rError: Unable to bind to %u"
                            " after waiting %ld seconds.\n",
                            Target_Device_Object_Instance,
                            (long int)elapsed_seconds);
                        break;
                    }
                    /* else, loop back and try again */
                    continue;
                } else {
                    rpm_object = calloc(1, sizeof(BACNET_READ_ACCESS_DATA));
                    assert(rpm_object);
                    myState = GET_HEADING_INFO;
                }
                break;

            case GET_HEADING_INFO:
                /* FIXME: get heading properties with ReadProperty */
                last_seconds = current_seconds;
                StartNextObject(rpm_object, &myObject);
                BuildPropRequest(rpm_object);
                Request_Invoke_ID = Send_Read_Property_Multiple_Request(
                    buffer, MAX_PDU, Target_Device_Object_Instance, rpm_object);
                if (Request_Invoke_ID > 0) {
                    elapsed_seconds = 0;
                } else {
                    /* We failed.  Will hurt the header info we can show. */
                    fprintf(stderr, "\r-- Failed to get Heading info \n");
                }
                myState = GET_HEADING_RESPONSE;
                break;

            case PRINT_HEADING:
                /* Print out the header information */
                if (ShowDeviceObjectOnly) {
                    Print_Device_Heading();
                } else {
                    PrintHeading();
                    Print_Device_Heading();
                }
                myState = GET_ALL_REQUEST;
                BACNET_STACK_FALLTHROUGH();
            case GET_ALL_REQUEST:
            case GET_LIST_OF_ALL_REQUEST:
                /* "list" differs in ArrayIndex only */
                /* Update times; aids single-step debugging */
                last_seconds = current_seconds;
                StartNextObject(rpm_object, &myObject);

                Request_Invoke_ID = Send_Read_Property_Multiple_Request(
                    buffer, MAX_PDU, Target_Device_Object_Instance, rpm_object);
                if (Request_Invoke_ID > 0) {
                    elapsed_seconds = 0;
                    if (myState == GET_LIST_OF_ALL_REQUEST) {
                        myState = GET_LIST_OF_ALL_RESPONSE;
                    } else {
                        myState = GET_ALL_RESPONSE;
                    }
                }
                break;

            case GET_HEADING_RESPONSE:
            case GET_ALL_RESPONSE:
            case GET_LIST_OF_ALL_RESPONSE:
                /* returns 0 bytes on timeout */
                pdu_len = datalink_receive(&src, &Rx_Buf[0], MAX_MPDU, timeout);

                /* process */
                if (pdu_len) {
                    npdu_handler(&src, &Rx_Buf[0], pdu_len);
                }

                if ((Read_Property_Multiple_Data.new_data) &&
                    (Request_Invoke_ID ==
                     Read_Property_Multiple_Data.service_data.invoke_id)) {
                    Read_Property_Multiple_Data.new_data = false;
                    myState = ProcessRPMData(
                        Read_Property_Multiple_Data.rpm_data, myState);
                    if (tsm_invoke_id_free(Request_Invoke_ID)) {
                        Request_Invoke_ID = 0;
                    } else {
                        assert(false); /* How can this be? */
                        Request_Invoke_ID = 0;
                    }
                    elapsed_seconds = 0;
                } else if (tsm_invoke_id_free(Request_Invoke_ID)) {
                    elapsed_seconds = 0;
                    Request_Invoke_ID = 0;
                    if (myState == GET_HEADING_RESPONSE) {
                        myState = PRINT_HEADING;
                        /* just press ahead without the data */
                    } else if (Error_Detected) {
                        if (Last_Error_Code ==
                            ERROR_CODE_REJECT_UNRECOGNIZED_SERVICE) {
                            /* The normal case for Device Object */
                            /* Was it because the Device can't do RPM? */
                            Has_RPM = false;
                            myState = GET_PROPERTY_REQUEST;
                        } else if (
                            Last_Error_Code ==
                            ERROR_CODE_ABORT_SEGMENTATION_NOT_SUPPORTED) {
                            myState = GET_PROPERTY_REQUEST;
                            StartNextObject(rpm_object, &myObject);
                        } else if (myState == GET_ALL_RESPONSE) {
                            /* Try again, just to get a list of properties. */
                            myState = GET_LIST_OF_ALL_REQUEST;
                        } else {
                            /* Else drop back to RP. */
                            myState = GET_PROPERTY_REQUEST;
                            StartNextObject(rpm_object, &myObject);
                        }
                    } else if (Has_RPM) {
                        myState = GET_ALL_REQUEST; /* Let's try again */
                    } else {
                        myState = GET_PROPERTY_REQUEST;
                    }
                } else if (tsm_invoke_id_failed(Request_Invoke_ID)) {
                    fprintf(stderr, "\rError: TSM Timeout!\n");
                    tsm_free_invoke_id(Request_Invoke_ID);
                    Request_Invoke_ID = 0;
                    elapsed_seconds = 0;
                    if (myState == GET_HEADING_RESPONSE) {
                        myState = PRINT_HEADING;
                        /* just press ahead without the data */
                    } else {
                        myState = GET_ALL_REQUEST; /* Let's try again */
                    }
                } else if (Error_Detected) {
                    /* Don't think we'll ever actually reach this point. */
                    elapsed_seconds = 0;
                    Request_Invoke_ID = 0;
                    if (myState == GET_HEADING_RESPONSE) {
                        myState = PRINT_HEADING;
                        /* just press ahead without the data */
                    } else {
                        myState = NEXT_OBJECT;
                    } /* Give up and move on to the
                                                                       next. */
                    Error_Count++;
                }
                break;

                /* Process the next single property in our list,
                 * if we couldn't GET_ALL at once above. */
            case GET_PROPERTY_REQUEST:
                Error_Detected = false;
                /* Update times; aids single-step debugging */
                last_seconds = current_seconds;
                elapsed_seconds = 0;
                Request_Invoke_ID =
                    Read_Properties(Target_Device_Object_Instance, &myObject);
                if (Request_Invoke_ID == 0) {
                    /* Reached the end of the list. */
                    myState = NEXT_OBJECT; /* Move on to the next. */
                } else {
                    myState = GET_PROPERTY_RESPONSE;
                }
                break;

            case GET_PROPERTY_RESPONSE:
                /* returns 0 bytes on timeout */
                pdu_len = datalink_receive(&src, &Rx_Buf[0], MAX_MPDU, timeout);

                /* process */
                if (pdu_len) {
                    npdu_handler(&src, &Rx_Buf[0], pdu_len);
                }

                if ((Read_Property_Multiple_Data.new_data) &&
                    (Request_Invoke_ID ==
                     Read_Property_Multiple_Data.service_data.invoke_id)) {
                    Read_Property_Multiple_Data.new_data = false;
                    PrintReadPropertyData(
                        Read_Property_Multiple_Data.rpm_data->object_type,
                        Read_Property_Multiple_Data.rpm_data->object_instance,
                        Read_Property_Multiple_Data.rpm_data->listOfProperties);
                    if (tsm_invoke_id_free(Request_Invoke_ID)) {
                        Request_Invoke_ID = 0;
                    } else {
                        assert(false); /* How can this be? */
                        Request_Invoke_ID = 0;
                    }
                    elapsed_seconds = 0;
                    /* Advance the property (or Array List) index */
                    if (Using_Walked_List) {
                        Walked_List_Index++;
                        if (Walked_List_Index > Walked_List_Length) {
                            /* go on to next property */
                            Property_List_Index++;
                            Using_Walked_List = false;
                        }
                    } else {
                        Property_List_Index++;
                    }
                    myState = GET_PROPERTY_REQUEST; /* Go fetch next Property */
                } else if (tsm_invoke_id_free(Request_Invoke_ID)) {
                    Request_Invoke_ID = 0;
                    elapsed_seconds = 0;
                    myState = GET_PROPERTY_REQUEST;
                    if (Error_Detected) {
                        if ((Last_Error_Class != ERROR_CLASS_PROPERTY) &&
                            (Last_Error_Code != ERROR_CODE_UNKNOWN_PROPERTY)) {
                            if (IsLongArray) {
                                /* Change to using a Walked List and retry this
                                 * property */
                                Using_Walked_List = true;
                                Walked_List_Index = Walked_List_Length = 0;
                            } else {
                                /* OK, skip this one and try the next property.
                                 */
                                fprintf(stdout, "    -- Failed to get ");
                                Print_Property_Identifier(
                                    Property_List[Property_List_Index]);
                                fprintf(stdout, " \n");
                                Error_Count++;
                                Property_List_Index++;
                                if (Property_List_Index >=
                                    Property_List_Length) {
                                    /* Give up and move on to the next. */
                                    myState = NEXT_OBJECT;
                                }
                            }
                        } else {
                            fprintf(stdout, "    -- unknown property\n");
                            Error_Count++;
                            Property_List_Index++;
                            if (Property_List_Index >= Property_List_Length) {
                                /* Give up and move on to the next. */
                                myState = NEXT_OBJECT;
                            }
                        }
                    }
                } else if (tsm_invoke_id_failed(Request_Invoke_ID)) {
                    fprintf(stderr, "\rError: TSM Timeout!\n");
                    tsm_free_invoke_id(Request_Invoke_ID);
                    elapsed_seconds = 0;
                    Request_Invoke_ID = 0;
                    myState = 3; /* Let's try again, same Property */
                } else if (Error_Detected) {
                    /* Don't think we'll ever actually reach this point. */
                    elapsed_seconds = 0;
                    Request_Invoke_ID = 0;
                    myState =
                        NEXT_OBJECT; /* Give up and move on to the next. */
                    Error_Count++;
                }
                break;

            case NEXT_OBJECT:
                if (myObject.type == OBJECT_DEVICE) {
                    printf(
                        "  -- Found %d Objects \n", Keylist_Count(Object_List));
                    Object_List_Index = -1; /* start over (will be incr to 0) */
                    if (ShowDeviceObjectOnly) {
                        /* Closing brace for the Device Object */
                        printf("  }, \n");
                        /* done with all Objects, signal end of this while loop
                         */
                        myObject.type = MAX_BACNET_OBJECT_TYPE;
                        break;
                    }
                }
                /* Advance to the next object, as long as it's not the Device
                 * object */
                do {
                    Object_List_Index++;
                    if (Object_List_Index < Keylist_Count(Object_List)) {
                        if (Keylist_Index_Key(
                                Object_List, Object_List_Index, &nextKey)) {
                            myObject.type = KEY_DECODE_TYPE(nextKey);
                            myObject.instance = KEY_DECODE_ID(nextKey);
                            /* Don't re-list the Device Object among its objects
                             */
                            if (myObject.type == OBJECT_DEVICE) {
                                continue;
                            }
                        } else {
                            continue;
                        }
                        /* Closing brace for the previous Object */
                        printf("  }, \n");
                        /* Opening brace for the new Object */
                        printf("  { \n");
                        /* Test code:
                           if ( myObject.type == OBJECT_STRUCTURED_VIEW )
                           printf( "    -- Structured View %d \n",
                           myObject.instance );
                         */
                    } else {
                        /* Closing brace for the last Object */
                        printf("  } \n");
                        /* done with all Objects, signal end of this while loop
                         */
                        myObject.type = MAX_BACNET_OBJECT_TYPE;
                    }
                    if (Has_RPM) {
                        myState = GET_ALL_REQUEST;
                    } else {
                        myState = GET_PROPERTY_REQUEST;
                        StartNextObject(rpm_object, &myObject);
                    }

                } while (myObject.type == OBJECT_DEVICE);
                /* Else, don't re-do the Device Object; move to the next object.
                 */
                break;

            default:
                assert(false); /* program error; fix this */
                break;
        }

        /* Check for timeouts */
        if (!found || (Request_Invoke_ID > 0)) {
            /* increment timer - exit if timed out */
            elapsed_seconds += (current_seconds - last_seconds);
            if (elapsed_seconds > timeout_seconds) {
                fprintf(
                    stderr, "\rError: APDU Timeout! (%lds)\n",
                    (long int)elapsed_seconds);
                break;
            }
        }

    } while (myObject.type < MAX_BACNET_OBJECT_TYPE);

    if (Error_Count > 0) {
        fprintf(stdout, "\r-- Found %d Errors \n", Error_Count);
    }

    /* Closing brace for all Objects, if we got any, and closing footer  */
    if (myState != INITIAL_BINDING) {
        printf("} \n");
        printf("End of BACnet Protocol Implementation Conformance Statement\n");
        printf("\n");
    }

    return 0;
}

/*@} */

/* End group BACEPICS */<|MERGE_RESOLUTION|>--- conflicted
+++ resolved
@@ -521,20 +521,6 @@
     }
     bacapp_print_value(stdout, object_value);
     if ((Walked_List_Index < Walked_List_Length) || (value->next != NULL)) {
-<<<<<<< HEAD
-		columns = Walked_List_Columns;
-		if (Walked_List_Columns == 0) {
-			if ((rpm_property->propertyIdentifier == PROP_OBJECT_LIST) ||
-				(rpm_property->propertyIdentifier == PROP_PRIORITY_ARRAY)) {
-				/* traditional behavior - 3 columns for object-list */
-				columns = 3;
-			}
-		}
-        /* There are more. */
-        fprintf(stdout, ", ");
-        if ((columns == 0) ||
-            (!(Walked_List_Index % columns))) {
-=======
         columns = Walked_List_Columns;
         if (Walked_List_Columns == 0) {
             if ((rpm_property->propertyIdentifier == PROP_OBJECT_LIST) ||
@@ -546,7 +532,6 @@
         /* There are more. */
         fprintf(stdout, ", ");
         if ((columns == 0) || (!(Walked_List_Index % columns))) {
->>>>>>> dcf79b03
             /* newline and indent for the next value */
             fprintf(stdout, "\n        ");
         }
