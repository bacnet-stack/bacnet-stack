--- conflicted
+++ resolved
@@ -148,18 +148,15 @@
 
 ### Fixed
 
-<<<<<<< HEAD
 * Fixed the sequence of BACnet/SC datalink initialization that was
   broken during datalink environment changes and POSIX file refactoring.
   Refactored the UUID and VMAC random functions into port specific
   since stdlib rand() is not random and caused duplicate UUID and VMAC
   preventing BACnet/SC from forming any stable connections.
   Enabled debug in BACnet/SC datalink when BUILD=debug used.(#1142)
-=======
 * Fixed WPM workaround for BTL Specified Test 9.23.2.X5 by reverting.(#1140)
 * Fixed the API integration for the additional datatypes now supported
   in the Channel object by adding CHANNEL_VALUE_ALL to enable and test. (#1135)
->>>>>>> 74972bd0
 * Fixed the error class returned for AlarmAcknowledgment (#1131)
 * Fixed object creation failure when create is called before init. (#1122)
 * Fixed octetstring_copy_value() and added unit tests. (#1121)
