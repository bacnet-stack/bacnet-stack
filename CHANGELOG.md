--- conflicted
+++ resolved
@@ -50,13 +50,10 @@
 
 ### Fixed
 
-<<<<<<< HEAD
 * Fixed the Loop object read/write references and manipulated variables
   update during timer loop by adding callbacks to device read/write property
   in basic example device object. (##1175)
-=======
 * Fixed library specific strcmp/stricmp functions match standard strcmp. (#1173)
->>>>>>> 63e984ed
 * Fixed compiler macro redefined warning when optional datatypes are defined
   globally. (#1172)
 * Fixed copy and compare API of BACnetObjectPropertyReference structure. (#1171)
