# BACnet Stack ChangeLog

BACnet open source protocol stack C library for embedded systems,
microcontrollers, Linux, macOS, BSD, and Windows

All notable changes to this project will be documented in this file.

The format is based on [Keep a Changelog](https://keepachangelog.com/en/1.1.0/),
and this project adheres to [Semantic Versioning](https://semver.org/spec/v2.0.0.html).

The git repositories are hosted at the following sites:
* https://bacnet.sourceforge.net/
* https://github.com/bacnet-stack/bacnet-stack/

## [Unreleased] - 2025-11-15

### Security
### Added

<<<<<<< HEAD
=======
* Added BACnetRecipient and BACnetAddressBinding codecs for EPICS application.
  The implementation includes full encode/decode, ASCII conversion,
  comparison, and copy functions for both data types, along with
  comprehensive test coverage and supporting string utility functions.
  Integrated the new types into the application data framework with
  application tag assignments. (#1163)
* Added library specific string manipulation utilities including strcmp,
  strncmp, and snprintf with offset functions. (#1163)(#1164)
* Added default option to bactext name functions so that NULL can be
  returned when a name does not exist. (#1160)
* Added library specific ltrim, rtrim, and trim string functions. (#1159)
* Added library specific itoa, ltoa, ultoa, dtoa, utoa, and general
  print format with ASCII return functions. (#1157)
>>>>>>> 73fbb400
* Added library specific string-to functions similar to stdlib.
  Added library specific string-to functions for BACnet primitives. (#1151)

### Changed

* Changed apps to use common BACnet value string parsing functions. (#1152)
* Changed basic object API for units properties to use BACNET_ENGINEERING_UNITS
  datatype. (#1104)
* Changed all the property list values into int32_t to support the larger
  BACnet property enumerations when an int is 8-bit or 16-bit in size. (#1145)

### Fixed

* Fixed datetime integer overflow on 8-bit AVR compiler (#1162)
* Fixed the ports/linux BACnet/IP cache netmask for accurate subnet
  prefix calculation implementation which had always returned 0. (#1155)
* Fixed the loop object empty reference property by initializing to self.
  When configured for self, the manipulated property value will update
  the controlled variable value for simulation.(#1158)
* Fixed unit test stack corruption from using stack based message text
  characterstring pointer in multiple functions and setting the value
  in the global event and test event data structures. (#1154)
* Fix timesync recipient encoding to check for OBJECT_DEVICE type before
  encoding. (#1153)
* Fixed segmented ComplexACK in MS/TP by adding postpone reply because
  transmission of the segmented ComplexACK cannot begin until the node
  holds the token. (#1116)

### Removed

## [1.4.2] - 2025-11-15

### Security

* Secured BACnetAuthenticationFactorFormat decoding by refactoring deprecated
  functions and validating with unit testing. (#1127)
* Secured UnconfirmedEventNotification-Request and
  ConfirmedEventNotification-Request, BACnetNotificationParameters,
  and BACnetAuthenticationFactor decoding by refactoring deprecated
  functions and validating with unit testing. (#1126)
* Secured I-Am request encoding and decoding, and updated the example apps
  and handlers to use secure version of I-Am decoder. (#1080)
* Secured GetEventInformation-Request and -ACK decoder and encoder. (#1026)

### Added

* Added a basic creatable Loop object with PID control. Integrated into
  the basic device object and server examples. (#1141)
* Added defines for lighting output object present-value special values. (#1137)
* Added get copy API to timer object for state-change-value (#1134)
* Added Audit Log and Time Value objects to basic device and builds. (#1128)
* Added ListElement service callback for storing data. (#1128)
* Added a basic timer object type example. (#1123)
* Added BACnetLIST utility for handling WriteProperty to a list. (#1123)
* Added Device_Object_Functions() API to return basic object API table
  of functions for all objects. Added Device_Object_Functions_Find() API
  to enable override of basic object API function. (#1115)
* Added new enumerations, text, BACnetARRAY and BACnetList from
  protocol-revision 30 (#1114)
* Added a context variable in basic object data structure and API
  to get or set the context pointer. (#1111)
* Added uBASIC+BACnet README document to describe the programming language,
  porting, and integration. (#1108)
* Added API to output objects for priority-array property value
  inspection. (#1096)
* Added lighting command refresh from tracking value API. (#1094)
* Added MS/TP statistics counters for BadCRC and Poll-For-Master. (#1081)
* Added Lighting Output API to implement override for HOA control.
  Integrated lighting command overridden behavior into the lighting
  output object and added Overridden status flags API.
  Added Lighting Output API to implement a momentary override
  to the output that is cleared at the next lighting command. (#1086)
* Added Trim_Fade_Time, High_End_Trim, Low_End_Trim, Last_On_Value
  and Default_On_Value properties to lighting output object.
  Added TRIM_ACTIVE flag to lighting command.
  Added Last_On_Value and Default_On_Value
  to lighting command for restore and toggle. (#1086)
* Added bacnet_recipient_device_set() and bacnet_recipient_address_set()
  API. (#1083)
* Added MS/TP datalink option to BACnet basic server example. (#1077)
* Added fixups to Microsoft Visual Studio build: added server-mini, etc. (#1061)
* Added WriteProperty to GTK Discover app.  For enumerated properties,
  the property text is converted to an integer.  For commandable object
  properties (present-value), priority is encoded after the value
  or null using @ symbol.
* Added dynamic and static RAM file systems to use with file objects. (#1058)
* Added check for read-only during AtomicWriteFile service API for
  BACnet File object. (#1058)
* Added simple project for GTK BACnet Discovery Application. (#1064) (#1065)  (#1070)
* Added BACnet Zigbee VMAC table and unit test. (#1054)
* Added BACnet Zigbee Link Layer (BZLL) with stubs. (#1052)
* Added a debug print when tsm retries. (#1040)
* Added bvlc_delete_from_bbmd() API to unregister as a foreign device
  and become normal (not foreign). (#1041)
* Added host_n_port_to_minimal() API to support ipv4 address. (#1039)
* Added BACnetErrorCode text for new enumerations.
* Added known property decoding in UnconfirmedCOVNotification handler. (#1030)
* Added the ability for apps/ucov to send property specific application
  tagged data using -1 argument for tag. (#1030)
* Added the ability to write to the mstp mac address and link speed
  property values in the basic network port object. (#1025)
* Added new error-code enumerations from 135-2024 BACnet.
* Added new BACnetPropertyState enumerations from 135-2024 BACnet.
* Added a basic example Auditlog object. (#458)
* Added You-Are and Who-Am-I encoding, decoding, unit tests, and command
  line applications bacyouare and bacwhoami. Added You-Are handler and
  integrated with apps/server example with JSON printout. (#1024)
* Added object type and services supported BACnetBitString sizes for
  protocol revision 25-30. (#1020)
* Added new BACnet text for BACnetLifeSafetyMode, BACnetLifeSafetyOperation,
  BACnetRestartReason, BACnetNetworkType, BACnetNetworkNumberQuality,
  BACnetNetworkPortCommand, BACnetAuthenticationDecision,
  BACnetAuthorizationPosture, BACnetFaultType, BACnetPriorityFilter,
  BACnetSuccessFilter, and BACnetResultFlags. (#1020)
* Added new BACnetPropertyIdentifier, BACnetEngineeringUnits, BACnetEventState,
  BACnetRestartReason, BACnetLifeSafetyMode, BACnetLifeSafetyOperation,
  BACnetLifeSafetyState, BACnet_Services_Supported, BACnetLightingOperation,
  BACnetBinaryLightingPV, BACnetNetworkPortCommand,
  BACnetAuthenticationDecision, BACnetAuthorizationPosture, BACnetFaultType,
  BACnetPriorityFilter, BACnetResultFlags, and BACnetSuccessFilter
  enumerations. (#1020)
* Added more writable properties to Analog, Binary, and Multistate Output
  objects. (#1012)
* Added missing API defined in header into ports/win32/dlmstp.c module,
  added a PDU queue and refactored receive thread, and refactored MS/TP
  timing parameters. (#1003)
* Added missing API defined in header into ports/linux/dlmstp.c module,
  and refactored MS/TP timing parameters. (#1003)
* Added missing API defined in header into ports/bsd/dlmstp.c module,
  and refactored MS/TP timing parameters. (#1003)
* Added Egress_Time integration during the blink-warn and warn-relinquish
  lighting operations. (#1008)
* Added writable properties lighting-command-default-priority, egress-time,
  blink-warn-enable, and relinquish-default. (#1008)
* Added schedule object WriteProperty handling for effective-period,
  list-of-object-property-references and exception-schedule properties. (#1000)
* Added multiple uBASIC program objects to stm32f4xx example port. (#995)
* Added more API for BACnet basic server device object. (#994)
* Added the weekly-schedule property write in basic schedule object. (#990)
* Added uBASIC-Plus program object example to STM32F4xx. (#967)
* Added guards in create object initialization to prevent memory leaks. (#965)

### Changed

* Changed enumerations for BACnetNetworkPortCommand where there was a conflict
  with final assigned values in multiple addenda. (#1124)
* Changed CharacterString_Value_Out_Of_Service_Set() function to remove
  confusion about an assignment inside an if-statement. (#1113)
* Changed device object unit test to use common read-write property test.
  Extended the basic BACnet device object example API.
  Added BACnet/IP and COV test mocks to enable device object testing
  with less dependencies. (#1106)
* Changed Who-Am-I and You-Are JSON handlers to eliminate dynamic
  memory allocation for model and serial number strings,
  improving memory management and simplifying code. (#1089)
* Change stm32f4xx example to use static RAM file system. (#1058)
* Changed the bacnet file object to be storage agnostic by refactoring
  and using callbacks. (#1056)
* Changed ReadRange by-position and by-sequence encoding by refactoring
  into a common module. (#1028)
* Changed default MS/TP APDU to 480 to avoid extended frames by default. (#1003)
* Changed mirror script to improve debugging. (#968)
* Changed dlenv to support multiple datalinks via environment variable. (#966)

### Fixed

* Fixed the apps/blinkt example project to control 8 lighting outputs.(#1143)
* Fixed the sequence of BACnet/SC datalink initialization that was
  broken during datalink environment changes and POSIX file refactoring.
  Refactored the UUID and VMAC random functions into port specific
  since stdlib rand() is not random and caused duplicate UUID and VMAC
  preventing BACnet/SC from forming any stable connections.
  Enabled debug in BACnet/SC datalink when BUILD=debug used.(#1142)
* Fixed WPM workaround for BTL Specified Test 9.23.2.X5 by reverting.(#1140)
* Fixed the API integration for the additional datatypes now supported
  in the Channel object by adding CHANNEL_VALUE_ALL to enable and test. (#1135)
* Fixed the error class returned for AlarmAcknowledgment (#1131)
* Fixed object creation failure when create is called before init. (#1122)
* Fixed octetstring_copy_value() and added unit tests. (#1121)
* Fixed the MS/TP compare DER function which can now include the NPDU network
  priority in the comparison. (#1119)
* Fixed basic program object internal datatype for reason-for-fault
  and change properties. (#1110)
* Fixed compile errors in basic/server/device when BACAPP_TIMESTAMP
  or Channel object are not enabled. (#1109)
* Fixed units property declaration in basic Analog Input header file to be
  uint16_t instead of uint8_t. Added range checking of units property
  in example objects WriteProperty handler. (#1107)
* Fixed Lighting Output object STOP lighting command so that it sets
  the present-value. (#1101)
* Fixed the lighting command RAMP TO ramp rate to always clamp within
  0.1 and 100.0 to avoid endless rate of 0.0. (#1100)
* Fixed Lighting Output step operations mixup. (#1099)
* Fixed Lighting Output step operations to set the Priority_Array slot. (#1098)
* Fixed the lighting output objects current priority comparison during
  lighting commands by using priority 17 for relinquish default
  instead of 0. (#1097)
* Fixed CMake Error in libwebsocket: Compatibility with CMake < 3.5 has
  been removed from CMake (#1095)
* Fixed Lighting Output Relinquish values. (#1094)
* Fixed copied code that no longer needs static function scope variables
  for text names. (#1092)
* Fixed compiler warning format '%u' expects argument of type 'unsigned int',
  but argument 4 has type 'uint32_t' {aka 'long unsigned int'}
  [-Werror=format=] by casting or increasing format specifier size
  and casting. (#1092)
* Fixed Lighting_Command to ignore write priority and use its own. (#1086)
* Fixed BACnetLightingOperation reserved range. (#1086)
* Fixed missing prototype warning in lighting.c module.
* Fixed AddListElement and RemoveListElement which were checking
  the wrong return value from Device object. Fixed decoding of
  ListElement Tag 0: Object ID instance. (#1083)
* Fixed Notification_Class_Add_List_Element() and
  Notification_Class_Remove_List_Element() element counter index
  and empty slot detection. (#1083)
* Fixed win32 builds where UNICODE is defined. The code now uses CreateFileA
  instead of CreateFile due to ANSI-C filenames. (#1076)
* Fixed the usage of index vs instance in the basic trend log object
  example. (#1074)
* Fixed bacapp_encode_context_data_value() to enable all non-primative
  value context encoding by removing the filter. (#1075)
* Fixed point-to-point VPN tunnel sockets for BACnet/IP by using
  IFF_POINTTOPOINT flag when getting the broadcast address. (#1066)
* Fixed missing text sprintf for Network Port object BACnetNetworkType,
  BACnetNetworkNumberQuality, and BACnetProtocolLevel enumerations. (#1069)
* Fixed missing enumeration text for Program object: BACnetProgramError,
  BACnetProgramState, and BACnetProgramRequest (#1068)
* Fixed missing enumeration text for BACnetNodeType, BACnetSilencedState,
  BACnetLoggingType (#1067)
* Fixed bacfile_count() function return type (#1058)
* Fixed the signed value for start position and start record in BACnet
  file object abstraction. (#1057)
* Fixed the Linux DLMSTP standalone test application Makefile. (#1055)
* Fixed ISO C90 forbids mixed declarations and code warning.(#1053)
* Fixed the MS/TP invalid frame counter that was incremented for valid
  frames not for us.(#1053)
* Fixed the ports/linux MS/TP by adding receive buffers, maximizing
  the thread priority, locking the mutex, iterating over queued replies
  to find a match, and sleeping before replying to enable the application
  to provide a reply. (#1051)
* Fixed the Microsoft Visual Studio compile environment. (#1050)
* Fixed the use of uninitialized local variables in COV handlers. (#1049)
* Fixed MS/TP zero-config FSM getting stuck when duplicate address is
  detected. (#1048)
* Fixed issues on FreeBSD with CMake build for BSC and IPv6 datalinks. (#1046)
* Fixed Network_Port_Changes_Discard() and added missing bip_get_interface()
  and Device_Time_Of_Restart() API. (#1038)
* Fixed bbmd_register_as_foreign_device() when only BBMD_CLIENT_ENABLED
  and not  BBMD_ENABLED. (#1032)
* Fixed GetEvent usage of linked list by initializing next in all
  the examples and unit test. (#1026)
* Fixed usage of Keylist_Data_Add() return value in Calendar,
  CharacterString Value, Load Control, and BACnet/SC Network Port
  objects. (#1016)
* Fixed BACnet/IP initialization on a network interface where the system
  reports the interface's unicast IP address as being the same as its
  broadcast IP address (e.g., utunX interfaces for VPNs on macOS). (#1011)
* Fixed ports/xplained conversion of double warning. (#1004)
* Fixed BACNET_USE_DOUBLE usage in AVR ports. (#1004)
* Fixed integer out-of-range in AVR port. (#1004)
* Fixed missing function prototype for whois_request_encode(). (#1004)
* Fixed Linux MS/TP 76800 bitrate for Linux 2.6.20+ circa 2007 and added
  get/set API for config. (#1007)
* Fixed network port object to accept host name option of host-n-port
  writes. (#997) (#1001)
* Fixed missing exports in bacnet/basic header files. (#996)
* Fixed NDPU comparison functions that were missing segment-ack PDU. (#991)
* Fixed WriteProperty NULL bypass which is only for present-value property
  of commandable objects. (#984)
* Fixed the ghost Device ID 0 in the I-Am response when the actual
  routed devices are less than the MAX_NUM_DEVICES for gateway device. (#981)
* Fixed BACnetGroupChannelValue encoding and decoding of BACnetChannelValue
  which was deemed errata by BACnet standard committee. (#980)
* Fixed some INTRINSIC_REPORTING #ifs in AV and BV basic objects. (#977)
* Fixed network specific original broadcast for IP in apps/router. (#976)(#989)

## [1.4.1] - 2025-04-11

### Security
* Secured ReadRange service codecs. Added ReadRange unit testing.
  Secured ReadRange-ACK handler to enable APDU size checking. (#957)
* Secured BACnet/SC URL handling by changing all the sprintf
  to snprintf which ensures null string endings. (#936)
* Secured win32 port of localtime by using secure OS API functions
  when compiled with MSVC. (#936)
* Secured SubscribeCOVProperty decoder. Changed datatype of monitoredProperty
  in struct BACnet_Subscribe_COV_Data. (#892)
* Secured the BACnet Who-Request decoder by changing deprecated decode
  functions. (#891)

### Added

* Added the option to specify a target destination for
  apps/server-discover. (#958)
* Added Program object task state transitions from request and callbacks. (#960)
* Added write present value callbacks for Analog Value and Integer Value
  basic object examples. (#956)
* Added BACNET_IP_BROADCAST_USE_INADDR_ANY ifdef option for apps/router
  network interface port binding. (#953)
* Added null parsing to weekly-schedule writes. (#954)
* Added BACnet BACnet Testing Laboratories Implementation Guidelines
* Added bacmini example app with minimal analog and binary objects. (#934)
* Added bacnet-basic from zephyr project to create basis for apps/server-basic
  bacbasic example. (#933)
* Added Send_I_Am_Broadcast() function to Who-Is handler so that
  other Send_I_Am() will honor DCC Disable-Initiatiation. (#918)
* Added simple script to aid in mirror the Github repository with Sourceforge.
* Added unit test while reading all object properties to flag properties
  not in the property-list. (#910)
* Added enumeration for last-property used in unit testing. (#910)
* Added missing reliability property in the basic multistate output
  object example. (#910)
* Added an optional MS/TP automatic baudrate detection option into
  the core MS/TP state machine. (#900)
* Added linked list of lighting-command notification callbacks. (#893)
* Added bvlc6.sh script to enable foreign-device-registration for
  client tools. (#889)
* Added check for zero length buffer size in primitive decoders
  that returns zero to enable simpler complex value optional
  element decoding. (#876)
* Added bitstring-bits-used-set API to use in audit-log status bits (#879)

### Fixed

* Fixed debug printf warnings in BACnet/SC modules. (#963)
* Fixed MS/TP lost-token-counter that was lost during refactoring. (#962)
* Fixed duplicate code by removal in apps/readprop. (#959)
* Fixed ReadRange app to read and pretty-print a Trend Log log-buffer (#947)
* Fixed bip cleanup to enable initializing interfaces after cleanup. (#949)
* Fixed configure script and removed aptfile duplicity. (#946)
* Fixed the COV for Analog Input and Analog Value objects when
  fault is detected in Reliability property. (#943)
* Fixed WriteProperty error code for PROP_FD_BBMD_ADDRESS and
  PROP_FD_SUBSCRIPTION_LIFETIME properties. (#925)
* Fixed dead-code warning after enabling all datalinks for basic
  network port object using the property list as the R/W checking
  for the port type. (#925)
* Fixed the basic multi-state output priority-array datatype encoding. (#932)
* Fixed windows build of bacpoll and bacdiscover by removing DLL export
  in basic client headers (#930)
* Fixed Device_Write_Property_Object_Name() to return WRITE_ACCESS_DENIED
  in case where an object name is not writable using BACnet protocol. (#927)
* Fixed WriteProperty writing to object properties when the array-index
  is valid (#931)
* Fixed Who-Has object instance by checking for valid instance. (#922)
* Fixed out-of-service writability to be consistent with present-value
  in objects using Write_Enabled flag (#921)
* Fixed the NDPU encoding for confirmed COV notifications (#917)
* Fixed the ReinitializeDevice and DeviceCommunicationControl
  password length checking for non-UTF8 passwords. (#914)
* Changed link-speed, network-number, network-number-quality,
  and apdu-length properties of the network port object to be
  optional when protocol-revision is 24 or greater. (#913)
* Fixed error-code returned when an object does not support WriteProperty
  but has properties that are known. (#912)
* Fixed structured view object subtype get and set. (#909)
* Fixed bacrp and bacrpm apps when reading the array index zero of
  arrays by adding a BACnet application decoder that understands that
  array index zero is supposed to be an unsigned integer tagged value. (#908)
* Fixed index zero reading for basic objects BACnetARRAY property values by
  removing BACnetARRAY index validation in all the basic and example objects
  and moving the BACnetARRAY index validation into the common ReadProperty,
  ReadPropertyMultiple, WriteProperty, and WritePropertyMultiple
  handlers. (#908)
* Fixed multi-state-input and multi-state-value basic objects usage of the
  Write_Enabled flag by adding an API to get/set the flag. (#903)
 * Fixed usage of 8-bit modulo operator off-by-one maximums. (#901)
* Fixed legacy make build recipe for library. 'make library' now builds.
* Fixed IPv6 to leave multicast when registering as foreign device. (#899)
* Fixed IPv6 handler to ignore original-broadcast when registered as
  a foreign-device (#898)
* Fixed spelling errors detected by code-spell utility. (#895)
* Fixed cppcheck preprocessorErrorDirective. Suppressed new cppcheck
  warnings until fixed. (#895)
* Fixed all confirmed service handlers, except GetEventInformation, by sending
  a reject when confirmed services are received with zero length and
  required parameters are missing. (#885)
* Fixed the NDPU priority on confirmed messages to use requested NDPU
  priority. (#885)
* Fixed datalink environment for BIP6 foreign device registration for
  the example apps. (#884)
* Fixed basic Multistate Value and Input objects that were missing RELIABILITY
  in the optional list of properties. (#880)
* Fixed write present value in basic Analog Value object when the type
  is not valid, don't overwrite error code. (#881)
* Fixed DeviceCommunicationControl error code when no service request. (#877)
* Fixed CMakeLists routing option. If BAC_ROUTING was turned off,
  the gateway app wasn't deselected. (#874)
* Fixed use of 'class' keyword as a variable in BACnet/SC by removing. (#872)
* Fixed bacdcode.c to allow writing an empty CharacterString (#871)
* Fixed defects found when enabling style and CERT-C addon for CPPCHECK
  with some suppressions. (#869)
* Fixed DeviceCommunicationControl service handler to return Service
  Request Denied when the DISABLE parameter is given in protocol-revision 20
  or higher builds. (#867)
* Fixed dlmstp ringbuffer initialization corruption. (#865)
* Fixed typo in msv.c Object_Name. (#864)
* Fixed missing BitString_Value_Create and BitString_Value_Delete in
  device.c Object_Table. (#863)
* Fixed ability to compile with BACNET_PROTOCOL_REVISION<17. (#862)
* Fixed days.c module epoch functions and added datetime module fed
  by mstimer clock which includes daylight savings time and clock API
  with TimeSynchronization integration.
* Fixed missing Time-Of-Device-Restart property in the basic device
  object. (#860)
* Fixed compiler workarounds by removing non-standand C functions
  strcasecmp and strncasecmp. (#858)
* Fixed libc compiler differences by adding bacnet_strnlen and
  bacnet_stricmp functions. (#857)
* Fixed hardcoded NORMAL event state with the actual object event. (#853)
* Fixed compiler warning in write-group module constant. (#856)
* Fixed lighting command operations by refactoring from the lighting
  output object and adding unit testing. (#855)
* Fixed Analog Input and Value object Event_Detection_Enable. (#854)
* Fixed ERROR_CODE_NO_SPACE_TO_WRITE_PROPERTY condition in basic
  Notification Class object WriteProperty handler. (#852)
* Fixed Systick Interrupt in ports that should never be activated using
  NVIC_EnableIRQ because it's an system exception. (#850)
* Fixed missing DLMSTP start, valid, and invalid frame complete callbacks
  accidentally removed in common DLMSTP module. (#848)
* Fixed compiler warnings by removing extraneous structure dereferences.
* Fixed doxygen build for newer doxygen. (#845)

### Changed

* Changed the folder for bacmini application to server-mini, and fixed
  for Makefile and CMake builds. (#941)
* Changed date encoding when year is out of range to use wildcard.
  Updated APDU encoding pattern for date and time. (#897)
* Change the basic CharacterString Value object by adding CreateObject and
  DeleteObject service support. (#888) (#886)
* Changed some debug.c module functions to macros to be able to use them
  in code without having to add #ifdef around them in the code. This
  enables smaller non-printing embedded builds to use the same handlers
  as the example OS based applications. Refactored errno use in service
  using debug_perror. Changed debug_perror usage to debug_fprintf.
  Renamed debug_aprintf to debug_printf_stdout for clarity.
  Converted most debug_fprintf usage to debug_print to reduce text
  bloat in AVR build. (#885)

### Removed

* Removed polarity property in binary value object as it is not standard. (#910)

## [1.4.0] - 2024-11-04

### Security

* Secured BACnetAccessRule encoding and decoding and added unit testing.
  Fixed BACnetAccessRule application integration into Access Rights object.
  Improved unit testing and code coverage. (#790)
* Secured Active-COV-Subscriptions property encoding. (#763)
* Secured COV handling after refactor to using local buffer. (#802)

### Added

* Added BACnet Secure Connect datalink. Added BACnet/SC hub application. (#818)
* Added WriteGroup service to blinkt app demo. (#843)
* Added blinkt and piface build in gcc pipeline to prevent bit rot. (#842)
* Added missing MS/TP zero configuration preferred address API and usage. (#840)
* Added unit testing for FIFO peek feature. (#839)
* Added IPv6 Zone Index function to return ASCII. (#838)
* Added network port callbacks for pending changes activate and discard. (#836)
* Added WriteProperty setter for BACnet Unsigned Integer values. (#834)
* Added linker specific code for Darwin for compiling mstpcrc. (#833)
* Added WriteGroup service and Channel object interfaces. (#829)
* Added common property test for BACnetARRAY. (#828)
* Added code to parse BACnetAccessRule from ASCII command line. (#827)
* Added a common BACnetARRAY write property iterator function. (#826)
* Added cmake build artificats to gitignore.
* Added some optional properties into the object property lists up to
  protocol-revision 22. (#789)
* Added serial-number property to basic device object example. (#789)
* Added optional description property to basic network port object
  example. (#788)
* Added ucix_get_list and ucix_set_list function. (#780)
* Added uci include and lib for cmake. (#779)
* Added BACnet Ethernet support for MacOS X via pcap library. (#775)
* Added local tool aptfile to use with apt based development
  installation. (#772)
* Added MS/TP support for MacOS X. (#764)
* Added pre-commit clang-format 17 format check in pipeline. Formatted
  entire code base except external/ folders. (#755)
* Added RP and RPM error code indications in callbacks in bac-rw.c
  module handling. (#756)
* Added editorconfig, a widely used and supported file in profession IDEs.
  The configuration file indicates how files should be formatted. (#753)
* Added pre-commit configuration which can automatically check some basic
  code formatting rules everytime someone makes commit. This can also be
  used in the pipeline during a pull-request for automated checking.
  pre-commit can also be used in a local workspace or within an IDE.
  pre-commit makes it easy to select clang-format version so everyone is
  using same one.
* Added basic object-name get for ASCII names to enable free if they were
  dynamically created. Added unit testing to validate the basic object
  ASCII object-name API. (#754)

### Changed

* Changed the lint apt install in quality pipeline to be consistent (#837)
* Changed apps/epics by enabling BACnetARRAY checking. (#823)
* Changed  BACnet Ethernet and IPv6 on win32 by switching from
  WinPcap to npcap.  Included npcap SDK in cmake and libs for
  IPv6 in cmake. (#774)
* Changed pipeline gcc.yml to reduce known warnings from legacy
  API by adding LEGACY flag to make bip-apps with GNU99. (#795)
* Changed ATmega168 example for ATmega328 on Arduino Uno R3 with DFR0259
  RS485 shield. Added ADC interface from BDK port and mapped to some AV
  objects. Removed MS/TP MAC address DIP switch GPIO and moved MS/TP
  configuration to AV objects. Added AV units property. Added some
  Uno R3 Digital Inputs and outputs mapped to some BV. Added AVR EEPROM
  from BDK port and mapped some non-volatile data
  including MAC address and max manager and baud rate,
  device ID and names and description and location. (#784)
* Changed the datalink abstraction to enable selecting multiple datalinks
  using BACDL_MULTIPLE and one or more other BACDL defines. (#717)
* Moved west manifest, zephyr folder, and ports/zephyr folders to
  another repository https://github.com/bacnet-stack/bacnet-stack-zephyr
  so that the rapid pace of Zephyr OS development changes will have
  a less impact on the development of the BACnet Stack library. (#757)
* Removed static scope on character array used for object-name since the array
  gets copied into characterstring array and static is not needed. (#754)
* Changed clang-format rules to always align const to left side,
  and insertbraces to avoid having to use clang-tidy. (#753)
* Moved external files, such as driver libraries, to external/ folders.
  It is lot easier to work with automatic formatters if we have external
  files in different folder. For some tools we can just exclude
  external folder all together. (#744)
* Changed most of the functions use of pointer parameters to const.
  Used clang-tidy and sonarlint to help find places where const could be
  easily applied. (#714)
* Changed bacapp_snprintf_value() to be const correct. After that
  we got a warning that the 4th function call argument is an uninitialized
  value in bacapp_snprintf_weeklyschedule(). Fixed the warning by setting
  array_index to zero. (#714)

### Fixed

* Fixed MS/TP zero-config preferred-station setting to not filter getter. (#844)
* Fixed MS/TP module flush stderr compile error from leftover. (#844)
* Fixed device object compile errors and added IPv6 recipes for blinkt
  and piface (#841)
* Fixed BACnet basic file object to have dynamic name, mime-type, path. (#835)
* Fixed MS/TP Slave Node FSM to enable receiving DNER frames. (#832)
* Fixed BACnetLightingCommand decode options by setting them. (#830)
* Fixed jquery.js used for syntax highlighting in PERL documentation. (#817)
* Fixed EXC_BAD_ACCESS in datalink_set() strcasecmp(). (#816)
* Fixed BACNET_APPLICATION_DATA_VALUE declarations to be initialized so
  that the next pointer is NULL by default. (#814)
* Fixed mstpcap utility by setting This-Station to the MS/TP promiscuous
  mode address 255. Fixed MS/TP receive filter for valid data frames which
  was missing. Fixed MS/TP zero-config duplicate node detection. Reset
  silence during MS/TP capture after writing packet to prevent endless
  packets when stream is interrupted. (#812)
* Fixed the Linux MSTP turnaround delay implementation. (#809)
* Fixed app/router compiled with optimize Os when the program exits with
  bit out of range 0 - FD_SETSIZE on fd_set. Solution disables optimize
  for size by static set optimize 2 for GCC. Fixes (#793) (#808)
* Fixed app/router-ipv6 duplicate symbol by using Device_Object_Instance_Number
  from device-client.c module. Fixes (#778). (#806) (#807)
* Fixed bsd/bip6.c:35:16: error: variadic macros are a C99 feature (#805)
* Fixed MS/TP FSM TS (this station) filter that was removed for zero-config
  permiscuous feature. (#803)
* Fixed app router-ipv6 cmake (#800)
* Fixed app router cmake (#799)
* Fixed IP_DHCP_Enable property being present in Network Port object
  by adding compiler define. (#796)
* Fixed app/router in cmake recipe. (#794)
* Fixed mismatched comments in netport.c module. (#792)
* Fixed app/server when compiled with BAC_ROUTING. (#783)
* Fixed a warning emitted from arm-none-eabi-gcc in hostnport.c (#785)
* Fixed duplicated C file in CMakeLists.txt (#781)
* Fixed cmake dependencies to build readbdt, readfdt and router-ipv6
  if BACDL_BIP=OFF. (#777)
* Fixed compiler warning in ports/bsd/rs485.c module. (#771)
* Fixed UTF-8 passwords for DeviceCommunicationControl to hold up to
  20 UTF-8 characters. (#767)
* Fixed "types-limits" compiler warnings. (#766)
* Fixed variable data type for boolean in RPM structure. Fixed RPM error
  handling to use callback. Fixed bacrpm app example when not enough
  command line parameters are used. Fixed empty-list EPICS printing.
  Fixed RPM-Ack processing for end of list-of-results. Added minimal
  handling for segmentation-not-supported during RPM of object
  properties. (#765)
* Fixed the order of operations in SubscribeCOV so the dest_index gets written
  to the correct slot instead of an initial MAX_COV_SUBSCRIPTIONS-1. (#761)
* Fixed some spelling typos in comments. (#762)
* Fixed COV detection in the basic Binary Output object example. (#751)

## [1.3.8] - 2024-08-26

### Security

* Secured and refactored BACnetActionCommand codec into bacaction.c module
  for command object and added to bacapp module encode/decode with define
  for enabling and pseudo application tag for internal use. (#702)
* Secured ReadProperty-REQUEST and -ACK decoding. (#702)

### Added

* Added BACDL_ETHERNET build in the pipeline for MacOS Linux and Windows. (#822)
* Added apps/router to ports/bsd by sharing API with ports/linux. (#821)
* Added missing router-mstp in cmake (#820)
* Added shield option explanation to ports/stm32f4xx/README.md (#749)
* Added API for intrinsic reporting properties in Binary Value and Binary
  Input objects (#742)
* Added load control object into zephyr basic device example (#739)
* Added clauses c) and f) of 13.3.6 (out_of_range) algorithm and enabling
  transitions from high/low limit states to normal when Event_Enable = 0 for
  the basic Analog Value and Analog Input objects (#733)
* Added mstpcap to apps/Makefile BSD build (#730)
* Added prototype for device object property list member to use for
  storing device data storing. (#735)
* Added device WriteProperty callback for non-volatile storing in basic
  device examples. (#728)
* Added CreateObject, DeleteObject, and COV to Integer Value object (#719)
* Added CreateObject and DeleteObject to basic Load Control object. (#713)
* Added Exception_Schedule property to schedule object example. (#709)
* Added CreateObject and DeleteObject to basic device object table for
  calendar object.
* Added alaternate define for BACNET_NPDU_DATA as BACNET_NPCI_DATA.
* Added mstpcap app build for MacOS. (#705)
* Defined INT_MAX when it is not already defined by compiler or libc. (#702)
* Added BACnetScale to bacapp module. Improved complex property value decoding.
  Refactored bacapp_decode_known_property() function. (#702)
* Added ASHRAE 135-2020cn engineering units. (#703)
* Added bacnet_strnlen and bacnet_stricmp to avoid libc compiler problems
* Added Zephyr settings subsys to enable storing of BACnet values according
  to BACnet object property value path. (#697)
* Added BACnet Basic features to enable basic samples.
  Refactored the zephyr BACnet profile B-SS sample to use BACnet basic
  subsys.(#697)
* Added BDT-Entry and FDT-Entry to BACapp for known property
  encoding/decoding. (#700)
* Added reject response to unknown reserved network layer message types. (#690)
* Added a check for apdu_len exceeding MAX_APDU in apdu_handler()
  for confirmed service and ignore the message if the APDU portion of the
  message is too long. (#696)
* Added BACnet/IPv6 properties to basic Network port object (#686)
* Added extra objects to STM32F4xx example to elicit edge cases in
  object-list for testing. (#683)

### Changed

* Stripped tabs and trailing white spaces, and fixed end of files (#748)
* Changed clang-format to ignore javascript files and ignore some tables
  in C/H source files. Replaced unicode characters found in the source code.
  Changed permissions of shell scripts - with shebang - to be executable. (#747)
* Refactored required writable property function from epics app (#743)
* Include more more code in pipeline for clean code builds. (#725)
* Changed CMake in pipeline to force C89/C90 compatible and for test C99 (#722)
* Added some new compiler warnings to help with clean code, and removed
  some compiler warning ingores as they do not produce any warnings.
  Added -Werror flag only in the pipeline build to keep the build clean. (#718)
* Updated B-SS profile sample build for Zephyr OS. Added bacnet-basic
  callback in zephyr subsys to include init and task in same thread. (#711)
* Simplified bacapp_data_len() and moved into bacdcode module
  as bacnet_enclosed_data_len() function. (#702)
* Refactored and improved the bacapp_snprintf() function for printing
  EPICS.(#702)
* Changed many header file include guards to unique namespace.
  Updated many file headers comments with SPDX [issue #55].
  Added all the currently used license files to the license/ folder
  so that the license is included with the source. (#666) (#716)
* Added set time callback for BACnet TimeSynchronization services. (#691)
* Reduced MS/TP MAX_APDU to use 480 by default in examples from 1476 so that
  devices do not use the new MS/TP extended frame types which older routers
  do not understand. (#683)

### Fixed

* Fixed MacOS specific usage during FreeBSD 11.4 build. (#745)
* Fixed compiler warnings with MSVC /Wall in C89/C90 builds (#740)
* Fixed compiler warnings from variadic macros in C89/C90 builds, and
  changed self-assigns to void casts. (#737)
* Fixed the length of the basic Network Port object MAC address property. (#741)
* Fixed SubscribeCOV to report an error: resources, no-space-to-add-list-element
  on reaching MAX_COV_ADDRESSES limit with COV subsriptions. (#734)
* Fixed zephyr BACnet/IP for use in native_posix. Fixed zephyr logging
  level for BACnet. (#738)
* Fixed endless query in bac-rw module when error is returned. (#727)
* Fixed Lighting Output object lighting command decoding and ramp operations
* Fixed network port warning for unused static function. (#712)
* Fixed BACnetPriorityArray decoding in bacapp module. (#712)
* Fixed epics print of BACnetDateTime complex data. (#712)
* Fixed typo in command line argument check of example app for BACnet
  Network-Number-Is. (#707)
* Fixed Lighting Output WriteProperty to handle known property decoding. (#702)
* Fixed BACnetHostNPort known property decoding. (#700)
* Fixed MS/TP that was not working in ports/win32 (#694)
* Fixed the common DLMSTP module destination address to use the destination
  in the request instead of zero (copy/pasta error). (#693)
* Fixed network priority reponses for test 10.1.2. (#687)
* Fixed basic device object and ReadRange handling for test 9.21.2.2 and
  9.21.2.3 array index. (#692)
* Fixed Object type list length for protocol-revision 24. (#684)

### Removed

* Removed deprecated Keylist_Key() functions from usage. (#702)
* Removed pseudo application datatypes from bacapp_data_decode() which only
  uses primitive application tag encoded values. (#702)
* Deprecated bacapp_decode_application_data_len() and
  bacapp_decode_context_data_len() as they are no longer used in any code
  in the library.(#702)


## [1.3.7] - 2024-06-26

### Security

* Secured ReadPropertyMultiple code, and improved unit test coverage. (#650)
* Secured BACnetTimeValue codec, and improved unit test coverage. (#648)
* Secured BACnetAcknowledgeAlarmInfo codec and improved unit testing code
  coverage. (#647)
* Secured APDU handler by avoiding read ahead. (#645)

### Added

* Added context to MS/TP user data to enable additional
  user data. (#676)
* Added activate-changes to the ReinitializeDevice options. (#674)
* Added example basic bitstring value object. (#668)
* Added floating point compares in cases where they don't exist in math
  library. (#665)
* Added memap, avstack, and checkstackusage tools to STM32F4xx and STM32F19x
  ports example Makefile and CMake builds to calculate CSTACK depth and RAM
  usage. Added .nm and .su to .gitignore to skip the analysis file
  residue. (#661)
* Added cmake to STM32F10x port example, using the common datalink
  dlmstp.c module with MS/TP extended frames and zero-config support. (#661)
* Added existing BBMD unit test to coverage by converting to cmake (#657)
* Added BACAPP Kconfig options for Zephyr OS builds. (#655)
* Added simpler API to get/set Network Port MSTP MAC address (#653)
* Added git mail map to consolodate and decode commit names (#652)
* Added secure BACnet primitive datatype encode functions. (#643)
* Added function to determine if an object property is a BACnetARRAY.
  Added property test for BACnetARRAY members. (#642)
* Added basic structured view object and unit test. Added example structured
  view into server example. (#641)
* Added reliability property to basic analog-value. (#639)

### Changed

* Changed MS/TP master node self destination checks to be
  located in receive FSM. Changed MSTP zero configuration: modified
  comments for state transition names; modified next station increment;
  refactored the UUID rand() to not be required by common
  zero config implementation; added more unit tests. (#676)
* Refactored ports/xplained to use common DLMSTP module to enable extended
  frames (#665)
* Refactored snprintf common subsequent shift usage into a function. (#656)
* Changed config.h to default to client-server apps (#651)
* Cleaned up code of BACnetWeeklySchedule (#646)

### Fixed

* Fixed typos in ai.c and ao.c basic object examples (#673)
* Fixed datatype conversion errors found by splint.
  Fixed Binary input/value set. (#672)
* Fixed wildcard check in create object for Binary Input objects. (#663)
* Fixed memory leaks in create object initialization if repeated. (#664)(#662)
* Fixed the Zephyr-OS BIP6 datalink module. (#659)
* Fixed redundant GCC compiler flags in ARM, OS, and test builds, and made them
  more consistent across various builds. (#658)
* Fixed redundant redeclaration of various functions detected by change
  in compiler flags. (#658)
* Fixed string truncation warning in bip-init detected by change
  in compiler flags. (#658)
* Fixed some set-but-not-used variables by creating stub functions
  instead of using macros. (#658)
* Fixed RPM compiler warning. (#654)
* Fixed basic analog-value object intrinsic reporting for ack
  notification. (#640)
* Fixed basic analog-value object write property of present-value to
  priority 6. (#640)
* Fixed basic analog-value alarm-ack functionality. (#639)


### Removed

* Removed local dlmstp.c module from stm32f10x port in favor of using
  the common src/bacnet/datalink for easier maintenance. (#661)
* Removed creation of objects from basic device object into the server
  example. (#641)

## [1.3.6] - 2024-05-12

### Security

* Fixed bacapp snprintf to account for string size zero behavior of snprintf.
* Changed all the sprintf to use snprintf instead. (#628)

### Added

* Added Get/Set functions in the basic notification class object to support
  properties relative permanence requirement. (#629)
* Added help text to explain how to decode complex data in the WriteProperty
  example app. (#627)
* Added host_n_port_context_decode function.
* Added timestamp & datetime snprintf ASCII function.
* Added required linux Ethernet library for ethernet build. (#620)
* Added .obj to gitignore. (#620)
* Added create-object and delete-object recipes in GCC Makefile. (#620)
* Added datalink timer to all example OS apps. (#620)
* Added writefile API to basic file object example. (#620)
* Added API to device-client to make it more robust. (#620)
* Added API in network-port object for getting the ASCII object-name. (#620)
* Added debug print with a timestamp option. (#620)
* Added debug print with hex dump print. (#620)
* Added API to network port object for activate and discard. (#620)
* Added default define for debug with timestamp. (#620)
* Added prototype in header for disabled debug printf. (#620)
* Added fifo peek ahead function to peek at more than one byte. (#620)
* Added get-mac value for network port that uses buffer rather than
  octetstring. (#620)
* Added API for basic multistate objects number-of-states.
* Added reliability, active-text, inactive-text to basic binary-input object.
* Added reliability property to basic binary-value object.
* Added API for setting multi state text with null-terminated name lists
  in basic objects. (#614)
* Added Create/Delete object services to Analog Input, Analog Value,
  Binary Input, Binary Value, Multistate Input, Multistate Value basic
  object examples, and updated their units tests. (#612)

### Changed

* Changed clang-format to include AlignAfterOpenBracket: AlwaysBreak and
  BinPackArguments: true. Used make pretty-test to reformat the test/bacnet
  .c/.h files with the updated format.
* Changed most microcontroller ports to use BACAPP_MINIMAL to specify
  which datatypes can be written. (#620)
* Changed format in CMake to enable cleaner SC merge. (#620)
* Changed the first instance of a basic integer value object from 1 to 0. (#619)
* Changed basic time-value object present-value to be decoupled from
current time, and changed out-of-service property to be writable.

### Fixed

* Fixed nuisance print messages in ports/linux/dlmstp by changing
  to debug print only. (#633)
* Fixed compile warnings in basic objects. (#630)
* Added API for setting multi state text with null-terminated name lists
  in basic objects. (#630)
* Fixed example app router-ipv6 to build under ports/win32. (#630)
* Fixed example app router-mstp to build under ports/win32 with MinGW. (#630)
* Fixed invalid comparison in life-safety-zone basic object.
* Fixed CMake build for BDT and FDT to only apply to BIP and BIP6
* Fixed basic notification class object logic behind valid transitions. (#623)
* Fixed export build that uses rpm_ack_object_property_process(). (#622)
* Fixed zephyr bip_get_addr endian UDP port number
* Fixed BACnet port for APPLE to use BSD in CMake. (#620)
* Fixed zephyr OS for BACnet/IP warning. (#620)
* Fixed zephyr OS log to not require log_strdup. (#620)
* Fixed UDP port endian for zephyr os BACnet/IP
* Fixed basic network port object header dependency on readrange.h file
* Fixed basic binary object active and inactive text setting.
* Fixed unit test checking for unknown property in basic objects.
* Fixed example apps to enable binding to device instance 4194303. (#615)
* Fixed compile warnings in basic objects. (#614)
* Fixed life safety zone default object name. (#613)

## [1.3.5] - 2024-04-01

### Security

* Secured the WPM and RPM client service encoders. (#604)

### Added

* Added test for unsupported property to common property test.(#609)
* Added a few core stack headers as includes into bacdef.h file.(#602)
* Added Kconfig and bacnet-config.h options in ports/zephyr to keep small
  footprint for MCUs having less RAM.(#606)
* Added Keylist_Data_Free function to free all nodes and data in a list.(#595)
* Added basic Life Safety Zone object type in the apps/server example,
  with unit testing.(#595)
* Added extended frame client unit test.(#592)

### Changed

* Changed property lists member function for WriteProperty default case
  by refactoring.(#609)
* Changed time-value object unit testing by refactoring.(#609)
* Changed ports/zephry for BACnet/IP and date-time with latest
  Zephyr OS.(#606)
* Changed Zephyr OS west manifest to target zephyr v3.6.0.(#601)
* Changed ZTEST_NEW_API adjustments as deprecated.(#601)
* Changed position of bacnet/bacdef.h to be the first bacnet header
  to include. BACnet headers need to pull in optional configuration and
  optional ecosystem overrides to allow integrators to control
  builds.  This change places bacnet/bacdef.h to the top of the BACnet
  Stack header files to consistently introduce integrator and ports
  header files.(#598)(#600)
* Added dependent BACnet stack headers into bacdef.h file.(#602)
* Changed bacdef.h and other stack includes in c/h files to have a
  common pattern.(#602)
* Moved bits.h, bytes.h, and bacnet_stack_exports.h under
  bacnet/basic/sys/ folder.(#602)

### Fixed

* Fix double promotion in format specifier %f by casting floats
  to double.(#608)
* Fixed the implementation of object-instance and object index
  differentiation object/basic/ai.c module.(#607)
* Fixed RPM and WPM apps when fail to encode request.(#604)
* Fixed WPM app number of arguments checking.(#604)
* Fixed routing to a remote network in the router-mstp example.(#592)
* Fixed handling of received MS/TP extended frames.(#592)
* Fixed MSTP_Master_Node_FSM and MSTP_Slave_Node_FSM for extended frames.(#592)
* Fixed MSTP COBS frame encoding.(#592)
* Fixed router-ipv6 application for remote networks.(#592)

### Removed

* Removed BACnet objects from ports/zephyr. There should only be datalink
  and OS related interfaces in OS ports.(#606)

## [1.3.4] - 2024-03-02

### Security

* Secured bacapp_decode_application_data_safe(),bacapp_decode_application_data_len(),
  bacapp_decode_context_data(), bacapp_decode_known_property() for timestamp,
  bacapp_decode_context_data_len(), and bacapp_data_len() functions. (#578)

### Added

* Added SHIELD=dfr0259 or SHIELD=linksprite build options to RS485
  driver for stm32f4xx port.
* Added FAQ 18 for firewall info (#587)
* Added a BASH script for parallel EPICS clients registering as foreign devices
  to a BBMD (#586)
* Added an example application - bacdiscover - to discover devices and their
  objects and properties on a specific destination network. The application
  uses a BACnet Discovery FSM module along with the BACnet R/W FSM.
  The BACnet Discovery module stores the binary property data in Keylists
  and includes device object property queries and iterators. (#583)
* Added callback from BACnet R/W FSM module for I-Am messages. (#583)
* Added an example application - bacapdu - to send an arbitrary
  APDU string of hex-ASCII. (#580)
* Added a clean target recipe in apps to remove stale libbacnet.a file.
* Added missing binary input functions to set custom object names. (#574)
* Added Keylist_Index_Key to deprecate Keylist_Key function in
  keylist module. Added unit test for Keylist_Index_Key API. Changed
  modules using Keylist_Key. Changed keylist module to use bool and
  stdint value for key not found. (#572)
* Added missing object functions to analog inputs and values. (#568)

### Changed

* Changed BACnet R/W FSM module to remove dependency on
  rpm_ack_decode_service_request() which uses large calloc/free
  value lists. Created an alternate RPM-ACK to RP-ACK processing
  function. (#583)
* Changed basic RPM handler to skip over unknown property values. (#583)
* Changed the release script to use tag option and remove tag reminder.
  Fixed release tool to have a prefix folder with the tag version name.
  Enabled rebuilding tagged release code and zips in a working tree in temp folder.

### Fixed

* Fixed makefile for building the Linux router application. (#585)
* Fixed Command, Credential Data Input, and Schedule objects unit tests. (#578)
* Fixed apps/Makefile to use apps/lib/libbacnet.a library file instead of
  a library file in system /usr/lib folder.
* Fixed example Analog Output to set proper bounds for
  Analog_Output_Present_Value_Set and Analog_Output_Present_Value_Write. (#575)
* Fixed the Network Port object subnet mask for IP example. (#573)
* Fixed bacnet_address_init() when setting only the dnet value. (#570)
* Fixed MSVC snprintf from C99 in platform.h file. (#570)

### Removed

* Removed the ARM math library binary files in the stm32f4xx port

## [1.3.3] - 2024-02-2

### Security

* Secured the following services by refactoring the size check
  and refactoring the service requests from the service header,
  adding APDU size checking and length features, and adding unit
  tests to check for length when passing NULL buffer:
  ARF/AWF/COV/CO/DO/DCC/Event/GE/ALE/RLE/LSO/RD/RR/RP/WP. (#553)

### Added

* Added bacapp decoding for accumulator SCALE property. (#566)
* Added a MS/TP zero-config (automatically choose an unused MAC address)
  using an algorithm that starts with MAC=64 and waits for a random number
  of PFM (minimum of 8 plus modulo 64) before attempting to choose a MAC
  sequentially from 64..127. The confirmation uses a 128-bit UUID with the
  MSTP Test Request frame. The modifications are in src/bacnet/datalink/mstp.c
  and src/bacnet/datalink/dlmstp.c modules enabling any device to use
  zero-config if enabled. A working demonstration is in the ports/stm32f4xx
  for the NUCLEO board. Complete unit testing is included.  Options include
  lurking forever (wait for a router or another master node before joining)
  or lurking for a minimum time (enables self forming automatic MAC addressing
  device nodes). (#564)
* Added basic Calendar object, unit tests, and integration with
  example device object. (#440)
* Added basic Time Value object, unit tests, and integration with
  example device object. (#440)
* Added the SpecialEvent struct for the Exception_Schedule property
  of Schedule, encode/decode/same functions, unit tests, and integrated
  into bacapp functions. (#474)
* Added the CalendarEntry struct for the Date_List property of Calendar
  and the SpecialEvent struct, encode/decode functions, unit tests, and
  integrated into bacapp functions. (#474)
* Added the DateRange struct for the Effective_Period property of Schedule,
  encode/decode functions, unit tests, and integrated into bacapp
  functions. (#474)
* Added Binary Lighting Output object example. (#522)
* Added more unit testing for device object.  (#522)
* Added CMake to AT91SAM7S port example. (#560)
* Added ports AT91SAM7S and STM32F4xx CMake builds into pipeline. (#560)
* Added openocd debug launcher under vscode in STM32F4xx example. (#559)
* Added generic property list member checking for write property members
  of network port object in STM32F4xx example. (#559)
* Added a new src/bacnet/datalink/dlmstp.c module as a reference.
  Integrated the new dlmstp.c into the STM32F4xx example port. (#559)
* Added CMake build option for stm32f4xx. Added fixes and comments to
  stm32f4xx example device.c from bacnet/basic/object/device.c module. (#556)
* Added apdu size checking on BACnetPropertyStates decode. Added more
  BACnetPropertyStates codec unit test coverage. Added more enumerations
  to BACNET_PROPERTY_STATES aka struct BACnetPropertyStates.
* Added more tool descriptions to bin/readme.txt file.
* Added McCabe complexity generation to Makefile.
* Added bacnet_npdu_encode_pdu API with additional size of PDU argument. (#549)

### Changed

* Changed piface example app to support binary-lighting-output object type
  and blink warn. (#522)
* Changed example device object to not create objects
  when device object-table is overridden  (#522)
* Changed example STM32F4xx DLMSTP module to use core MSTP FSM
* Changed automac module from ports into bacnet/datalink and added a unit
  test. (#557)
* Changed Life-Safety-Point object to use Create/Delete-Object (#555)
* Changed npdu_encode function to return length when given a NULL buffer. (#549)
* Changed NPDU handler use local buffer which reduced TSM dependency. (#549)

### Fixed

* Fixed CMakeLists.txt: to exclude h_routed_npdu.c when BAC_ROUTING=OFF. (#562)
* Fixed BACNET_STACK_EXPORT macro to Analog_Output_Read_Property function. (#561)
* Fixed build on FreeBSD. (#554)
* Fixed spelling in bacucov help message.
* Fixed COBS conversion for large MSTP data-not-expecting-reply frames. (#550)
* Fixed compilation with BACNET_SVC_SERVER=1 for client apps. (#552)

### Removed

* Removed BACnetPropertyStates local enumeration BACNET_PROPERTY_STATE_TYPE.

## [1.3.2] - 2023-12-21

### Security

* Secured bacdevobjpropref module decode buffer overflow reads (#541)
* Secured BACnet app decode function APDU over-read (#546) [bugs:#85]

### Added

* Added st-link install recipe for stm32f4xx port example
* Added defines for each supported BACAPP_TYPES_EXTRA (#543)
  to enable selective footprint reduction of BACNET_APPLICATION_DATA_VALUE
  struct (#411)
* Added MSTP extended frames transmit to src/datalink/mstp.c module
  and ports/stm32f4xx/dlmstp.c module (#531)
* Added MSTP extended frames receiving to src/datalink/mstp.c module
  used by mstpcap (#529)
* Added menu to release script (#506)

### Changed

* Changed SubscribeCOV Cancellations to always reply with Result+ (#526)
* Changed Who-Has to process when DCC initiation is disabled
* Changed mstp.c external API to remove rs485.h dependency
  for send frame. (#531)
* Changed ReadRange handling to remove RefIndx == 0 condition as BACnet
  norm allows this case (#539)
* Changed BACnet app decode function APDU size datatype to 32-bit (#546)
* Add WPM workaround for BTL Specified Test 9.23.2.X5 (#548)

### Fixed

* Fixed MSTP slave FSM for Data-Expecting-Reply frames (#538)
* Removed duplicate cobs.c file in MSVC project (#535)
* Fixed CMake for code::blocks build (#533)
* Fixed BACnet/IP builds for BBMD clients without BBMD tables. (#523)
* Fixed decoding empty array of complex type in RPM
* Fixed device object ReinitializeDevice service handling examples of
  no-password in the device. (#518)
* Fixed DeviceCommunicationControl service handling example of
  no-password in the device. (#518)
* Fixed incorrect apdu_len calculation when encoding Recipient_List
  which had resulted in malformed APDU. (#517)
* Fixed reinitializing a bacnet stack on windows by checking
  for valid socket before cleaning up WSA (#514)
* Fixed a warning that 'device_id' is not used (#510)
* Fixed Microsoft Visual Studio project by adding new linear.c (#507)

### Removed

* Removed linux/rx_fsm.c example which duplicated MSTPCAP features (#544)

## [1.3.1] - 2023-09-29

### Added

* Added example Channel object WriteProperty callback into example Device objects. (#504)
* Added Microsoft Visual Studio 2022 Community Edition solution to ports/win32 (#502)
* Added details in apps/blinkt example about starting app with systemd (#505)

### Fixed

* Refactored WriteProperty of object-name property rules into example device object (#504)

### Changed

* Changed WriteProperty string property checker to ignore length
  check with zero option.(#504)

## [1.3.0] - 2023-09-28

### Added

* Added [feature#14] EventTimeStamp decoding from ReadPropertyMultiple app. (#503)
* Added Channel, Color, Color Temperature, & Lighting Output demo
  app with Blinkt! (#503)
* Added pipeline build of piface and blinkt apps with Raspberry Pi
  OS image. (#503)
* Added linear interpolation library functions used in fading and ramping. (#503)

### Changed

* Added Device timer API to feed elapsed milliseconds to children
  objects. (#503)
* Changed gitignore to ease the maintainenance of source files in
  app folder. (#503)
* Changed example server app device simulator to use mstimer instead
  of OS time. (#503)
* Changed example channel object to be dynamically created or deleted. (#503)
* Changed example channel object to handle color & color temperature
  objects. (#503)

### Fixed

* Fixed datetime decode of invalid application tag. (#495)
* Fixed extraneous SO_BINDTODEVICE error message in Linux BIP. (#498)
* Fixed example Color, Color Temperature, and Lighting object fade,
  ramp, and step. (#503)
* Fixed and secured BACnetXYcolor and ColorCommand codecs. (#503)

## [1.2.0] - 2023-09-11

### Security

* secured decoders for BACnetTimeValue, BACnetHostNPort, BACnetTimeStamp,
BACnetAddress, and Weekly_Schedule and improved unit test code coverage. (#481)
* secured AtomicReadFile and AtomicWriteFile service decoders and
improved unit test code coverage. (#481)
* secured BACnet Error service decoder and improved unit test code coverage. (#481)
* secured ReinitializeDevice handler by clearing password before decoding (#485) (#487)

### Added

* Added or updated the BACnet primitive value decoders named bacnet_x_decode(),
bacnet_x_application_decode() and bacnet_x_context_decode where x is one of
the 13 BACnet primitive value names. The decoders can accept a NULL data
value pointer when only the length is needed. (#481)
* Added bacnet_tag_decode() and BACNET_TAG data structure. (#481)
* Added improved unit test code for the primitive value decoders (#481)
* Added improved test code coverage for BACnet objects and properties. (#481)

### Changed

* Changed the insecure decoding API decoration to 'deprecated' which is defined
in src/bacnet/basic/sys/platform.h and can be disabled during a build. (#481)
* Changed some of the BACnet primitive value encoders so that all of them can
accept a NULL APDU buffer pointer when only the length is needed. (#481)

### Fixed

* Fixed missing Link_Speeds property in network port objects when
Link_Speed property is writable (#488)
* Fixed Microchip xmega xplained example project to build under GCC in pipeline.
* Fixed BACnet/IP on OS to bind broadcast to specific port (#489)
* Fixed (bug#83) mstpcap.exe permission denied in Wireshark (#492)
* Fixed wrong calculation of frame length in bacapp_data_len(). In cases
when 2 sets of opening & closing tags (first opening tag context tag is 3,
second is 0) were sent, one of the frames wasn't added, and the resulted
sum was wrong. Added unit test for case with two sets of opening & closing
tags. (#491)

## [1.1.2] - 2023-08-18

### Security

* Fixed bacapp_data_len() + bacnet_tag_number_and_value_decode() (#453)
* Fixed router-mstp and router-ipv6 apps action for unknown dnet (#454)
* Fixed router-mstp app to p revent npdu_len from wrapping around at npdu_len=1 (#452)
* Fixed router app where port might be null (#451)
* Fixed [bug#80] npdu_decode via deprecation (#447)
* Fixed [bug#79] out of bounds jump in h_apdu.c:apdu_handler (#446)

### Added

* Added github.com to sf.net github workflow for releases (#471)
* Added MSTP Slave Node option to stm32f10x port (#467)
* Added AFL + Libfuzzer harnesses  (#455)

### Changed

* Improve router-mstp app usage (#470)
* Updated zephyr to v3 4 0 in ci (#461) (#463)

### Fixed

* Fixed encode_context_bacnet_address (#464)
* Fixed west.yml imported repository set (#460) (#462)
* Fixed spurious interrupts from STM32 ORE (#456)
* Fixed writeproperty app known property option and priority (#450)
* Fixed segfault on mstp cleanup on linux port (#445)
* Fixed minimal config by adding bitstring (#443)
* Fixed WhoIs app APDU timeout (#444)

## [1.1.1] - 2023-06-30

### Fixed

* Fixed BACnetARRAY encoder for index=ALL (#442)

## [1.1.0] - 2023-06-25

### Added

* Added minimim support for BACnet protocol-revision 0 through 24. See 
BACNET_PROTOCOL_REVISION define in bacdef.h
* Added example objects for color and color temperature, new for protocol-revision 24.
* Added current-command-priority to output objects revision 17 or later.
* Added demo apps ack-alarm, add-list-element, and event (#418)
* Added UTC option to BACnet TimeSync app (#396)
* Added --time and --date options to command line time sync for override (#215)
* Added --retry option for repeating Who-Is or I-Am C number of times (#199)
* Added write BDT application (#170)
* Added repeat option to Who-Is and I-Am app (#117)
* Added UTF8 multibyte to wide char printing in ReadProperty and ReadPropertyMultiple
apps if supported by the compiler and C library (#106).
- Added IPv6 Foreign Device Registration and IPv6 support for BSD and macOS for apps
* Added example of spawning 100 servers using a BBMD connection.
* Added COBS encode and decode from BACnet standard (#183)
* Added Schedule encoding/decoding (#319)* Add What-Is-Network-Number and Network-Number-Is services (#304)
* Added BACDL_CUSTOM datalink define which allows for externally linked datalink_xxx functions (#292)
* Added Zephyr OS integration (see zephyr folder)

### Changed

* Modified example objects to support CreateObject and DeleteObject API for
these objects: file, analog output, binary output, multi-state output, color,
color temperature).
* Unit tests and functional tests have been moved from the source C files
into their own test files under the test folder in a src/ mirrored folder
structure under test/. 
* The testing framework was moved from ctest to ztest, using CMake, CTest, and LCOV. 
It's now possible to visually view code coverage from the testing of each file
in the library. The tests are run in continuous integration.  Adding new tests
can be done by as copying an existing folder under test/ as a starting point, and
adding the new test folder name into the CMakeLists.txt under test/ folder, or
editing the existing test C file and extending or fixing the existing test. 
* Most (all?) of the primitive value encoders are now using a snprintf()
style API pattern, where passing NULL in the buffer parameter will
return the length that the buffer would use (i.e. returns the length that the
buffer needs to be).  This makes simple to write the parent encoders to check
the length versus their buffer before attempting the encoding at the expense of
an extra function call to get the length.
* BACnetARRAY property types now have a helper function to use for encoding (see bacnet_array_encode) 

## Deprecated

* Added BACNET_STACK_DEPRECATED for functions which will be removed in a future
release, with a suggested replacement function to use instead.

## Fixed

* Fixed WritePropertyMultiple decoding (#438)
* Fixed WhoIs app APDU timeout
* Fixed BACnetARRAY buffer access (#414) (#430) (#437)
* Fixed complex event type decoding (#420)
* Fixed VMAC address update for IPv6 (#429)
* Fixed compiler warnings for C89 builds (#433)
* Fixed win32 build warnings (#431)
* Fixed MSTP stat lost_token_counter that was missing a drop case (#421)
* Fixed and extend BACnetReliability per 135-2020 (#399)
* Fixed BACnet property operational-certificate-file enum value (#395)
* Fixed duplicate network port enums. Add BACnet/SC port types. (#388)
* Fixed the length for bad data crc in mstpcap (#393)
* Fixed decode_signed32() length for -8388608 and NULL apdu handling.
* Fixed gateway example Makefile build warnings (#380)
* Fixed gcc pedantic warnings and GNU89 GNU99 GNU11 and GNU17 warnings (#371)
* Fixed use of memmove instead of memcpy with overlapping data (#361)
* Fixed linkage conflict when use stack in C++ project (#360)
* Fixed ipv6 bind interface for link local comunication (#359)
* Fixed static timeGetTime. Make it similar to linux port (#358)
* Fixed export ucix_for_each_section_type function (#357)
* Fixed min data len for UNCONFIRMED_SERVICE_REQUEST from 3 to 2 (#356)
* Fixed uninitialized and unused variable compiler Warnings (#353)
* Fixed the Time stamp to print ISO 8601 format for event-time-stamps (#354)
* Fixed apps/router/Makefile add CFLAGS (#352)
* Fixed the install dll in bindir (#351)
* Fixed APDU missing services
* Fixed spelling errors
* Fixed missing getter for broadcast BIP socket (#350)
* Fixed RPM to return UNKNOWN_OBJECT for non-existent objects (#337)
* Fixed BACnet object text off-by-one.
* Fixed Notifications to initially be disabled.
* Fixed BACnet/IP Forwarded NPDU to FDT entries
* Fixed cppcheck warnings. Fix warnings found by splint (#324) (#250) (#244)
* Fixed cross compile by convert struct tm and time.h to datetime.h usage (#330)
* Fixed confirmed service with service supported enumeration
* Fixed the RP handler (#323)
* Fixed print property name and units for lighting objects (#313)
* Fixed BACnet/IP on OS to listen to broadcast on a separate socket (#293)
* Fixed segmentation error when file has capacity size (#300)
* Fixed the bacapp snprintf return size (#294)
* Fixed writepropertymultiple error handler (#289)
* Fixed ports stm32f4xx IAR project warnings (#268)
* Fixed BACnet application defines for STM32 IAR project (#267)
* Fixed missing bigend.c file to IAR project (#266)
* Fixed unreachable code in octetstring init ascii hex (#265)
* Fixed confirmed request service decode error (#259)
* Fixed BDT-1 port override and BIP NAT port number for apps (#252)
* Fixed MSTP to discard confirmed local broadcast (#248)
* Fixed file object TSM lookup PDU type comparison
* Fixed "Analog" cruft in Integer value object example (#243) (#242)
* Fixed double free rpm_data apps/readpropm (#241)
* Fixed MSTP transmitted frame and pdu counters. Add more stats (#236) (#235)
* Fixed bitstring capacity 8-bit size bug (#227)
* Fixed valgrind warnings in trendlog functions (#226)
* Fixed UCI compile errors (#220)
* Fixed UCI device_init from src to apps to be more maintainable (#219)
* Fixed network port object where BDT is required (#184)
* Fixed keylist signed integer wraparound (#179)
* Fixed FreeBSD 11 compile via gmake gcc (#180)
* Fixed data race issues on ring buffer for MSTP (#174)
* Fixed IPv6 MAC length to be 3 after public review (#169)
* Fixed Send_WhoIs_Local destination address (#167)
* Fixed DCC password out of range to reject (#166)
* Fixed MSTP skip data state to result in not-for-us (#165)
* Fixed the gateway example routing and lookups (#163)
* Fixed Issue #157 (Router segfaults) (#159)
* Fixed WPM for BTL * 9.23.2.X1 (#155)
* Fixed the encoding of network port number for BACnet IP (#147)
* Fixed confirmed APDU from original broadcast in BIP and BIP6 datalink to discard (#149)
* Fixed Bug#74 Printing of the Read property acknowledgement when APDU len is > 255 bytes (#148)
* Fixed RP and RPM Network Port for indefinite object instance (#146)
* Fixed Linux BIP with no default gateway (#144)
* Fixed Issue #129 compile of ports/linux/dlmstp_linux.h on Alpine Linux (#139)
* Fixed atomic readfile app when file reports zero length (#133)
* Fixed Bug#72 reading zero bytes in linux BIP (#132)
* Fixed #125 mstp.c source include (#126)
* Fixed mstpcap to ignore FF padding (#120)
* Fixed file object file size type (#116)
* Fixed confirmed ACK and simple ack callback without casting (#112)
* Fixed AVR ports IDE project builds (#111)
* Fixed BACDL_ETHERNET compilation (#108)
* Fixed comments, add sanity checks, and implicit type conversion warning (#102)<|MERGE_RESOLUTION|>--- conflicted
+++ resolved
@@ -17,8 +17,6 @@
 ### Security
 ### Added
 
-<<<<<<< HEAD
-=======
 * Added BACnetRecipient and BACnetAddressBinding codecs for EPICS application.
   The implementation includes full encode/decode, ASCII conversion,
   comparison, and copy functions for both data types, along with
@@ -32,7 +30,6 @@
 * Added library specific ltrim, rtrim, and trim string functions. (#1159)
 * Added library specific itoa, ltoa, ultoa, dtoa, utoa, and general
   print format with ASCII return functions. (#1157)
->>>>>>> 73fbb400
 * Added library specific string-to functions similar to stdlib.
   Added library specific string-to functions for BACnet primitives. (#1151)
 
