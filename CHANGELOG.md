# BACnet Stack ChangeLog

BACnet open source protocol stack C library for embedded systems,
Linux, MacOS, BSD, and Windows

All notable changes to this project will be documented in this file.

The format is based on [Keep a Changelog](https://keepachangelog.com/en/1.0.0/),
and this project adheres to [Semantic Versioning](https://semver.org/spec/v2.0.0.html).

The git repositories are hosted at the following sites:
* https://bacnet.sourceforge.net/
* https://github.com/bacnet-stack/bacnet-stack/

## [Unreleased]

### Security

### Added

Added [feature#14] EventTimeStamp decoding from ReadPropertyMultiple app

### Changed

### Fixed

<<<<<<< HEAD
- fixed extraneous SO_BINDTODEVICE error message in Linux BIP
=======
Fixed datetime decode of invalid application tag. (#495)
>>>>>>> 0cfe83d6

## [1.2.0] - 2023-09-11

### Security

- secured decoders for BACnetTimeValue, BACnetHostNPort, BACnetTimeStamp,
BACnetAddress, and Weekly_Schedule and improved unit test code coverage. (#481)
- secured AtomicReadFile and AtomicWriteFile service decoders and
improved unit test code coverage. (#481)
- secured BACnet Error service decoder and improved unit test code coverage. (#481)
- fix ReinitializeDevice handler to clear password before decoding (#485) (#487)

### Added

- Added or updated the BACnet primitive value decoders named bacnet_x_decode(),
bacnet_x_application_decode() and bacnet_x_context_decode where x is one of
the 13 BACnet primitive value names. The decoders can accept a NULL data
value pointer when only the length is needed. (#481)
- Added bacnet_tag_decode() and BACNET_TAG data structure. (#481)
- Added improved unit test code for the primitive value decoders (#481)
- Added improved test code coverage for BACnet objects and properties. (#481)

### Changed

- Changed the insecure decoding API decoration to 'deprecated' which is defined
in src/bacnet/basic/sys/platform.h and can be disabled during a build. (#481)
- Changed some of the BACnet primitive value encoders so that all of them can
accept a NULL APDU buffer pointer when only the length is needed. (#481)

### Fixed

- Fixed missing Link_Speeds property in network port objects when
Link_Speed property is writable (#488)
- Fixed Microchip xmega xplained example project to build under GCC in pipeline.
- Fixed BACnet/IP on OS to bind broadcast to specific port (#489)
- Fixed (bug#83) mstpcap.exe permission denied in Wireshark (#492)
- Fixed wrong calculation of frame length in bacapp_data_len(). In cases
when 2 sets of opening & closing tags (first opening tag context tag is 3,
second is 0) were sent, one of the frames wasn't added, and the resulted
sum was wrong. Added unit test for case with two sets of opening & closing
tags. (#491)

## [1.1.2] - 2023-08-18

### Security

- Fix bacapp_data_len() + bacnet_tag_number_and_value_decode() (#453)
- Fix router-mstp and router-ipv6 apps action for unknown dnet (#454)
- Fix router-mstp app to p revent npdu_len from wrapping around at npdu_len=1 (#452)
- Fix router app where port might be null (#451)
- Fix [bug#80] npdu_decode via deprecation (#447)
- Fix [bug#79] out of bounds jump in h_apdu.c:apdu_handler (#446)

### Added

- Added github.com to sf.net github workflow for releases (#471)
- Added MSTP Slave Node option to stm32f10x port (#467)
- Added AFL + Libfuzzer harnesses  (#455)

### Changed

- Improve router-mstp app usage (#470)
- Updated zephyr to v3 4 0 in ci (#461) (#463)

### Fixed

- Fix encode_context_bacnet_address (#464)
- Fix west.yml imported repository set (#460) (#462)
- Fix spurious interrupts from STM32 ORE (#456)
- Fix writeproperty app known property option and priority (#450)
- Fix segfault on mstp cleanup on linux port (#445)
- Fix minimal config by adding bitstring (#443)
- Fix WhoIs app APDU timeout (#444)

## [1.1.1] - 2023-06-30

### Fixed

- Fix BACnetARRAY encoder for index=ALL (#442)

## [1.1.0] - 2023-06-25

### Added

- Added minimim support for BACnet protocol-revision 0 through 24. See 
BACNET_PROTOCOL_REVISION define in bacdef.h
- Added example objects for color and color temperature, new for protocol-revision 24.
- Added current-command-priority to output objects revision 17 or later.
- Added demo apps ack-alarm, add-list-element, and event (#418)
- Added UTC option to BACnet TimeSync app (#396)
- Added --time and --date options to command line time sync for override (#215)
- Added --retry option for repeating Who-Is or I-Am C number of times (#199)
- Added write BDT application (#170)
- Added repeat option to Who-Is and I-Am app (#117)
- Added UTF8 multibyte to wide char printing in ReadProperty and ReadPropertyMultiple
apps if supported by the compiler and C library (#106).
- Added IPv6 Foreign Device Registration and IPv6 support for BSD and macOS for apps
- Added example of spawning 100 servers using a BBMD connection.
- Added COBS encode and decode from BACnet standard (#183)
- Added Schedule encoding/decoding (#319)* Add What-Is-Network-Number and Network-Number-Is services (#304)
- Added BACDL_CUSTOM datalink define which allows for externally linked datalink_xxx functions (#292)
- Added Zephyr OS integration (see zephyr folder)

### Changed

- Modified example objects to support CreateObject and DeleteObject API for
these objects: file, analog output, binary output, multi-state output, color,
color temperature).
- Unit tests and functional tests have been moved from the source C files
into their own test files under the test folder in a src/ mirrored folder
structure under test/. 
- The testing framework was moved from ctest to ztest, using CMake, CTest, and LCOV. 
It's now possible to visually view code coverage from the testing of each file
in the library. The tests are run in continuous integration.  Adding new tests
can be done by as copying an existing folder under test/ as a starting point, and
adding the new test folder name into the CMakeLists.txt under test/ folder, or
editing the existing test C file and extending or fixing the existing test. 
- Most (all?) of the primitive value encoders are now using a snprintf()
style API pattern, where passing NULL in the buffer parameter will
return the length that the buffer would use (i.e. returns the length that the
buffer needs to be).  This makes simple to write the parent encoders to check
the length versus their buffer before attempting the encoding at the expense of
an extra function call to get the length.
- BACnetARRAY property types now have a helper function to use for encoding (see bacnet_array_encode) 

## Deprecated

- Added BACNET_STACK_DEPRECATED for functions which will be removed in a future
release, with a suggested replacement function to use instead.

## Fixed

* Fix WritePropertyMultiple decoding (#438)
* Fix WhoIs app APDU timeout
* Fix BACnetARRAY buffer access (#414) (#430) (#437)
* Fix complex event type decoding (#420)
* Fix VMAC address update for IPv6 (#429)
* Fix compiler warnings for C89 builds (#433)
* Fix win32 build warnings (#431)
* Fix MSTP stat lost_token_counter that was missing a drop case (#421)
* Fix and extend BACnetReliability per 135-2020 (#399)
* Fix BACnet property operational-certificate-file enum value (#395)
* Fix duplicate network port enums. Add BACnet/SC port types. (#388)
* Fix the length for bad data crc in mstpcap (#393)
* Fix decode_signed32() length for -8388608 and NULL apdu handling.
* Fix gateway example Makefile build warnings (#380)
* Fix gcc pedantic warnings and GNU89 GNU99 GNU11 and GNU17 warnings (#371)
* Fix use of memmove instead of memcpy with overlapping data (#361)
* Fix linkage conflict when use stack in C++ project (#360)
* Fix ipv6 bind interface for link local comunication (#359)
* Fix static timeGetTime. Make it similar to linux port (#358)
* Fix export ucix_for_each_section_type function (#357)
* Fix min data len for UNCONFIRMED_SERVICE_REQUEST from 3 to 2 (#356)
* Fix uninitialized and unused variable compiler Warnings (#353)
* Fix the Time stamp to print ISO 8601 format for event-time-stamps (#354)
* Fix apps/router/Makefile add CFLAGS (#352)
* Fix the install dll in bindir (#351)
* Fix APDU missing services
* Fix spelling errors
* Fix missing getter for broadcast BIP socket (#350)
* Fix RPM to return UNKNOWN_OBJECT for non-existent objects (#337)
* Fix BACnet object text off-by-one.
* Fix Notifications to initially be disabled.
* Fix BACnet/IP Forwarded NPDU to FDT entries
* Fix cppcheck warnings. Fix warnings found by splint (#324) (#250) (#244)
* Fix cross compile by convert struct tm and time.h to datetime.h usage (#330)
* Fix confirmed service with service supported enumeration
* Fix the RP handler (#323)
* Fix print property name and units for lighting objects (#313)
* Fix BACnet/IP on OS to listen to broadcast on a separate socket (#293)
* Fix segmentation error when file has capacity size (#300)
* Fix the bacapp snprintf return size (#294)
* Fix writepropertymultiple error handler (#289)
* Fix ports stm32f4xx IAR project warnings (#268)
* Fix BACnet application defines for STM32 IAR project (#267)
* Fix missing bigend.c file to IAR project (#266)
* Fix unreachable code in octetstring init ascii hex (#265)
* Fix confirmed request service decode error (#259)
* Fix BDT-1 port override and BIP NAT port number for apps (#252)
* Fix MSTP to discard confirmed local broadcast (#248)
* Fix file object TSM lookup PDU type comparison
* Fix "Analog" cruft in Integer value object example (#243) (#242)
* Fix double free rpm_data apps/readpropm (#241)
* Fix MSTP transmitted frame and pdu counters. Add more stats (#236) (#235)
* Fix bitstring capacity 8-bit size bug (#227)
* Fix valgrind warnings in trendlog functions (#226)
* Fix UCI compile errors (#220)
* Fix UCI device_init from src to apps to be more maintainable (#219)
* Fix network port object where BDT is required (#184)
* Fix keylist signed integer wraparound (#179)
* Fix FreeBSD 11 compile via gmake gcc (#180)
* Fix data race issues on ring buffer for MSTP (#174)
* Fix IPv6 MAC length to be 3 after public review (#169)
* Fix Send_WhoIs_Local destination address (#167)
* Fix DCC password out of range to reject (#166)
* Fix MSTP skip data state to result in not-for-us (#165)
* Fix the gateway example routing and lookups (#163)
* Fix Issue #157 (Router segfaults) (#159)
* Fix WPM for BTL - 9.23.2.X1 (#155)
* Fix the encoding of network port number for BACnet IP (#147)
* Fix confirmed APDU from original broadcast in BIP and BIP6 datalink to discard (#149)
* Fix Bug#74 Printing of the Read property acknowledgement when APDU len is > 255 bytes (#148)
* Fix RP and RPM Network Port for indefinite object instance (#146)
* Fix Linux BIP with no default gateway (#144)
* Fix Issue #129 compile of ports/linux/dlmstp_linux.h on Alpine Linux (#139)
* Fix atomic readfile app when file reports zero length (#133)
* Fix Bug#72 reading zero bytes in linux BIP (#132)
* Fix #125 mstp.c source include (#126)
* Fix mstpcap to ignore FF padding (#120)
* Fix file object file size type (#116)
* Fix confirmed ACK and simple ack callback without casting (#112)
* Fix AVR ports IDE project builds (#111)
* Fix BACDL_ETHERNET compilation (#108)
* Fix comments, add sanity checks, and implicit type conversion warning (#102)<|MERGE_RESOLUTION|>--- conflicted
+++ resolved
@@ -24,11 +24,8 @@
 
 ### Fixed
 
-<<<<<<< HEAD
-- fixed extraneous SO_BINDTODEVICE error message in Linux BIP
-=======
-Fixed datetime decode of invalid application tag. (#495)
->>>>>>> 0cfe83d6
+- Fixed datetime decode of invalid application tag. (#495)
+- Fixed extraneous SO_BINDTODEVICE error message in Linux BIP
 
 ## [1.2.0] - 2023-09-11
 
