--- conflicted
+++ resolved
@@ -56,12 +56,8 @@
 	${SRC_DIR}/bacnet/bactimevalue.c
 	${SRC_DIR}/bacnet/dailyschedule.c
 	${SRC_DIR}/bacnet/calendar_entry.c
-<<<<<<< HEAD
-    # Test and test library files
-=======
 	${SRC_DIR}/bacnet/special_event.c
 # Test and test library files
->>>>>>> 340bd095
 	./src/main.c
 	${ZTST_DIR}/ztest_mock.c
 	${ZTST_DIR}/ztest.c
