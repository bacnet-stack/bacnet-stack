/**
 * @file
 * @brief Unit test for ReadRange services encode and decode
 * @author Steve Karg <skarg@users.sourceforge.net>
 * @date April 2025
 * @copyright SPDX-License-Identifier: MIT
 */
#include <zephyr/ztest.h>
#include <bacnet/bacdcode.h>
#include <bacnet/readrange.h>

/**
 * @addtogroup bacnet_tests
 * @{
 */

static const char *read_range_request_type(int type)
{
    switch (type) {
        case RR_BY_POSITION:
            return "RR_BY_POSITION";
        case RR_BY_SEQUENCE:
            return "RR_BY_SEQUENCE";
        case RR_BY_TIME:
            return "RR_BY_TIME";
        case RR_READ_ALL:
            return "RR_READ_ALL";
        default:
            return "UNKNOWN";
    }
}

static int
testlist_item_encode(uint32_t object_instance, uint32_t item, uint8_t *apdu)
{
    int apdu_len = 0;

    apdu_len += encode_application_unsigned(apdu, object_instance);
    apdu_len += encode_application_unsigned(apdu, item);

    return apdu_len;
}

/**
 * @brief Test
 */
static void testReadRangeAckUnit(BACNET_READ_RANGE_DATA *data)
{
    uint8_t apdu[480] = { 0 };
    uint8_t apdu2[480] = { 0 };
    int apdu_len = 0, test_len = 0, null_len = 0;
    BACNET_READ_RANGE_DATA test_data = { 0 };
    BACNET_OBJECT_TYPE object_type = OBJECT_DEVICE;
    uint32_t object_instance = 0;
    BACNET_OBJECT_TYPE object = 0;

    data->application_data_len = encode_bacnet_object_id(
        &apdu2[0], data->object_type, data->object_instance);
    data->application_data = &apdu2[0];

    null_len = readrange_ack_service_encode(&apdu[0], sizeof(apdu), NULL);
    zassert_equal(null_len, 0, NULL);
    null_len = readrange_ack_service_encode(&apdu[0], 0, NULL);
    zassert_equal(null_len, 0, NULL);
    null_len = readrange_ack_service_encode(NULL, sizeof(apdu), data);
    zassert_not_equal(null_len, 0, NULL);
    apdu_len = readrange_ack_service_encode(&apdu[0], sizeof(apdu), data);
    zassert_equal(
        apdu_len, null_len, "apdu_len=%d null_len=%d", apdu_len, null_len);
    zassert_not_equal(apdu_len, 0, NULL);
    zassert_not_equal(apdu_len, BACNET_STATUS_ERROR, NULL);
    null_len = rr_ack_decode_service_request(NULL, apdu_len, &test_data);
    zassert_true(null_len < 0, NULL);
    test_len = rr_ack_decode_service_request(&apdu[0], apdu_len, &test_data);
    zassert_equal(apdu_len, test_len, NULL);
    zassert_not_equal(test_len, -1, NULL);

    zassert_equal(test_data.object_type, data->object_type, NULL);
    zassert_equal(test_data.object_instance, data->object_instance, NULL);
    zassert_equal(test_data.object_property, data->object_property, NULL);
    zassert_equal(test_data.array_index, data->array_index, NULL);
    zassert_equal(
        test_data.application_data_len, data->application_data_len,
        "test app len=%d app len=%d", test_data.application_data_len,
        data->application_data_len);

    /* since object property == object_id, decode the application data using
       the appropriate decode function */
    test_len =
        decode_object_id(test_data.application_data, &object, &object_instance);
    object_type = object;
    zassert_equal(object_type, data->object_type, NULL);
    zassert_equal(object_instance, data->object_instance, NULL);
    while (apdu_len) {
        apdu_len--;
        if (apdu_len == 17) {
            /* boundary of optional parameters, so becomes valid */
            continue;
        }
        test_len =
            rr_ack_decode_service_request(&apdu[0], apdu_len, &test_data);
        zassert_true(
            test_len < 0, "test_len=%d apdu_len=%d", test_len, apdu_len);
    }
}

#if defined(CONFIG_ZTEST_NEW_API)
ZTEST(rp_tests, testReadRangeAck)
#else
static void testReadRangeAck(void)
#endif
{
    BACNET_READ_RANGE_DATA data = { 0 };

    data.object_type = OBJECT_DEVICE;
    data.object_instance = 1;
    data.object_property = PROP_OBJECT_IDENTIFIER;
    data.array_index = 0;
    data.RequestType = RR_READ_ALL;
    testReadRangeAckUnit(&data);
    data.array_index = BACNET_ARRAY_ALL;
    for (int i = 0; i < 3; i++) {
        data.ItemCount = i;
        data.RequestType = RR_READ_ALL;
        testReadRangeAckUnit(&data);
        /*  firstSequenceNumber - used only if 'Item Count' > 0 and
            the request was either of type 'By Sequence Number' or 'By Time' */
        for (int j = 0; j < 3; j++) {
            data.FirstSequence = j;
            data.RequestType = RR_BY_TIME;
            testReadRangeAckUnit(&data);
            data.RequestType = RR_BY_SEQUENCE;
            testReadRangeAckUnit(&data);
        }
        data.FirstSequence = 0;
        data.RequestType = RR_BY_POSITION;
        testReadRangeAckUnit(&data);
    }
}

static void testReadRangeUnit(BACNET_READ_RANGE_DATA *data)
{
    uint8_t apdu[480] = { 0 };
    int apdu_len = 0, test_len = 0, null_len = 0;
    uint32_t item_count = 5, item_count_total = 1200;
    BACNET_READ_RANGE_DATA test_data;

    null_len = read_range_request_encode(&apdu[0], 0, data);
    zassert_equal(null_len, 0, NULL);
    null_len = read_range_request_encode(&apdu[0], sizeof(apdu), NULL);
    zassert_equal(null_len, 0, NULL);
    null_len = read_range_request_encode(NULL, sizeof(apdu), data);
    zassert_not_equal(null_len, 0, NULL);
    apdu_len = read_range_request_encode(&apdu[0], sizeof(apdu), data);
    zassert_equal(
        apdu_len, null_len, "apdu_len=%d null_len=%d", apdu_len, null_len);
    zassert_not_equal(apdu_len, 0, NULL);
    null_len = rr_decode_service_request(NULL, apdu_len, &test_data);
    zassert_true(null_len < 0, NULL);
    test_len = rr_decode_service_request(&apdu[0], apdu_len, &test_data);
    zassert_equal(
        apdu_len, test_len, "apdu_len=%d test_len=%d", apdu_len, test_len);
    zassert_not_equal(test_len, -1, NULL);
    zassert_equal(test_data.object_type, data->object_type, NULL);
    zassert_equal(test_data.object_instance, data->object_instance, NULL);
    zassert_equal(test_data.object_property, data->object_property, NULL);
    zassert_equal(test_data.array_index, data->array_index, NULL);
    if (data->RequestType == RR_BY_POSITION) {
        test_len = readrange_ack_by_position_encode(
<<<<<<< HEAD
            data, testlist_item_encode, 5, apdu, sizeof(apdu));
        zassert_not_equal(test_len, 0, NULL);
    } else if (data->RequestType == RR_BY_SEQUENCE) {
        test_len = readrange_ack_by_sequence_encode(
            data, testlist_item_encode, 5, 1200, apdu, sizeof(apdu));
        zassert_not_equal(test_len, 0, NULL);
        test_len = readrange_ack_by_sequence_encode(
            data, testlist_item_encode, 5, 5, apdu, sizeof(apdu));
=======
            data, testlist_item_encode, item_count, apdu, sizeof(apdu));
        if (data->Range.RefIndex >= item_count) {
            /* if the reference index must be less than the item count,
               or it should encode nothing */
            zassert_equal(test_len, 0, NULL);
        } else {
            zassert_not_equal(test_len, 0, NULL);
        }
    } else if (data->RequestType == RR_BY_SEQUENCE) {
        test_len = readrange_ack_by_sequence_encode(
            data, testlist_item_encode, item_count, item_count_total, apdu,
            sizeof(apdu));
        zassert_not_equal(test_len, 0, NULL);
        item_count_total = item_count;
        test_len = readrange_ack_by_sequence_encode(
            data, testlist_item_encode, item_count, item_count_total, apdu,
            sizeof(apdu));
>>>>>>> 464be15b
        zassert_not_equal(test_len, 0, NULL);
    }
    while (apdu_len) {
        apdu_len--;
        test_len = rr_decode_service_request(&apdu[0], apdu_len, &test_data);
        if (apdu_len == 7) {
            /* boundary of optional parameters, so becomes valid */
            continue;
        }
        zassert_true(
            test_len < 0, "test_len=%d apdu_len=%d request=%s array=%u",
            test_len, apdu_len, read_range_request_type(data->RequestType),
            data->array_index);
    }
}

#if defined(CONFIG_ZTEST_NEW_API)
ZTEST(rp_tests, testReadRange)
#else
static void testReadRange(void)
#endif
{
    BACNET_READ_RANGE_DATA data = { 0 };

    data.object_type = OBJECT_DEVICE;
    data.object_instance = 1;
    data.object_property = PROP_OBJECT_IDENTIFIER;
    data.array_index = 0;
    data.RequestType = RR_READ_ALL;
    testReadRangeUnit(&data);
    data.array_index = BACNET_ARRAY_ALL;
    data.RequestType = RR_READ_ALL;
    testReadRangeUnit(&data);

    data.RequestType = RR_BY_POSITION;
    testReadRangeUnit(&data);
    data.Range.RefIndex = 5;
    data.RequestType = RR_BY_POSITION;
    testReadRangeUnit(&data);
    data.Range.RefIndex = 6;
    data.RequestType = RR_BY_POSITION;
    testReadRangeUnit(&data);

    data.Count = 0;
    data.RequestType = RR_BY_SEQUENCE;
    testReadRangeUnit(&data);
    data.Range.RefSeqNum = 5;
    data.RequestType = RR_BY_SEQUENCE;
    testReadRangeUnit(&data);
    data.Range.RefSeqNum = 6;
    data.RequestType = RR_BY_SEQUENCE;
    testReadRangeUnit(&data);
    data.Range.RefSeqNum = 1200;
    data.RequestType = RR_BY_SEQUENCE;
    testReadRangeUnit(&data);

    data.RequestType = RR_BY_TIME;
    testReadRangeUnit(&data);

    return;
}
/**
 * @}
 */

#if defined(CONFIG_ZTEST_NEW_API)
ZTEST_SUITE(rp_tests, NULL, NULL, NULL, NULL, NULL);
#else
void test_main(void)
{
    ztest_test_suite(
        readrange_tests, ztest_unit_test(testReadRange),
        ztest_unit_test(testReadRangeAck));

    ztest_run_test_suite(readrange_tests);
}
#endif<|MERGE_RESOLUTION|>--- conflicted
+++ resolved
@@ -167,16 +167,6 @@
     zassert_equal(test_data.array_index, data->array_index, NULL);
     if (data->RequestType == RR_BY_POSITION) {
         test_len = readrange_ack_by_position_encode(
-<<<<<<< HEAD
-            data, testlist_item_encode, 5, apdu, sizeof(apdu));
-        zassert_not_equal(test_len, 0, NULL);
-    } else if (data->RequestType == RR_BY_SEQUENCE) {
-        test_len = readrange_ack_by_sequence_encode(
-            data, testlist_item_encode, 5, 1200, apdu, sizeof(apdu));
-        zassert_not_equal(test_len, 0, NULL);
-        test_len = readrange_ack_by_sequence_encode(
-            data, testlist_item_encode, 5, 5, apdu, sizeof(apdu));
-=======
             data, testlist_item_encode, item_count, apdu, sizeof(apdu));
         if (data->Range.RefIndex >= item_count) {
             /* if the reference index must be less than the item count,
@@ -194,7 +184,6 @@
         test_len = readrange_ack_by_sequence_encode(
             data, testlist_item_encode, item_count, item_count_total, apdu,
             sizeof(apdu));
->>>>>>> 464be15b
         zassert_not_equal(test_len, 0, NULL);
     }
     while (apdu_len) {
