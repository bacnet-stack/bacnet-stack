--- conflicted
+++ resolved
@@ -36,30 +36,6 @@
     # File(s) under test
     ${SRC_DIR}/bacnet/bacapp.c
     # Support files and stubs (pathname alphabetical)
-<<<<<<< HEAD
-	${SRC_DIR}/bacnet/bacaddr.c
-	${SRC_DIR}/bacnet/bacdest.c
-	${SRC_DIR}/bacnet/bacdcode.c
-	${SRC_DIR}/bacnet/bacdevobjpropref.c
-	${SRC_DIR}/bacnet/bacint.c
-	${SRC_DIR}/bacnet/bacreal.c
-	${SRC_DIR}/bacnet/bacstr.c
-	${SRC_DIR}/bacnet/bactext.c
-	${SRC_DIR}/bacnet/basic/sys/bigend.c
-	${SRC_DIR}/bacnet/datetime.c
-	${SRC_DIR}/bacnet/basic/sys/days.c
-	${SRC_DIR}/bacnet/hostnport.c
-	${SRC_DIR}/bacnet/lighting.c
-	${SRC_DIR}/bacnet/timestamp.c
-	${SRC_DIR}/bacnet/indtext.c
-	${SRC_DIR}/bacnet/datalink/bvlc.c
-	${SRC_DIR}/bacnet/weeklyschedule.c
-	${SRC_DIR}/bacnet/bactimevalue.c
-	${SRC_DIR}/bacnet/dailyschedule.c
-	${SRC_DIR}/bacnet/calendar_entry.c
-	${SRC_DIR}/bacnet/special_event.c
-	${SRC_DIR}/bacnet/secure_connect.c
-=======
     ${SRC_DIR}/bacnet/access_rule.c
     ${SRC_DIR}/bacnet/bacaction.c
     ${SRC_DIR}/bacnet/bacaddr.c
@@ -83,7 +59,7 @@
     ${SRC_DIR}/bacnet/dailyschedule.c
     ${SRC_DIR}/bacnet/calendar_entry.c
     ${SRC_DIR}/bacnet/special_event.c
->>>>>>> 987ce816
+	${SRC_DIR}/bacnet/secure_connect.c
     # Test and test library files
     ./src/main.c
     ${ZTST_DIR}/ztest_mock.c
