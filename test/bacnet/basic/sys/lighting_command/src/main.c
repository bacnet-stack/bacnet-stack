/* @file
 * @brief test BACnet Lighting Command encode/decode APIs
 * @date June 2022
<<<<<<< HEAD
 * @author Steve Karg <skarg@users.sourceforge.net>
=======
 * @brief tests sRGB to and from from CIE xy and brightness API
 *
 * @section LICENSE
 * Copyright (c) 2022 Steve Karg <skarg@users.sourceforge.net>
 *
>>>>>>> 8a9c808b
 * @copyright SPDX-License-Identifier: MIT
 */
#include <stdint.h>
#include <stdbool.h>
#include <math.h>
#include <zephyr/ztest.h>
#include <bacnet/basic/sys/lighting_command.h>

/**
 * @addtogroup bacnet_tests
 * @{
 */

static float Tracking_Value;
static uint16_t Tracking_Elapsed_Milliseconds;

/**
 * @brief Callback for tracking value updates
 * @param  old_value - value prior to write
 * @param  value - value of the write
 */
static void dimmer_tracking_value(uint32_t key, float old_value, float value)
{
    (void)key;
    (void)old_value;
    Tracking_Value = value;
}

/**
 * @brief Callback for non-standard Lighting_Operation timer values
 * @param  data - Lighting Command data structure
 * @param  milliseconds - elapsed time in milliseconds
 */
static void dimmer_timer_task(
    struct bacnet_lighting_command_data *data, uint16_t milliseconds)
{
    Tracking_Elapsed_Milliseconds = milliseconds;
    switch (data->Lighting_Operation) {
        case BACNET_LIGHTS_PROPRIETARY_MIN:
            break;
        case BACNET_LIGHTS_PROPRIETARY_MAX:
            break;
        default:
            break;
    }
}

/**
 * @brief compare two floating point values to 3 decimal places
 *
 * @param x1 - first comparison value
 * @param x2 - second comparison value
 * @return true if the value is the same to 3 decimal points
 */
static bool is_float_equal(float x1, float x2)
{
    return fabs(x1 - x2) < 0.001;
}

/**
 * @brief test dimmer blink handler
 * @param data - dimmer data
 * @param blink - blink data
 * @param milliseconds - number of milliseconds per timer call
 */
static void test_lighting_command_blink_unit(BACNET_LIGHTING_COMMAND_DATA *data)
{
    uint16_t milliseconds = 10;
    uint32_t duration = 0;
    BACNET_LIGHTING_COMMAND_WARN_DATA *blink = &data->Blink;

    lighting_command_fade_to(data, data->Max_Actual_Value, 0);
    lighting_command_timer(data, milliseconds);
    zassert_true(data->In_Progress == BACNET_LIGHTING_IDLE, NULL);
    zassert_true(is_float_equal(Tracking_Value, data->Max_Actual_Value), NULL);
    if (blink->Duration == 0) {
        /* immediate */
        lighting_command_blink_warn(data, BACNET_LIGHTS_WARN, blink);
        lighting_command_timer(data, milliseconds);
        zassert_true(data->In_Progress == BACNET_LIGHTING_IDLE, NULL);
        zassert_true(is_float_equal(Tracking_Value, blink->End_Value), NULL);
    } else if (blink->Interval == 0) {
        /* no blink, just egress timing */
        lighting_command_blink_warn(data, BACNET_LIGHTS_WARN, blink);
        lighting_command_timer(data, milliseconds);
        zassert_true(data->In_Progress == BACNET_LIGHTING_OTHER, NULL);
        zassert_true(is_float_equal(Tracking_Value, blink->On_Value), NULL);
        milliseconds = blink->Duration;
        lighting_command_blink_warn(data, BACNET_LIGHTS_WARN, blink);
        lighting_command_timer(data, milliseconds);
        zassert_true(data->In_Progress == BACNET_LIGHTING_IDLE, NULL);
        zassert_true(is_float_equal(Tracking_Value, blink->End_Value), NULL);
    } else {
        /* blinking and egress timing */
        if ((blink->Count > 0) && (blink->Count < UINT16_MAX)) {
            duration = blink->Count * blink->Interval * 2UL;
            if (duration > blink->Duration) {
                duration = blink->Duration;
            }
        } else {
            duration = blink->Duration;
        }
        milliseconds = blink->Interval;
        do {
            lighting_command_blink_warn(data, BACNET_LIGHTS_WARN, blink);
            lighting_command_timer(data, milliseconds);
            if (blink->Duration) {
                zassert_true(
                    data->In_Progress == BACNET_LIGHTING_OTHER,
                    "In_Progress=%d", data->In_Progress);
                if (data->Blink.State) {
                    zassert_true(
                        is_float_equal(Tracking_Value, blink->Off_Value),
                        "Tracking_Value=%f", Tracking_Value);
                } else {
                    zassert_true(
                        is_float_equal(Tracking_Value, blink->On_Value),
                        "Tracking_Value=%f", Tracking_Value);
                }
            } else {
                zassert_true(
                    data->In_Progress == BACNET_LIGHTING_IDLE, "In_Progress=%d",
                    data->In_Progress);
                zassert_true(
                    is_float_equal(Tracking_Value, blink->End_Value),
                    "Tracking_Value=%f", Tracking_Value);
            }
        } while (blink->Duration);
    }
}

/**
 * Tests for Dimmer Command
 */
#if defined(CONFIG_ZTEST_NEW_API)
ZTEST(lighting_command_tests, test_lighting_command_command_unit)
#else
static void test_lighting_command_command_unit(void)
#endif
{
    BACNET_LIGHTING_COMMAND_DATA data = { 0 };
    struct lighting_command_notification observer1 = { 0 };
    struct lighting_command_notification observer2 = { 0 };
    struct lighting_command_timer_notification timer_observer1 = { 0 };
    struct lighting_command_timer_notification timer_observer2 = { 0 };
    uint16_t milliseconds = 10;
    uint32_t fade_time = 1000;
    float target_level = 100.0f;
    float target_step = 1.0f;
    float ramp_rate = 1000.0f;
    float override_level;

    lighting_command_init(&data);
    /* lighting command subscribe */
    observer1.callback = dimmer_tracking_value;
    lighting_command_notification_add(&data, &observer1);
    /* add again to verify skipping */
    lighting_command_notification_add(&data, &observer1);
    /* add second tracker */
    lighting_command_notification_add(&data, &observer2);

    /* lighting command timer subscribe */
    timer_observer1.callback = dimmer_timer_task;
    lighting_command_timer_notfication_add(&data, &timer_observer1);
    /* add again to verify skipping */
    lighting_command_timer_notfication_add(&data, &timer_observer1);
    /* add second tracker */
    lighting_command_timer_notfication_add(&data, &timer_observer2);

    /* basic STOP and NONE states */
    lighting_command_stop(&data);
    lighting_command_timer(&data, milliseconds);
    zassert_true(data.In_Progress == BACNET_LIGHTING_IDLE, NULL);
    lighting_command_none(&data);
    lighting_command_timer(&data, milliseconds);
    zassert_true(data.In_Progress == BACNET_LIGHTING_IDLE, NULL);

    /* normalized range clamp testing */
    data.Max_Actual_Value = 95.0f;
    data.Min_Actual_Value = 5.0f;
    target_level = lighting_command_normalized_range_clamp(&data, 0.1f);
    zassert_true(is_float_equal(target_level, 0.0f), NULL);
    target_level = lighting_command_normalized_range_clamp(&data, 100.0f);
    zassert_true(is_float_equal(target_level, data.Max_Actual_Value), NULL);
    target_level = lighting_command_normalized_range_clamp(&data, 1.0f);
    zassert_true(is_float_equal(target_level, data.Min_Actual_Value), NULL);
    data.Max_Actual_Value = 100.0f;
    data.Min_Actual_Value = 1.0f;

    /* fade up */
    target_level = 100.0f;
    lighting_command_fade_to(&data, 100.0f, fade_time);
    milliseconds = fade_time / 2;
    lighting_command_timer(&data, milliseconds);
    zassert_true(data.In_Progress == BACNET_LIGHTING_FADE_ACTIVE, NULL);
    zassert_true(
        is_float_equal(Tracking_Value, 50.5f), "Tracking_Value=%f",
        Tracking_Value);
    lighting_command_timer(&data, milliseconds);
    zassert_true(data.In_Progress == BACNET_LIGHTING_IDLE, NULL);
    zassert_true(is_float_equal(Tracking_Value, target_level), NULL);
    /* fade down */
    target_level = 0.0f;
    lighting_command_fade_to(&data, target_level, fade_time);
    milliseconds = fade_time / 2;
    lighting_command_timer(&data, milliseconds);
    zassert_true(data.In_Progress == BACNET_LIGHTING_FADE_ACTIVE, NULL);
    zassert_true(
        is_float_equal(Tracking_Value, 50.5f), "Tracking_Value=%f",
        Tracking_Value);
    lighting_command_timer(&data, milliseconds);
    zassert_true(data.In_Progress == BACNET_LIGHTING_IDLE, NULL);
    zassert_true(is_float_equal(Tracking_Value, 0.0f), NULL);
    /* low trim */
    data.Low_Trim_Value = 10.0f;
    target_level = 1.0f;
    milliseconds = 10;
    lighting_command_fade_to(&data, target_level, 0);
    lighting_command_timer(&data, milliseconds);
    zassert_true(data.In_Progress == BACNET_LIGHTING_TRIM_ACTIVE, NULL);
    zassert_true(is_float_equal(Tracking_Value, data.Low_Trim_Value), NULL);
    target_level = 0.0f;
    milliseconds = 10;
    lighting_command_fade_to(&data, target_level, 0);
    lighting_command_timer(&data, milliseconds);
    zassert_true(data.In_Progress == BACNET_LIGHTING_IDLE, NULL);
    zassert_true(is_float_equal(Tracking_Value, target_level), NULL);
    data.Low_Trim_Value = data.Min_Actual_Value;
    /* high trim */
    data.High_Trim_Value = 90.0f;
    target_level = 100.0f;
    milliseconds = 10;
    lighting_command_fade_to(&data, target_level, 0);
    lighting_command_timer(&data, milliseconds);
    zassert_true(data.In_Progress == BACNET_LIGHTING_TRIM_ACTIVE, NULL);
    zassert_true(is_float_equal(Tracking_Value, data.High_Trim_Value), NULL);
    data.High_Trim_Value = data.Max_Actual_Value;
    /* override */
    override_level = 42.0f;
    target_level = 100.0f;
    milliseconds = 10;
    data.Overridden = true;
    data.Overridden_Momentary = false;
    lighting_command_override(&data, override_level);
    lighting_command_timer(&data, milliseconds);
    zassert_true(is_float_equal(Tracking_Value, override_level), NULL);
    zassert_true(data.In_Progress == BACNET_LIGHTING_IDLE, NULL);
    lighting_command_fade_to(&data, target_level, 0);
    lighting_command_timer(&data, milliseconds);
    zassert_true(is_float_equal(Tracking_Value, override_level), NULL);
    zassert_true(data.In_Progress == BACNET_LIGHTING_IDLE, NULL);
    data.Overridden = false;
    lighting_command_override(&data, target_level);
    lighting_command_timer(&data, milliseconds);
    zassert_true(is_float_equal(Tracking_Value, target_level), NULL);
    zassert_true(data.In_Progress == BACNET_LIGHTING_IDLE, NULL);
    /* momentary override - self clearing flags */
    override_level = 42.0f;
    target_level = 100.0f;
    milliseconds = 10;
    data.Overridden = true;
    data.Overridden_Momentary = true;
    lighting_command_override(&data, override_level);
    lighting_command_timer(&data, milliseconds);
    zassert_true(is_float_equal(Tracking_Value, override_level), NULL);
    zassert_true(data.In_Progress == BACNET_LIGHTING_IDLE, NULL);
    zassert_false(data.Overridden, NULL);
    zassert_true(data.Overridden_Momentary, NULL);
    lighting_command_fade_to(&data, target_level, 0);
    lighting_command_timer(&data, milliseconds);
    zassert_true(is_float_equal(Tracking_Value, target_level), NULL);
    zassert_true(data.In_Progress == BACNET_LIGHTING_IDLE, NULL);
    zassert_false(data.Overridden, NULL);
    zassert_false(data.Overridden_Momentary, NULL);

    /* step clamping */
    target_step = lighting_command_step_increment_clamp(0.0f);
    zassert_true(is_float_equal(target_step, 0.1f), NULL);
    target_step = lighting_command_step_increment_clamp(100.1f);
    zassert_true(is_float_equal(target_step, 100.0f), NULL);

    /* step UP - inhibit ON */
    target_step = 1.0f;
    target_level = 0.0f;
    milliseconds = 10;
    lighting_command_fade_to(&data, target_level, 0);
    lighting_command_timer(&data, milliseconds);
    zassert_true(data.In_Progress == BACNET_LIGHTING_IDLE, NULL);
    zassert_true(is_float_equal(Tracking_Value, target_level), NULL);
    lighting_command_step(&data, BACNET_LIGHTS_STEP_UP, target_step);
    lighting_command_timer(&data, milliseconds);
    zassert_true(data.In_Progress == BACNET_LIGHTING_IDLE, NULL);
    zassert_true(is_float_equal(Tracking_Value, 0.0f), NULL);
    /* step UP while ON */
    target_step = 1.0f;
    target_level = 1.0f;
    milliseconds = 10;
    lighting_command_fade_to(&data, target_level, 0);
    lighting_command_timer(&data, milliseconds);
    zassert_true(data.In_Progress == BACNET_LIGHTING_IDLE, NULL);
    zassert_true(is_float_equal(Tracking_Value, target_level), NULL);
    lighting_command_step(&data, BACNET_LIGHTS_STEP_UP, target_step);
    lighting_command_timer(&data, milliseconds);
    zassert_true(data.In_Progress == BACNET_LIGHTING_IDLE, NULL);
    zassert_true(
        is_float_equal(Tracking_Value, target_step + target_level), NULL);
    /* clamp to max */
    target_step = 100.0f;
    lighting_command_step(&data, BACNET_LIGHTS_STEP_UP, target_step);
    lighting_command_timer(&data, milliseconds);
    zassert_true(data.In_Progress == BACNET_LIGHTING_IDLE, NULL);
    zassert_true(is_float_equal(Tracking_Value, data.Max_Actual_Value), NULL);
    /* turn ON, then step UP */
    target_step = 1.0f;
    target_level = 0.0f;
    milliseconds = 10;
    lighting_command_fade_to(&data, target_level, 0);
    lighting_command_timer(&data, milliseconds);
    zassert_true(data.In_Progress == BACNET_LIGHTING_IDLE, NULL);
    zassert_true(is_float_equal(Tracking_Value, target_level), NULL);
    lighting_command_step(&data, BACNET_LIGHTS_STEP_ON, target_step);
    lighting_command_timer(&data, milliseconds);
    zassert_true(data.In_Progress == BACNET_LIGHTING_IDLE, NULL);
    zassert_true(is_float_equal(Tracking_Value, 1.0f), NULL);
    /* clamp to max */
    target_step = 100.0f;
    lighting_command_step(&data, BACNET_LIGHTS_STEP_ON, target_step);
    lighting_command_timer(&data, milliseconds);
    zassert_true(data.In_Progress == BACNET_LIGHTING_IDLE, NULL);
    zassert_true(is_float_equal(Tracking_Value, data.Max_Actual_Value), NULL);
    /* step DOWN, not off */
    target_step = 1.0f;
    target_level = data.Min_Actual_Value + target_step;
    milliseconds = 10;
    lighting_command_fade_to(&data, target_level, 0);
    lighting_command_timer(&data, milliseconds);
    zassert_true(data.In_Progress == BACNET_LIGHTING_IDLE, NULL);
    zassert_true(is_float_equal(Tracking_Value, target_level), NULL);
    lighting_command_step(&data, BACNET_LIGHTS_STEP_DOWN, target_step);
    lighting_command_timer(&data, milliseconds);
    zassert_true(data.In_Progress == BACNET_LIGHTING_IDLE, NULL);
    zassert_true(is_float_equal(Tracking_Value, data.Min_Actual_Value), NULL);
    /* clamp to min */
    target_step = 100.0f;
    lighting_command_step(&data, BACNET_LIGHTS_STEP_DOWN, target_step);
    lighting_command_timer(&data, milliseconds);
    zassert_true(data.In_Progress == BACNET_LIGHTING_IDLE, NULL);
    zassert_true(is_float_equal(Tracking_Value, data.Min_Actual_Value), NULL);
    /* step DOWN and off */
    target_step = 100.0f;
    target_level = data.Min_Actual_Value;
    milliseconds = 10;
    lighting_command_fade_to(&data, target_level, 0);
    lighting_command_timer(&data, milliseconds);
    zassert_true(data.In_Progress == BACNET_LIGHTING_IDLE, NULL);
    zassert_true(is_float_equal(Tracking_Value, target_level), NULL);
    lighting_command_step(&data, BACNET_LIGHTS_STEP_OFF, target_step);
    lighting_command_timer(&data, milliseconds);
    zassert_true(data.In_Progress == BACNET_LIGHTING_IDLE, NULL);
    zassert_true(is_float_equal(Tracking_Value, 0.0f), NULL);
    /* blink warn - immediate off */
    data.Blink.Interval = 0;
    data.Blink.Duration = 0;
    data.Blink.State = false;
    data.Blink.On_Value = 100.0f;
    data.Blink.Off_Value = 0.0f;
    data.Blink.End_Value = 0.0f;
    data.Blink.Count = UINT16_MAX;
    test_lighting_command_blink_unit(&data);
    /* blink warn - off after duration */
    data.Blink.Interval = 0;
    data.Blink.Duration = 1000;
    data.Blink.State = false;
    data.Blink.On_Value = 100.0f;
    data.Blink.Off_Value = 0.0f;
    data.Blink.End_Value = 0.0f;
    data.Blink.Count = UINT16_MAX;
    test_lighting_command_blink_unit(&data);
    /* blink warn - on/off for duration */
    data.Blink.Interval = 500;
    data.Blink.Duration = 2000;
    data.Blink.State = false;
    data.Blink.On_Value = 100.0f;
    data.Blink.Off_Value = 0.0f;
    data.Blink.End_Value = 0.0f;
    data.Blink.Count = UINT16_MAX;
    test_lighting_command_blink_unit(&data);

    /* quick ramp */
    target_level = 0.0f;
    milliseconds = 1000;
    lighting_command_fade_to(&data, target_level, 0);
    lighting_command_timer(&data, milliseconds);
    zassert_true(data.In_Progress == BACNET_LIGHTING_IDLE, NULL);
    zassert_true(is_float_equal(Tracking_Value, target_level), NULL);
    target_level = 100.0f;
    ramp_rate = 100.0f;
    lighting_command_ramp_to(&data, target_level, ramp_rate);
    lighting_command_timer(&data, milliseconds);
    zassert_true(
        data.In_Progress == BACNET_LIGHTING_RAMP_ACTIVE, "In_Progress=%d",
        data.In_Progress);
    zassert_true(is_float_equal(Tracking_Value, target_level), NULL);
    lighting_command_timer(&data, milliseconds);
    zassert_true(
        data.In_Progress == BACNET_LIGHTING_IDLE, "In_Progress=%d",
        data.In_Progress);
    /* slower ramp up */
    target_level = 100.0f;
    milliseconds = 100;
    ramp_rate = 1.0f;
    do {
        lighting_command_ramp_to(&data, target_level, ramp_rate);
        lighting_command_timer(&data, milliseconds);
        if (data.Lighting_Operation == BACNET_LIGHTS_RAMP_TO) {
            zassert_true(
                data.In_Progress == BACNET_LIGHTING_RAMP_ACTIVE,
                "In_Progress=%d", data.In_Progress);
            zassert_true(
                isgreater(data.Tracking_Value, data.Min_Actual_Value),
                "Tracking_Value=%f", Tracking_Value);
            zassert_true(
                isless(data.Tracking_Value, data.Max_Actual_Value),
                "Tracking_Value=%f", Tracking_Value);
        }
    } while (data.Lighting_Operation != BACNET_LIGHTS_STOP);

    /* slower ramp down */
    target_level = data.Min_Actual_Value;
    milliseconds = 33;
    ramp_rate = 0.1f;
    do {
        lighting_command_ramp_to(&data, target_level, ramp_rate);
        lighting_command_timer(&data, milliseconds);
        if (data.Lighting_Operation == BACNET_LIGHTS_RAMP_TO) {
            zassert_true(
                data.In_Progress == BACNET_LIGHTING_RAMP_ACTIVE,
                "In_Progress=%d", data.In_Progress);
            zassert_true(
                isgreater(data.Tracking_Value, data.Min_Actual_Value),
                "Tracking_Value=%f", Tracking_Value);
            zassert_true(
                isless(data.Tracking_Value, data.Max_Actual_Value),
                "Tracking_Value=%f", Tracking_Value);
        }
    } while (data.Lighting_Operation != BACNET_LIGHTS_STOP);
    /* large elapsed timer - ramp up */
    target_level = data.Max_Actual_Value;
    milliseconds = 2000;
    ramp_rate = 0.1f;
    do {
        lighting_command_ramp_to(&data, target_level, ramp_rate);
        lighting_command_timer(&data, milliseconds);
        if (data.Lighting_Operation == BACNET_LIGHTS_RAMP_TO) {
            zassert_true(
                data.In_Progress == BACNET_LIGHTING_RAMP_ACTIVE,
                "In_Progress=%d", data.In_Progress);
            zassert_true(
                isgreater(data.Tracking_Value, data.Min_Actual_Value),
                "Tracking_Value=%f", Tracking_Value);
            zassert_true(
                isless(data.Tracking_Value, data.Max_Actual_Value),
                "Tracking_Value=%f", Tracking_Value);
        }
    } while (data.Lighting_Operation != BACNET_LIGHTS_STOP);

    /* out-of-service */
    target_level = 100.0f;
    milliseconds = 10;
    data.Out_Of_Service = false;
    lighting_command_fade_to(&data, target_level, 0);
    lighting_command_timer(&data, milliseconds);
    zassert_true(data.In_Progress == BACNET_LIGHTING_IDLE, NULL);
    zassert_true(is_float_equal(Tracking_Value, target_level), NULL);
    data.Out_Of_Service = true;
    lighting_command_fade_to(&data, 0.0f, 0);
    lighting_command_timer(&data, milliseconds);
    zassert_true(data.In_Progress == BACNET_LIGHTING_IDLE, NULL);
    /* previous target level - unchanged */
    zassert_true(is_float_equal(Tracking_Value, target_level), NULL);
    target_level = 0.0f;
    data.Out_Of_Service = false;
    lighting_command_fade_to(&data, target_level, 0);
    lighting_command_timer(&data, milliseconds);
    zassert_true(data.In_Progress == BACNET_LIGHTING_IDLE, NULL);
    zassert_true(is_float_equal(Tracking_Value, target_level), NULL);

    /* restore-on, toggle-restore */
    target_level = 0.0f;
    milliseconds = 10;
    lighting_command_fade_to(&data, target_level, 0);
    lighting_command_timer(&data, milliseconds);
    zassert_true(data.In_Progress == BACNET_LIGHTING_IDLE, NULL);
    zassert_true(is_float_equal(Tracking_Value, target_level), NULL);
    lighting_command_restore_on(&data, 0);
    lighting_command_timer(&data, milliseconds);
    zassert_true(data.In_Progress == BACNET_LIGHTING_IDLE, NULL);
    zassert_true(is_float_equal(Tracking_Value, data.Last_On_Value), NULL);
    lighting_command_toggle_restore(&data, 0);
    lighting_command_timer(&data, milliseconds);
    zassert_true(data.In_Progress == BACNET_LIGHTING_IDLE, NULL);
    zassert_true(is_float_equal(Tracking_Value, 0.0f), NULL);
    lighting_command_toggle_restore(&data, 0);
    lighting_command_timer(&data, milliseconds);
    zassert_true(data.In_Progress == BACNET_LIGHTING_IDLE, NULL);
    zassert_true(is_float_equal(Tracking_Value, data.Last_On_Value), NULL);

    /* default-on, toggle-default */
    target_level = 0.0f;
    milliseconds = 10;
    lighting_command_fade_to(&data, target_level, 0);
    lighting_command_timer(&data, milliseconds);
    zassert_true(data.In_Progress == BACNET_LIGHTING_IDLE, NULL);
    zassert_true(is_float_equal(Tracking_Value, target_level), NULL);
    lighting_command_default_on(&data, 0);
    lighting_command_timer(&data, milliseconds);
    zassert_true(data.In_Progress == BACNET_LIGHTING_IDLE, NULL);
    zassert_true(is_float_equal(Tracking_Value, data.Default_On_Value), NULL);
    lighting_command_toggle_default(&data, 0);
    lighting_command_timer(&data, milliseconds);
    zassert_true(data.In_Progress == BACNET_LIGHTING_IDLE, NULL);
    zassert_true(is_float_equal(Tracking_Value, 0.0f), NULL);
    lighting_command_toggle_default(&data, 0);
    lighting_command_timer(&data, milliseconds);
    zassert_true(data.In_Progress == BACNET_LIGHTING_IDLE, NULL);
    zassert_true(is_float_equal(Tracking_Value, data.Default_On_Value), NULL);

    /* non-standard lighting operation */
    milliseconds = 10;
    data.Lighting_Operation = BACNET_LIGHTS_PROPRIETARY_MIN;
    lighting_command_timer(&data, milliseconds);
    zassert_equal(data.Lighting_Operation, BACNET_LIGHTS_PROPRIETARY_MIN, NULL);
    data.Lighting_Operation = BACNET_LIGHTS_PROPRIETARY_MAX;
    lighting_command_timer(&data, milliseconds);
    zassert_equal(data.Lighting_Operation, BACNET_LIGHTS_PROPRIETARY_MAX, NULL);

    /* null check code coverage */
    lighting_command_override(NULL, override_level);
    lighting_command_fade_to(NULL, 0.0f, 0);
    lighting_command_ramp_to(NULL, 0.0f, 0.0f);
    lighting_command_step(NULL, BACNET_LIGHTS_STEP_OFF, 0.0f);
    lighting_command_blink_warn(NULL, BACNET_LIGHTS_WARN, NULL);
    lighting_command_stop(NULL);
    lighting_command_none(NULL);
    lighting_command_restore_on(NULL, 0);
    lighting_command_default_on(NULL, 0);
    lighting_command_toggle_restore(NULL, 0);
    lighting_command_toggle_default(NULL, 0);
    lighting_command_timer(NULL, 0);
    lighting_command_init(NULL);
}

/**
 * @}
 */

#if defined(CONFIG_ZTEST_NEW_API)
ZTEST_SUITE(lighting_command_tests, NULL, NULL, NULL, NULL, NULL);
#else
void test_main(void)
{
    ztest_test_suite(
        lighting_command_tests,
        ztest_unit_test(test_lighting_command_command_unit));

    ztest_run_test_suite(lighting_command_tests);
}
#endif<|MERGE_RESOLUTION|>--- conflicted
+++ resolved
@@ -1,15 +1,11 @@
 /* @file
  * @brief test BACnet Lighting Command encode/decode APIs
  * @date June 2022
-<<<<<<< HEAD
- * @author Steve Karg <skarg@users.sourceforge.net>
-=======
  * @brief tests sRGB to and from from CIE xy and brightness API
  *
  * @section LICENSE
  * Copyright (c) 2022 Steve Karg <skarg@users.sourceforge.net>
  *
->>>>>>> 8a9c808b
  * @copyright SPDX-License-Identifier: MIT
  */
 #include <stdint.h>
