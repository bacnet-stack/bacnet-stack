--- conflicted
+++ resolved
@@ -32,22 +32,6 @@
     ${SRC_DIR}/bacnet/basic/bbmd6/h_bbmd6.c
     ${SRC_DIR}/bacnet/basic/bbmd6/vmac.c
     # Support files and stubs (pathname alphabetical)
-<<<<<<< HEAD
-	${SRC_DIR}/bacnet/bacdcode.c
-	${SRC_DIR}/bacnet/bacint.c
-	${SRC_DIR}/bacnet/bacstr.c
-	${SRC_DIR}/bacnet/bacreal.c
-	${SRC_DIR}/bacnet/iam.c
-	${SRC_DIR}/bacnet/npdu.c
-	${SRC_DIR}/bacnet/basic/sys/bigend.c
-	${SRC_DIR}/bacnet/basic/sys/debug.c
-	${SRC_DIR}/bacnet/basic/sys/keylist.c
-	${SRC_DIR}/bacnet/basic/bbmd6/h_bbmd6.c
-	${SRC_DIR}/bacnet/basic/bbmd6/vmac.c
-	${SRC_DIR}/bacnet/datalink/bvlc6.c
-  ${SRC_DIR}/bacnet/hostnport.c
-
-=======
     ${SRC_DIR}/bacnet/bacdcode.c
     ${SRC_DIR}/bacnet/bacint.c
     ${SRC_DIR}/bacnet/bacstr.c
@@ -61,7 +45,6 @@
     ${SRC_DIR}/bacnet/basic/bbmd6/vmac.c
     ${SRC_DIR}/bacnet/datalink/bvlc6.c
     ${SRC_DIR}/bacnet/hostnport.c
->>>>>>> 98e8cf21
     # Test and test library files
     ./src/main.c
     )