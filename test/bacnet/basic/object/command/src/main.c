/**
 * @file
 * @brief Unit test for object
 * @author Steve Karg <skarg@users.sourceforge.net>
 * @date July 2023
 *
 * SPDX-License-Identifier: MIT
 */
#include <zephyr/ztest.h>
#include <bacnet/basic/object/command.h>
#include <bacnet/bactext.h>

/**
 * @addtogroup bacnet_tests
 * @{
 */

/**
 * @brief Test
 */
#if defined(CONFIG_ZTEST_NEW_API)
ZTEST(tests_object_command, test_object_command)
#else
static void test_object_command(void)
#endif
{
    uint8_t apdu[MAX_APDU] = { 0 };
    int len = 0;
    int test_len = 0;
    BACNET_READ_PROPERTY_DATA rpdata;
    /* for decode value data */
    BACNET_APPLICATION_DATA_VALUE value;
    const int *pRequired = NULL;
    const int *pOptional = NULL;
    const int *pProprietary = NULL;
    unsigned count = 0;
    uint32_t object_instance = 0;

    Command_Init();
    count = Command_Count();
    zassert_true(count > 0, NULL);
    object_instance = Command_Index_To_Instance(0);
    rpdata.application_data = &apdu[0];
    rpdata.application_data_len = sizeof(apdu);
    rpdata.object_type = OBJECT_COMMAND;
    rpdata.object_instance = object_instance;
    Command_Property_Lists(&pRequired, &pOptional, &pProprietary);
    while ((*pRequired) != -1) {
        rpdata.object_property = *pRequired;
        rpdata.array_index = BACNET_ARRAY_ALL;
        len = Command_Read_Property(&rpdata);
        zassert_not_equal(len, BACNET_STATUS_ERROR, NULL);
        if (len > 0) {
            test_len = bacapp_decode_application_data(rpdata.application_data,
                (uint8_t)rpdata.application_data_len, &value);
            if (len != test_len) {
                printf("property '%s': failed to decode!\n",
                    bactext_property_name(rpdata.object_property));
            }
            if (rpdata.object_property == PROP_PRIORITY_ARRAY) {
                /* FIXME: known fail to decode */
                len = test_len;
            }
            zassert_true(test_len >= 0, NULL);
        }
        pRequired++;
    }
    while ((*pOptional) != -1) {
        rpdata.object_property = *pOptional;
        rpdata.array_index = BACNET_ARRAY_ALL;
        len = Command_Read_Property(&rpdata);
        zassert_not_equal(len, BACNET_STATUS_ERROR, NULL);
        if (len > 0) {
            test_len = bacapp_decode_application_data(rpdata.application_data,
                (uint8_t)rpdata.application_data_len, &value);
            if (len != test_len) {
                printf("property '%s': failed to decode!\n",
                    bactext_property_name(rpdata.object_property));
            }
            if (rpdata.object_property == PROP_PRIORITY_ARRAY) {
                /* FIXME: known fail to decode */
                len = test_len;
            }
            zassert_true(test_len >= 0, NULL);
        }
        pOptional++;
    }

    return;
}
/**
 * @}
 */

<<<<<<< HEAD
=======

#if defined(CONFIG_ZTEST_NEW_API)
ZTEST_SUITE(tests_object_command, NULL, NULL, NULL, NULL, NULL);
#else
>>>>>>> acb3b0f5
void test_main(void)
{
    ztest_test_suite(
        tests_object_command, ztest_unit_test(test_object_command));

    ztest_run_test_suite(tests_object_command);
}
#endif<|MERGE_RESOLUTION|>--- conflicted
+++ resolved
@@ -92,17 +92,15 @@
  * @}
  */
 
-<<<<<<< HEAD
-=======
 
 #if defined(CONFIG_ZTEST_NEW_API)
 ZTEST_SUITE(tests_object_command, NULL, NULL, NULL, NULL, NULL);
 #else
->>>>>>> acb3b0f5
 void test_main(void)
 {
-    ztest_test_suite(
-        tests_object_command, ztest_unit_test(test_object_command));
+    ztest_test_suite(tests_object_command,
+     ztest_unit_test(test_object_command)
+     );
 
     ztest_run_test_suite(tests_object_command);
 }
