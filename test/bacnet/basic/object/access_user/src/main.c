--- conflicted
+++ resolved
@@ -52,16 +52,15 @@
  * @}
  */
 
-<<<<<<< HEAD
-=======
 
 #if defined(CONFIG_ZTEST_NEW_API)
 ZTEST_SUITE(access_user_tests, NULL, NULL, NULL, NULL, NULL);
 #else
->>>>>>> acb3b0f5
 void test_main(void)
 {
-    ztest_test_suite(access_user_tests, ztest_unit_test(testAccessUser));
+    ztest_test_suite(access_user_tests,
+     ztest_unit_test(testAccessUser)
+     );
 
     ztest_run_test_suite(access_user_tests);
 }
