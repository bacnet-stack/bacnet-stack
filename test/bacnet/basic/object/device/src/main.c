/*
 * Copyright (c) 2020 Legrand North America, LLC.
 *
 * SPDX-License-Identifier: MIT
 */

/* @file
 * @brief test BACnet integer encode/decode APIs
 */

#include <zephyr/ztest.h>
#include <bacnet/basic/object/device.h>
#include <bacnet/bactext.h>

/**
 * @addtogroup bacnet_tests
 * @{
 */

/**
 * @brief Test ReadProperty API
 */
<<<<<<< HEAD
#if defined(CONFIG_ZTEST_NEW_API)
ZTEST(device_tests, test_Device_ReadProperty)
#else
static void test_Device_ReadProperty(void)
#endif
=======
static void test_Device_Data_Sharing(void)
>>>>>>> 600508c3
{
    uint8_t apdu[MAX_APDU] = { 0 };
    int len = 0;
    int test_len = 0;
    BACNET_READ_PROPERTY_DATA rpdata = { 0 };
    BACNET_WRITE_PROPERTY_DATA wpdata = { 0 };
    /* for decode value data */
    BACNET_APPLICATION_DATA_VALUE value = { 0 };
    const int *pRequired = NULL;
    const int *pOptional = NULL;
    const int *pProprietary = NULL;
    unsigned count = 0;
    bool status = false;

    Device_Init(NULL);
    count = Device_Count();
    zassert_true(count > 0, NULL);
    rpdata.application_data = &apdu[0];
    rpdata.application_data_len = sizeof(apdu);
    rpdata.object_type = OBJECT_DEVICE;
    rpdata.object_instance = Device_Index_To_Instance(0);
    ;
    Device_Property_Lists(&pRequired, &pOptional, &pProprietary);
    while ((*pRequired) != -1) {
        rpdata.object_property = *pRequired;
        rpdata.array_index = BACNET_ARRAY_ALL;
        len = Device_Read_Property(&rpdata);
        zassert_not_equal(len, BACNET_STATUS_ERROR,
            "property '%s': failed to ReadProperty!\n",
            bactext_property_name(rpdata.object_property));
        if (len > 0) {
            test_len = bacapp_decode_application_data(rpdata.application_data,
                (uint8_t)rpdata.application_data_len, &value);
            if ((rpdata.object_property == PROP_PRIORITY_ARRAY) ||
                (rpdata.object_property == PROP_OBJECT_LIST)) {
                /* FIXME: known fail to decode */
                len = test_len;
            }
            zassert_equal(test_len, len, "property '%s': failed to decode!\n",
                bactext_property_name(rpdata.object_property));
            /* check WriteProperty properties */
            wpdata.object_type = rpdata.object_type;
            wpdata.object_instance = rpdata.object_instance;
            wpdata.object_property = rpdata.object_property;
            wpdata.array_index = rpdata.array_index;
            memcpy(&wpdata.application_data, rpdata.application_data, MAX_APDU);
            wpdata.application_data_len = len;
            wpdata.error_code = ERROR_CODE_SUCCESS;
            status = Device_Write_Property(&wpdata);
            if (!status) {
                /* verify WriteProperty property is known */
                zassert_not_equal(wpdata.error_code,
                    ERROR_CODE_UNKNOWN_PROPERTY,
                    "property '%s': WriteProperty Unknown!\n",
                    bactext_property_name(rpdata.object_property));
            }
        }
        pRequired++;
    }
    while ((*pOptional) != -1) {
        rpdata.object_property = *pOptional;
        rpdata.array_index = BACNET_ARRAY_ALL;
        len = Device_Read_Property(&rpdata);
        zassert_not_equal(len, BACNET_STATUS_ERROR,
            "property '%s': failed to ReadProperty!\n",
            bactext_property_name(rpdata.object_property));
        if (len > 0) {
            test_len = bacapp_decode_application_data(rpdata.application_data,
                (uint8_t)rpdata.application_data_len, &value);
            if (len != test_len) {
                printf("property '%s': failed to decode!\n",
                    bactext_property_name(rpdata.object_property));
            }
            zassert_equal(test_len, len, "property '%s': failed to decode!\n",
                bactext_property_name(rpdata.object_property));
            /* check WriteProperty properties */
            wpdata.object_type = rpdata.object_type;
            wpdata.object_instance = rpdata.object_instance;
            wpdata.object_property = rpdata.object_property;
            wpdata.array_index = rpdata.array_index;
            memcpy(&wpdata.application_data, rpdata.application_data, MAX_APDU);
            wpdata.application_data_len = len;
            wpdata.error_code = ERROR_CODE_SUCCESS;
            status = Device_Write_Property(&wpdata);
            if (!status) {
                /* verify WriteProperty property is known */
                zassert_not_equal(wpdata.error_code,
                    ERROR_CODE_UNKNOWN_PROPERTY,
                    "property '%s': WriteProperty Unknown!\n",
                    bactext_property_name(rpdata.object_property));
            }
        }
        pOptional++;
    }
}

/**
 * @brief Test basic API
 */
#if defined(CONFIG_ZTEST_NEW_API)
ZTEST(device_tests, testDevice)
#else
static void testDevice(void)
#endif
{
    bool status = false;
    const char *name = "Patricia";
    BACNET_REINITIALIZE_DEVICE_DATA rd_data;

    status = Device_Set_Object_Instance_Number(0);
    zassert_equal(Device_Object_Instance_Number(), 0, NULL);
    zassert_true(status, NULL);
    status = Device_Set_Object_Instance_Number(BACNET_MAX_INSTANCE);
    zassert_equal(Device_Object_Instance_Number(), BACNET_MAX_INSTANCE, NULL);
    zassert_true(status, NULL);
    status = Device_Set_Object_Instance_Number(BACNET_MAX_INSTANCE / 2);
    zassert_equal(
        Device_Object_Instance_Number(), (BACNET_MAX_INSTANCE / 2), NULL);
    zassert_true(status, NULL);
    status = Device_Set_Object_Instance_Number(BACNET_MAX_INSTANCE + 1);
    zassert_not_equal(
        Device_Object_Instance_Number(), (BACNET_MAX_INSTANCE + 1), NULL);
    zassert_false(status, NULL);

    Device_Set_System_Status(STATUS_NON_OPERATIONAL, true);
    zassert_equal(Device_System_Status(), STATUS_NON_OPERATIONAL, NULL);

    zassert_equal(Device_Vendor_Identifier(), BACNET_VENDOR_ID, NULL);

    Device_Set_Model_Name(name, strlen(name));
    zassert_equal(strcmp(Device_Model_Name(), name), 0, NULL);

    /* Reinitialize with no device password */
    rd_data.error_class = ERROR_CLASS_DEVICE;
    rd_data.error_code = ERROR_CODE_SUCCESS;
    rd_data.state = BACNET_REINIT_COLDSTART;
    characterstring_init_ansi(&rd_data.password, NULL);
    status = Device_Reinitialize_Password_Set(NULL);
    status = Device_Reinitialize(&rd_data);
    zassert_true(status, NULL);
    zassert_equal(rd_data.error_class, ERROR_CLASS_DEVICE, "error-class=%s",
        bactext_error_class_name(rd_data.error_class));
    zassert_equal(rd_data.error_code, ERROR_CODE_SUCCESS, "error-code=%s",
        bactext_error_code_name(rd_data.error_code));
    /* Reinitialize with device valid password, service no password */
    status = Device_Reinitialize_Password_Set("valid");
    zassert_true(status, NULL);
    status = characterstring_init_ansi(&rd_data.password, NULL);
    zassert_true(status, NULL);
    status = Device_Reinitialize(&rd_data);
    zassert_false(status, NULL);
    zassert_equal(rd_data.error_class, ERROR_CLASS_SECURITY, "error-class=%s",
        bactext_error_class_name(rd_data.error_class));
    zassert_equal(rd_data.error_code, ERROR_CODE_PASSWORD_FAILURE,
        "error-code=%s", bactext_error_code_name(rd_data.error_code));
    /* Reinitialize with device valid password, service invalid password */
    status = characterstring_init_ansi(&rd_data.password, "invalid");
    zassert_true(status, NULL);
    status = Device_Reinitialize(&rd_data);
    zassert_false(status, NULL);
    zassert_equal(rd_data.error_class, ERROR_CLASS_SECURITY, "error-class=%s",
        bactext_error_class_name(rd_data.error_class));
    zassert_equal(rd_data.error_code, ERROR_CODE_PASSWORD_FAILURE,
        "error-code=%s", bactext_error_code_name(rd_data.error_code));
    /* Reinitialize with device valid password, service valid password */
    characterstring_init_ansi(&rd_data.password, "valid");
    status = Device_Reinitialize(&rd_data);
    zassert_true(status, NULL);
    /* Reinitialize with device valid password, service too long password */
    characterstring_init_ansi(&rd_data.password, "abcdefghijklmnopqrstuvwxyz");
    status = Device_Reinitialize(&rd_data);
    zassert_false(status, NULL);
    zassert_equal(rd_data.error_class, ERROR_CLASS_SERVICES, "error-class=%s",
        bactext_error_class_name(rd_data.error_class));
    zassert_equal(rd_data.error_code, ERROR_CODE_PARAMETER_OUT_OF_RANGE,
        "error-code=%s", bactext_error_code_name(rd_data.error_code));
    /* Reinitialize with device no password, unsupported state */
    status = Device_Reinitialize_Password_Set(NULL);
    zassert_true(status, NULL);
    rd_data.state = BACNET_REINIT_MAX;
    status = Device_Reinitialize(&rd_data);
    zassert_false(status, NULL);
    zassert_equal(rd_data.error_class, ERROR_CLASS_SERVICES, "error-class=%s",
        bactext_error_class_name(rd_data.error_class));
    zassert_equal(rd_data.error_code, ERROR_CODE_PARAMETER_OUT_OF_RANGE,
        "error-code=%s", bactext_error_code_name(rd_data.error_code));

    return;
}

/**
 * @}
 */

#if defined(CONFIG_ZTEST_NEW_API)
ZTEST_SUITE(device_tests, NULL, NULL, NULL, NULL, NULL);
#else
void test_main(void)
{
    ztest_test_suite(device_tests, ztest_unit_test(testDevice),
        ztest_unit_test(test_Device_Data_Sharing));

    ztest_run_test_suite(device_tests);
}
#endif<|MERGE_RESOLUTION|>--- conflicted
+++ resolved
@@ -20,15 +20,7 @@
 /**
  * @brief Test ReadProperty API
  */
-<<<<<<< HEAD
-#if defined(CONFIG_ZTEST_NEW_API)
-ZTEST(device_tests, test_Device_ReadProperty)
-#else
-static void test_Device_ReadProperty(void)
-#endif
-=======
 static void test_Device_Data_Sharing(void)
->>>>>>> 600508c3
 {
     uint8_t apdu[MAX_APDU] = { 0 };
     int len = 0;
