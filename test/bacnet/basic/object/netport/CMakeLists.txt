# SPDX-License-Identifier: MIT

cmake_minimum_required(VERSION 3.10 FATAL_ERROR)

get_filename_component(basename ${CMAKE_CURRENT_SOURCE_DIR} NAME)
project(test_${basename}
    VERSION 1.0.0
    LANGUAGES C)


string(REGEX REPLACE
    "/test/bacnet/[a-zA-Z_/-]*$"
    "/src"
    SRC_DIR
    ${CMAKE_CURRENT_SOURCE_DIR})
string(REGEX REPLACE
    "/test/bacnet/[a-zA-Z_/-]*$"
    "/ports"
    PORTS_DIR
    ${CMAKE_CURRENT_SOURCE_DIR})
string(REGEX REPLACE
    "/test/bacnet/[a-zA-Z_/-]*$"
    "/test"
    TST_DIR
    ${CMAKE_CURRENT_SOURCE_DIR})
set(ZTST_DIR "${TST_DIR}/ztest/src")

add_compile_definitions(
    BIG_ENDIAN=0
    CONFIG_ZTEST=1
<<<<<<< HEAD
    BACDL_BSC=1
    BACNET_SECURE_CONNECT_ROUTING_TABLE=1
    BSC_CONF_HUB_FUNCTIONS_NUM=1
    BSC_CONF_HUB_CONNECTORS_NUM=1
    BACNET_SC_DIRECT_ACCEPT_URI_MAX=6
    MAX_TSM_TRANSACTIONS=0
    BSC_CONF_TX_PRE=0
=======
>>>>>>> 3329dff3
    )

include_directories(
    ${SRC_DIR}
    ${TST_DIR}/bacnet/basic/object/test
    ${TST_DIR}/ztest/include
    )
<<<<<<< HEAD

if(ZEPHYR_BASE)
  message(FATAL_ERROR "ZEPHYR_BASE env variable defined. Use zephyr/CMakeLists.txt for Zephyr build")
elseif(${CMAKE_SYSTEM_NAME} STREQUAL "Linux")
  message(STATUS "Netport test: building for linux")
  set(BACNET_PORT_DIRECTORY_PATH ${CMAKE_CURRENT_LIST_DIR}/ports/linux)

  add_executable(${PROJECT_NAME}
    ${PORTS_DIR}/linux/datetime-init.c
    # File(s) under test
    ${SRC_DIR}/bacnet/basic/object/bacfile.c
    ${SRC_DIR}/bacnet/basic/object/netport.c
    ${SRC_DIR}/bacnet/basic/object/sc_netport.c
    # Support files and stubs (pathname alphabetical)
    ${SRC_DIR}/bacnet/access_rule.c
    ${SRC_DIR}/bacnet/arf.c
    ${SRC_DIR}/bacnet/bacaction.c
    ${SRC_DIR}/bacnet/bacaddr.c
    ${SRC_DIR}/bacnet/bacapp.c
    ${SRC_DIR}/bacnet/bacdcode.c
    ${SRC_DIR}/bacnet/bacdest.c
    ${SRC_DIR}/bacnet/bacdevobjpropref.c
    ${SRC_DIR}/bacnet/bacerror.c
    ${SRC_DIR}/bacnet/bacint.c
    ${SRC_DIR}/bacnet/bacreal.c
    ${SRC_DIR}/bacnet/bacstr.c
    ${SRC_DIR}/bacnet/bactext.c
    ${SRC_DIR}/bacnet/datetime.c
    ${SRC_DIR}/bacnet/indtext.c
    ${SRC_DIR}/bacnet/hostnport.c
    ${SRC_DIR}/bacnet/lighting.c
    ${SRC_DIR}/bacnet/proplist.c
    ${SRC_DIR}/bacnet/property.c
    ${SRC_DIR}/bacnet/timestamp.c
    ${SRC_DIR}/bacnet/wp.c
    ${SRC_DIR}/bacnet/weeklyschedule.c
    ${SRC_DIR}/bacnet/bactimevalue.c
    ${SRC_DIR}/bacnet/dailyschedule.c
    ${SRC_DIR}/bacnet/calendar_entry.c
    ${SRC_DIR}/bacnet/special_event.c
    ${SRC_DIR}/bacnet/channel_value.c
    ${SRC_DIR}/bacnet/secure_connect.c
    ${SRC_DIR}/bacnet/basic/sys/debug.c
    ${SRC_DIR}/bacnet/basic/sys/bigend.c
    ${SRC_DIR}/bacnet/basic/sys/days.c
    ${SRC_DIR}/bacnet/basic/sys/keylist.c
    ${SRC_DIR}/bacnet/datalink/bvlc.c
    ${SRC_DIR}/bacnet/datalink/bsc/bsc-util.c
    # Test and test library files
    ${TST_DIR}/bacnet/basic/object/test/device_mock.c
    ${TST_DIR}/bacnet/basic/object/test/property_test.c
    ./src/main.c
    ${ZTST_DIR}/ztest_mock.c
    ${ZTST_DIR}/ztest.c
    )
=======
>>>>>>> 3329dff3

elseif(APPLE)
  set(BACNET_PORT_DIRECTORY_PATH ${CMAKE_CURRENT_LIST_DIR}/ports/bsd)
  add_executable(${PROJECT_NAME}
    ${PORTS_DIR}/bsd/datetime-init.c
    # File(s) under test
<<<<<<< HEAD
    ${SRC_DIR}/bacnet/basic/object/bacfile.c
    ${SRC_DIR}/bacnet/basic/object/netport.c
    ${SRC_DIR}/bacnet/basic/object/sc_netport.c
    # Support files and stubs (pathname alphabetical)
    ${SRC_DIR}/bacnet/access_rule.c
    ${SRC_DIR}/bacnet/arf.c
=======
    ${SRC_DIR}/bacnet/basic/object/netport.c
    # Support files and stubs (pathname alphabetical)
    ${SRC_DIR}/bacnet/access_rule.c
>>>>>>> 3329dff3
    ${SRC_DIR}/bacnet/bacaction.c
    ${SRC_DIR}/bacnet/bacaddr.c
    ${SRC_DIR}/bacnet/bacapp.c
    ${SRC_DIR}/bacnet/bacdcode.c
    ${SRC_DIR}/bacnet/bacdest.c
    ${SRC_DIR}/bacnet/bacdevobjpropref.c
    ${SRC_DIR}/bacnet/bacerror.c
    ${SRC_DIR}/bacnet/bacint.c
    ${SRC_DIR}/bacnet/bacreal.c
    ${SRC_DIR}/bacnet/bacstr.c
    ${SRC_DIR}/bacnet/bactext.c
<<<<<<< HEAD
    ${SRC_DIR}/bacnet/datetime.c
=======
    ${SRC_DIR}/bacnet/basic/sys/bigend.c
    ${SRC_DIR}/bacnet/datalink/bvlc.c
    ${SRC_DIR}/bacnet/datetime.c
    ${SRC_DIR}/bacnet/basic/sys/days.c
>>>>>>> 3329dff3
    ${SRC_DIR}/bacnet/indtext.c
    ${SRC_DIR}/bacnet/hostnport.c
    ${SRC_DIR}/bacnet/lighting.c
    ${SRC_DIR}/bacnet/proplist.c
    ${SRC_DIR}/bacnet/property.c
    ${SRC_DIR}/bacnet/timestamp.c
    ${SRC_DIR}/bacnet/wp.c
    ${SRC_DIR}/bacnet/weeklyschedule.c
    ${SRC_DIR}/bacnet/bactimevalue.c
    ${SRC_DIR}/bacnet/dailyschedule.c
    ${SRC_DIR}/bacnet/calendar_entry.c
    ${SRC_DIR}/bacnet/special_event.c
    ${SRC_DIR}/bacnet/channel_value.c
<<<<<<< HEAD
    ${SRC_DIR}/bacnet/secure_connect.c
    ${SRC_DIR}/bacnet/basic/sys/debug.c
    ${SRC_DIR}/bacnet/basic/sys/bigend.c
    ${SRC_DIR}/bacnet/basic/sys/days.c
    ${SRC_DIR}/bacnet/basic/sys/keylist.c
    ${SRC_DIR}/bacnet/datalink/bvlc.c
    ${SRC_DIR}/bacnet/datalink/bsc/bsc-util.c
    # Test and test library files
    ${TST_DIR}/bacnet/basic/object/test/device_mock.c
    ${TST_DIR}/bacnet/basic/object/test/property_test.c
    ./src/main.c
    ${ZTST_DIR}/ztest_mock.c
    ${ZTST_DIR}/ztest.c
    )
endif()
=======
    # Test and test library files
    ./src/main.c
    ${TST_DIR}/bacnet/basic/object/test/property_test.c
    ${ZTST_DIR}/ztest_mock.c
    ${ZTST_DIR}/ztest.c
    )
>>>>>>> 3329dff3
<|MERGE_RESOLUTION|>--- conflicted
+++ resolved
@@ -28,16 +28,6 @@
 add_compile_definitions(
     BIG_ENDIAN=0
     CONFIG_ZTEST=1
-<<<<<<< HEAD
-    BACDL_BSC=1
-    BACNET_SECURE_CONNECT_ROUTING_TABLE=1
-    BSC_CONF_HUB_FUNCTIONS_NUM=1
-    BSC_CONF_HUB_CONNECTORS_NUM=1
-    BACNET_SC_DIRECT_ACCEPT_URI_MAX=6
-    MAX_TSM_TRANSACTIONS=0
-    BSC_CONF_TX_PRE=0
-=======
->>>>>>> 3329dff3
     )
 
 include_directories(
@@ -45,7 +35,6 @@
     ${TST_DIR}/bacnet/basic/object/test
     ${TST_DIR}/ztest/include
     )
-<<<<<<< HEAD
 
 if(ZEPHYR_BASE)
   message(FATAL_ERROR "ZEPHYR_BASE env variable defined. Use zephyr/CMakeLists.txt for Zephyr build")
@@ -56,12 +45,9 @@
   add_executable(${PROJECT_NAME}
     ${PORTS_DIR}/linux/datetime-init.c
     # File(s) under test
-    ${SRC_DIR}/bacnet/basic/object/bacfile.c
     ${SRC_DIR}/bacnet/basic/object/netport.c
-    ${SRC_DIR}/bacnet/basic/object/sc_netport.c
     # Support files and stubs (pathname alphabetical)
     ${SRC_DIR}/bacnet/access_rule.c
-    ${SRC_DIR}/bacnet/arf.c
     ${SRC_DIR}/bacnet/bacaction.c
     ${SRC_DIR}/bacnet/bacaddr.c
     ${SRC_DIR}/bacnet/bacapp.c
@@ -73,7 +59,10 @@
     ${SRC_DIR}/bacnet/bacreal.c
     ${SRC_DIR}/bacnet/bacstr.c
     ${SRC_DIR}/bacnet/bactext.c
+    ${SRC_DIR}/bacnet/basic/sys/bigend.c
+    ${SRC_DIR}/bacnet/datalink/bvlc.c
     ${SRC_DIR}/bacnet/datetime.c
+    ${SRC_DIR}/bacnet/basic/sys/days.c
     ${SRC_DIR}/bacnet/indtext.c
     ${SRC_DIR}/bacnet/hostnport.c
     ${SRC_DIR}/bacnet/lighting.c
@@ -87,93 +76,9 @@
     ${SRC_DIR}/bacnet/calendar_entry.c
     ${SRC_DIR}/bacnet/special_event.c
     ${SRC_DIR}/bacnet/channel_value.c
-    ${SRC_DIR}/bacnet/secure_connect.c
-    ${SRC_DIR}/bacnet/basic/sys/debug.c
-    ${SRC_DIR}/bacnet/basic/sys/bigend.c
-    ${SRC_DIR}/bacnet/basic/sys/days.c
-    ${SRC_DIR}/bacnet/basic/sys/keylist.c
-    ${SRC_DIR}/bacnet/datalink/bvlc.c
-    ${SRC_DIR}/bacnet/datalink/bsc/bsc-util.c
-    # Test and test library files
-    ${TST_DIR}/bacnet/basic/object/test/device_mock.c
-    ${TST_DIR}/bacnet/basic/object/test/property_test.c
-    ./src/main.c
-    ${ZTST_DIR}/ztest_mock.c
-    ${ZTST_DIR}/ztest.c
-    )
-=======
->>>>>>> 3329dff3
-
-elseif(APPLE)
-  set(BACNET_PORT_DIRECTORY_PATH ${CMAKE_CURRENT_LIST_DIR}/ports/bsd)
-  add_executable(${PROJECT_NAME}
-    ${PORTS_DIR}/bsd/datetime-init.c
-    # File(s) under test
-<<<<<<< HEAD
-    ${SRC_DIR}/bacnet/basic/object/bacfile.c
-    ${SRC_DIR}/bacnet/basic/object/netport.c
-    ${SRC_DIR}/bacnet/basic/object/sc_netport.c
-    # Support files and stubs (pathname alphabetical)
-    ${SRC_DIR}/bacnet/access_rule.c
-    ${SRC_DIR}/bacnet/arf.c
-=======
-    ${SRC_DIR}/bacnet/basic/object/netport.c
-    # Support files and stubs (pathname alphabetical)
-    ${SRC_DIR}/bacnet/access_rule.c
->>>>>>> 3329dff3
-    ${SRC_DIR}/bacnet/bacaction.c
-    ${SRC_DIR}/bacnet/bacaddr.c
-    ${SRC_DIR}/bacnet/bacapp.c
-    ${SRC_DIR}/bacnet/bacdcode.c
-    ${SRC_DIR}/bacnet/bacdest.c
-    ${SRC_DIR}/bacnet/bacdevobjpropref.c
-    ${SRC_DIR}/bacnet/bacerror.c
-    ${SRC_DIR}/bacnet/bacint.c
-    ${SRC_DIR}/bacnet/bacreal.c
-    ${SRC_DIR}/bacnet/bacstr.c
-    ${SRC_DIR}/bacnet/bactext.c
-<<<<<<< HEAD
-    ${SRC_DIR}/bacnet/datetime.c
-=======
-    ${SRC_DIR}/bacnet/basic/sys/bigend.c
-    ${SRC_DIR}/bacnet/datalink/bvlc.c
-    ${SRC_DIR}/bacnet/datetime.c
-    ${SRC_DIR}/bacnet/basic/sys/days.c
->>>>>>> 3329dff3
-    ${SRC_DIR}/bacnet/indtext.c
-    ${SRC_DIR}/bacnet/hostnport.c
-    ${SRC_DIR}/bacnet/lighting.c
-    ${SRC_DIR}/bacnet/proplist.c
-    ${SRC_DIR}/bacnet/property.c
-    ${SRC_DIR}/bacnet/timestamp.c
-    ${SRC_DIR}/bacnet/wp.c
-    ${SRC_DIR}/bacnet/weeklyschedule.c
-    ${SRC_DIR}/bacnet/bactimevalue.c
-    ${SRC_DIR}/bacnet/dailyschedule.c
-    ${SRC_DIR}/bacnet/calendar_entry.c
-    ${SRC_DIR}/bacnet/special_event.c
-    ${SRC_DIR}/bacnet/channel_value.c
-<<<<<<< HEAD
-    ${SRC_DIR}/bacnet/secure_connect.c
-    ${SRC_DIR}/bacnet/basic/sys/debug.c
-    ${SRC_DIR}/bacnet/basic/sys/bigend.c
-    ${SRC_DIR}/bacnet/basic/sys/days.c
-    ${SRC_DIR}/bacnet/basic/sys/keylist.c
-    ${SRC_DIR}/bacnet/datalink/bvlc.c
-    ${SRC_DIR}/bacnet/datalink/bsc/bsc-util.c
-    # Test and test library files
-    ${TST_DIR}/bacnet/basic/object/test/device_mock.c
-    ${TST_DIR}/bacnet/basic/object/test/property_test.c
-    ./src/main.c
-    ${ZTST_DIR}/ztest_mock.c
-    ${ZTST_DIR}/ztest.c
-    )
-endif()
-=======
     # Test and test library files
     ./src/main.c
     ${TST_DIR}/bacnet/basic/object/test/property_test.c
     ${ZTST_DIR}/ztest_mock.c
     ${ZTST_DIR}/ztest.c
-    )
->>>>>>> 3329dff3
+    )