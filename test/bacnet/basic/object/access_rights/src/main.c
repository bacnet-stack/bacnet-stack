--- conflicted
+++ resolved
@@ -52,16 +52,15 @@
  * @}
  */
 
-<<<<<<< HEAD
-=======
 
 #if defined(CONFIG_ZTEST_NEW_API)
 ZTEST_SUITE(access_rights_tests, NULL, NULL, NULL, NULL, NULL);
 #else
->>>>>>> acb3b0f5
 void test_main(void)
 {
-    ztest_test_suite(access_rights_tests, ztest_unit_test(testAccessRights));
+    ztest_test_suite(access_rights_tests,
+     ztest_unit_test(testAccessRights)
+     );
 
     ztest_run_test_suite(access_rights_tests);
 }
