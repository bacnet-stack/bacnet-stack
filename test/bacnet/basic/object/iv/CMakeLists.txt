--- conflicted
+++ resolved
@@ -35,33 +35,6 @@
     # File(s) under test
     ${SRC_DIR}/bacnet/basic/object/iv.c
     # Support files and stubs (pathname alphabetical)
-<<<<<<< HEAD
-	${SRC_DIR}/bacnet/bacaddr.c
-	${SRC_DIR}/bacnet/bacapp.c
-	${SRC_DIR}/bacnet/bacdcode.c
-	${SRC_DIR}/bacnet/bacdest.c
-	${SRC_DIR}/bacnet/bacdevobjpropref.c
-	${SRC_DIR}/bacnet/bacint.c
-	${SRC_DIR}/bacnet/bacreal.c
-	${SRC_DIR}/bacnet/bacstr.c
-	${SRC_DIR}/bacnet/bactext.c
-	${SRC_DIR}/bacnet/basic/sys/bigend.c
-	${SRC_DIR}/bacnet/cov.c
-	${SRC_DIR}/bacnet/datetime.c
-	${SRC_DIR}/bacnet/basic/sys/days.c
-	${SRC_DIR}/bacnet/indtext.c
-	${SRC_DIR}/bacnet/hostnport.c
-	${SRC_DIR}/bacnet/lighting.c
-	${SRC_DIR}/bacnet/timestamp.c
-	${SRC_DIR}/bacnet/wp.c
-	${SRC_DIR}/bacnet/weeklyschedule.c
-	${SRC_DIR}/bacnet/bactimevalue.c
-	${SRC_DIR}/bacnet/dailyschedule.c
-	${SRC_DIR}/bacnet/calendar_entry.c
-	${SRC_DIR}/bacnet/special_event.c
-    ${SRC_DIR}/bacnet/basic/sys/debug.c
-	${SRC_DIR}/bacnet/basic/sys/keylist.c
-=======
     ${SRC_DIR}/bacnet/bacaction.c
     ${SRC_DIR}/bacnet/bacaddr.c
     ${SRC_DIR}/bacnet/bacapp.c
@@ -89,7 +62,6 @@
     ${SRC_DIR}/bacnet/basic/sys/days.c
     ${SRC_DIR}/bacnet/basic/sys/debug.c
     ${SRC_DIR}/bacnet/basic/sys/keylist.c
->>>>>>> 98e8cf21
     # Test and test library files
     ./src/main.c
     ${TST_DIR}/bacnet/basic/object/test/property_test.c
