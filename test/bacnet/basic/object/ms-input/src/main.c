--- conflicted
+++ resolved
@@ -93,16 +93,15 @@
  * @}
  */
 
-<<<<<<< HEAD
-=======
 
 #if defined(CONFIG_ZTEST_NEW_API)
 ZTEST_SUITE(ms_input_tests, NULL, NULL, NULL, NULL, NULL);
 #else
->>>>>>> acb3b0f5
 void test_main(void)
 {
-    ztest_test_suite(ms_input_tests, ztest_unit_test(testMultistateInput));
+    ztest_test_suite(ms_input_tests,
+     ztest_unit_test(testMultistateInput)
+     );
 
     ztest_run_test_suite(ms_input_tests);
 }
