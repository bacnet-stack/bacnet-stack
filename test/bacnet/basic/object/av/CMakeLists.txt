--- conflicted
+++ resolved
@@ -53,21 +53,6 @@
     ${SRC_DIR}/bacnet/hostnport.c
     ${SRC_DIR}/bacnet/lighting.c
     ${SRC_DIR}/bacnet/proplist.c
-<<<<<<< HEAD
-	${SRC_DIR}/bacnet/timestamp.c
-	${SRC_DIR}/bacnet/memcopy.c
-	${SRC_DIR}/bacnet/wp.c
-	${SRC_DIR}/bacnet/weeklyschedule.c
-	${SRC_DIR}/bacnet/bactimevalue.c
-	${SRC_DIR}/bacnet/dailyschedule.c
-	${SRC_DIR}/bacnet/calendar_entry.c
-	${SRC_DIR}/bacnet/special_event.c
-	${SRC_DIR}/bacnet/secure_connect.c
-	${SRC_DIR}/bacnet/basic/sys/bigend.c
-	${SRC_DIR}/bacnet/basic/sys/days.c
-	${SRC_DIR}/bacnet/basic/sys/debug.c
-	${SRC_DIR}/bacnet/basic/sys/keylist.c
-=======
     ${SRC_DIR}/bacnet/timestamp.c
     ${SRC_DIR}/bacnet/memcopy.c
     ${SRC_DIR}/bacnet/wp.c
@@ -76,11 +61,11 @@
     ${SRC_DIR}/bacnet/dailyschedule.c
     ${SRC_DIR}/bacnet/calendar_entry.c
     ${SRC_DIR}/bacnet/special_event.c
+	${SRC_DIR}/bacnet/secure_connect.c
     ${SRC_DIR}/bacnet/basic/sys/bigend.c
     ${SRC_DIR}/bacnet/basic/sys/days.c
     ${SRC_DIR}/bacnet/basic/sys/debug.c
     ${SRC_DIR}/bacnet/basic/sys/keylist.c
->>>>>>> 987ce816
     # Test and test library files
     ./src/main.c
     ./stubs.c
