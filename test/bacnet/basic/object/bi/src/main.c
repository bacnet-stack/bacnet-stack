--- conflicted
+++ resolved
@@ -38,16 +38,8 @@
     test_object_instance = Binary_Input_Index_To_Instance(0);
     zassert_equal(object_instance, test_object_instance, NULL);
     bacnet_object_properties_read_write_test(
-<<<<<<< HEAD
-        OBJECT_BINARY_INPUT,
-        object_instance,
-        Binary_Input_Property_Lists,
-        Binary_Input_Read_Property,
-        Binary_Input_Write_Property,
-=======
         OBJECT_BINARY_INPUT, object_instance, Binary_Input_Property_Lists,
         Binary_Input_Read_Property, Binary_Input_Write_Property,
->>>>>>> ebfaa5eb
         skip_fail_property_list);
     status = Binary_Input_Delete(object_instance);
     zassert_true(status, NULL);
