/**
 * @file
 * @brief Unit test for object
 * @author Steve Karg <skarg@users.sourceforge.net>
 * @date July 2023
 *
 * SPDX-License-Identifier: MIT
 */
#include <zephyr/ztest.h>
#include <bacnet/basic/object/osv.h>
#include <bacnet/bactext.h>

/**
 * @addtogroup bacnet_tests
 * @{
 */

/**
 * @brief Test
 */
#if defined(CONFIG_ZTEST_NEW_API)
ZTEST(osv_tests, testOctetString_Value)
#else
static void testOctetString_Value(void)
#endif
{
    uint8_t apdu[MAX_APDU] = { 0 };
    int len = 0, test_len = 0;
    BACNET_READ_PROPERTY_DATA rpdata = { 0 };
    BACNET_APPLICATION_DATA_VALUE value = {0};
    const int *required_property = NULL;
    const uint32_t instance = 1;

    OctetString_Value_Init();
    rpdata.application_data = &apdu[0];
    rpdata.application_data_len = sizeof(apdu);
    rpdata.object_type = OBJECT_OCTETSTRING_VALUE;
    rpdata.object_instance = 1;
    rpdata.array_index = BACNET_ARRAY_ALL;

    OctetString_Value_Property_Lists(&required_property, NULL, NULL);
    while ((*required_property) >= 0) {
        rpdata.object_property = *required_property;
        len = OctetString_Value_Read_Property(&rpdata);
        zassert_true(len >= 0, NULL);
        if (len >= 0) {
            test_len = bacapp_decode_known_property(rpdata.application_data,
                len, &value, rpdata.object_type, rpdata.object_property);
            if (len != test_len) {
                printf("property '%s': failed to decode!\n",
                    bactext_property_name(rpdata.object_property));
            }
            if (rpdata.object_property == PROP_PRIORITY_ARRAY) {
                /* FIXME: known fail to decode */
                len = test_len;
            }
            zassert_equal(len, test_len, NULL);
        } else {
            printf("property '%s': failed to read!\n",
                bactext_property_name(rpdata.object_property));
        }
        required_property++;
    }
}
/**
 * @}
 */

<<<<<<< HEAD
=======

#if defined(CONFIG_ZTEST_NEW_API)
ZTEST_SUITE(osv_tests, NULL, NULL, NULL, NULL, NULL);
#else
>>>>>>> acb3b0f5
void test_main(void)
{
    ztest_test_suite(osv_tests, ztest_unit_test(testOctetString_Value));

    ztest_run_test_suite(osv_tests);
}
#endif<|MERGE_RESOLUTION|>--- conflicted
+++ resolved
@@ -66,16 +66,15 @@
  * @}
  */
 
-<<<<<<< HEAD
-=======
 
 #if defined(CONFIG_ZTEST_NEW_API)
 ZTEST_SUITE(osv_tests, NULL, NULL, NULL, NULL, NULL);
 #else
->>>>>>> acb3b0f5
 void test_main(void)
 {
-    ztest_test_suite(osv_tests, ztest_unit_test(testOctetString_Value));
+    ztest_test_suite(osv_tests,
+     ztest_unit_test(testOctetString_Value)
+     );
 
     ztest_run_test_suite(osv_tests);
 }
