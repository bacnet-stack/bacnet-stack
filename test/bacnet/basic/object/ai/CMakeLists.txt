# SPDX-License-Identifier: MIT

cmake_minimum_required(VERSION 3.10 FATAL_ERROR)

get_filename_component(basename ${CMAKE_CURRENT_SOURCE_DIR} NAME)
project(test_${basename}
    VERSION 1.0.0
    LANGUAGES C)


string(REGEX REPLACE
    "/test/bacnet/[a-zA-Z_/-]*$"
    "/src"
    SRC_DIR
    ${CMAKE_CURRENT_SOURCE_DIR})
string(REGEX REPLACE
    "/test/bacnet/[a-zA-Z_/-]*$"
    "/test"
    TST_DIR
    ${CMAKE_CURRENT_SOURCE_DIR})
set(ZTST_DIR "${TST_DIR}/ztest/src")

add_compile_definitions(
    BIG_ENDIAN=0
    CONFIG_ZTEST=1
    INTRINSIC_REPORTING=1
    )

include_directories(
    ${SRC_DIR}
    ${TST_DIR}/bacnet/basic/object/test
    ${TST_DIR}/ztest/include
    )

add_executable(${PROJECT_NAME}
    # File(s) under test
    ${SRC_DIR}/bacnet/basic/object/ai.c
    # Support files and stubs (pathname alphabetical)
    ${SRC_DIR}/bacnet/access_rule.c
    ${SRC_DIR}/bacnet/bacaction.c
    ${SRC_DIR}/bacnet/bacaddr.c
    ${SRC_DIR}/bacnet/bacdcode.c
    ${SRC_DIR}/bacnet/bacdest.c
    ${SRC_DIR}/bacnet/bacint.c
    ${SRC_DIR}/bacnet/bacreal.c
    ${SRC_DIR}/bacnet/bacstr.c
    ${SRC_DIR}/bacnet/bactext.c
    ${SRC_DIR}/bacnet/bacapp.c
    ${SRC_DIR}/bacnet/bacdevobjpropref.c
    ${SRC_DIR}/bacnet/cov.c
    ${SRC_DIR}/bacnet/datetime.c
    ${SRC_DIR}/bacnet/indtext.c
    ${SRC_DIR}/bacnet/hostnport.c
    ${SRC_DIR}/bacnet/lighting.c
    ${SRC_DIR}/bacnet/proplist.c
    ${SRC_DIR}/bacnet/timestamp.c
    ${SRC_DIR}/bacnet/memcopy.c
    ${SRC_DIR}/bacnet/wp.c
    ${SRC_DIR}/bacnet/weeklyschedule.c
    ${SRC_DIR}/bacnet/bactimevalue.c
    ${SRC_DIR}/bacnet/dailyschedule.c
    ${SRC_DIR}/bacnet/calendar_entry.c
    ${SRC_DIR}/bacnet/special_event.c
    ${SRC_DIR}/bacnet/channel_value.c
<<<<<<< HEAD
    ${SRC_DIR}/bacnet/secure_connect.c
=======
>>>>>>> 3329dff3
    ${SRC_DIR}/bacnet/basic/sys/bigend.c
    ${SRC_DIR}/bacnet/basic/sys/days.c
    ${SRC_DIR}/bacnet/basic/sys/debug.c
    ${SRC_DIR}/bacnet/basic/sys/keylist.c
    # Test and test library files
    ./src/main.c
    ./stubs.c
    ${TST_DIR}/bacnet/basic/object/test/property_test.c
    ${ZTST_DIR}/ztest_mock.c
    ${ZTST_DIR}/ztest.c
    )<|MERGE_RESOLUTION|>--- conflicted
+++ resolved
@@ -62,10 +62,6 @@
     ${SRC_DIR}/bacnet/calendar_entry.c
     ${SRC_DIR}/bacnet/special_event.c
     ${SRC_DIR}/bacnet/channel_value.c
-<<<<<<< HEAD
-    ${SRC_DIR}/bacnet/secure_connect.c
-=======
->>>>>>> 3329dff3
     ${SRC_DIR}/bacnet/basic/sys/bigend.c
     ${SRC_DIR}/bacnet/basic/sys/days.c
     ${SRC_DIR}/bacnet/basic/sys/debug.c
