/**
 * @file
 * @brief Unit test for object
 * @author Steve Karg <skarg@users.sourceforge.net>
 * @date July 2023
 *
 * SPDX-License-Identifier: MIT
 */

#include <zephyr/ztest.h>
#include <bacnet/basic/object/piv.h>
#include <bacnet/bactext.h>

/**
 * @addtogroup bacnet_tests
 * @{
 */

/**
 * @brief Test
 */
#if defined(CONFIG_ZTEST_NEW_API)
ZTEST(piv_tests, testPositiveInteger_Value)
#else
static void testPositiveInteger_Value(void)
#endif
{
    uint8_t apdu[MAX_APDU] = { 0 };
    int len = 0, test_len = 0;
    BACNET_READ_PROPERTY_DATA rpdata = { 0 };
    BACNET_APPLICATION_DATA_VALUE value = {0};
    const int *required_property = NULL;
    const uint32_t instance = 1;

    PositiveInteger_Value_Init();
    rpdata.application_data = &apdu[0];
    rpdata.application_data_len = sizeof(apdu);
    rpdata.object_type = OBJECT_POSITIVE_INTEGER_VALUE;
    rpdata.object_instance = 1;
    rpdata.array_index = BACNET_ARRAY_ALL;

    PositiveInteger_Value_Property_Lists(&required_property, NULL, NULL);
    while ((*required_property) >= 0) {
        rpdata.object_property = *required_property;
        len = PositiveInteger_Value_Read_Property(&rpdata);
        zassert_true(len >= 0, NULL);
        if (len >= 0) {
            test_len = bacapp_decode_known_property(rpdata.application_data,
                len, &value, rpdata.object_type, rpdata.object_property);
            if (len != test_len) {
                printf("property '%s': failed to decode!\n",
                    bactext_property_name(rpdata.object_property));
            }
            if (rpdata.object_property == PROP_PRIORITY_ARRAY) {
                /* FIXME: known fail to decode */
                len = test_len;
            }
            zassert_equal(len, test_len, NULL);
        }
        required_property++;
    }
}
/**
 * @}
 */

<<<<<<< HEAD
=======

#if defined(CONFIG_ZTEST_NEW_API)
ZTEST_SUITE(piv_tests, NULL, NULL, NULL, NULL, NULL);
#else
>>>>>>> acb3b0f5
void test_main(void)
{
    ztest_test_suite(piv_tests, ztest_unit_test(testPositiveInteger_Value));

    ztest_run_test_suite(piv_tests);
}
#endif<|MERGE_RESOLUTION|>--- conflicted
+++ resolved
@@ -64,16 +64,15 @@
  * @}
  */
 
-<<<<<<< HEAD
-=======
 
 #if defined(CONFIG_ZTEST_NEW_API)
 ZTEST_SUITE(piv_tests, NULL, NULL, NULL, NULL, NULL);
 #else
->>>>>>> acb3b0f5
 void test_main(void)
 {
-    ztest_test_suite(piv_tests, ztest_unit_test(testPositiveInteger_Value));
+    ztest_test_suite(piv_tests,
+     ztest_unit_test(testPositiveInteger_Value)
+     );
 
     ztest_run_test_suite(piv_tests);
 }
